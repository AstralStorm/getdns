#
# @configure_input@
#
#
# Copyright (c) 2013, Verisign, Inc., NLnet Labs
# All rights reserved.
#
# Redistribution and use in source and binary forms, with or without
# modification, are permitted provided that the following conditions are met:
# * Redistributions of source code must retain the above copyright
# notice, this list of conditions and the following disclaimer.
# * Redistributions in binary form must reproduce the above copyright
#   notice, this list of conditions and the following disclaimer in the
#   documentation and/or other materials provided with the distribution.
# * Neither the names of the copyright holders nor the
#   names of its contributors may be used to endorse or promote products
#   derived from this software without specific prior written permission.
#
# THIS SOFTWARE IS PROVIDED BY THE COPYRIGHT HOLDERS AND CONTRIBUTORS "AS IS" AND
# ANY EXPRESS OR IMPLIED WARRANTIES, INCLUDING, BUT NOT LIMITED TO, THE IMPLIED
# WARRANTIES OF MERCHANTABILITY AND FITNESS FOR A PARTICULAR PURPOSE ARE
# DISCLAIMED. IN NO EVENT SHALL Verisign, Inc. BE LIABLE FOR ANY
# DIRECT, INDIRECT, INCIDENTAL, SPECIAL, EXEMPLARY, OR CONSEQUENTIAL DAMAGES
# (INCLUDING, BUT NOT LIMITED TO, PROCUREMENT OF SUBSTITUTE GOODS OR SERVICES;
# LOSS OF USE, DATA, OR PROFITS; OR BUSINESS INTERRUPTION) HOWEVER CAUSED AND
# ON ANY THEORY OF LIABILITY, WHETHER IN CONTRACT, STRICT LIABILITY, OR TORT
# (INCLUDING NEGLIGENCE OR OTHERWISE) ARISING IN ANY WAY OUT OF THE USE OF THIS
# SOFTWARE, EVEN IF ADVISED OF THE POSSIBILITY OF SUCH DAMAGE.

package = @PACKAGE_NAME@
version = @PACKAGE_VERSION@@RELEASE_CANDIDATE@
tarname	= @PACKAGE_TARNAME@
PACKAGE_TARNAME	= @PACKAGE_TARNAME@
distdir	= $(tarname)-$(version)
bintar  = $(distdir)-bin.tar.gz

prefix = @prefix@
datarootdir=@datarootdir@
exec_prefix = @exec_prefix@
bindir = @bindir@
docdir = @docdir@

srcdir = @srcdir@
INSTALL = @INSTALL@

all : default @GETDNS_QUERY@

default:
	cd src && $(MAKE) $@

install: all @INSTALL_GETDNS_QUERY@
	$(INSTALL) -m 755 -d $(DESTDIR)$(docdir)
	$(INSTALL) -m 644 $(srcdir)/AUTHORS $(DESTDIR)$(docdir)
	$(INSTALL) -m 644 $(srcdir)/ChangeLog $(DESTDIR)$(docdir)
	$(INSTALL) -m 644 $(srcdir)/COPYING $(DESTDIR)$(docdir)
	$(INSTALL) -m 644 $(srcdir)/INSTALL $(DESTDIR)$(docdir)
	$(INSTALL) -m 644 $(srcdir)/LICENSE $(DESTDIR)$(docdir)
	$(INSTALL) -m 644 $(srcdir)/NEWS $(DESTDIR)$(docdir)
	$(INSTALL) -m 644 $(srcdir)/README.md $(DESTDIR)$(docdir)
	$(INSTALL) -m 755 -d $(DESTDIR)$(docdir)/spec
	$(INSTALL) -m 644 $(srcdir)/spec/index.html $(DESTDIR)$(docdir)/spec
	$(INSTALL) -m 644 $(srcdir)/spec/getdns*tgz $(DESTDIR)$(docdir)/spec
	cd src && $(MAKE) $@
	cd doc && $(MAKE) $@
	@echo "***"
	@echo "***  !!! IMPORTANT !!!!  libgetdns needs a DNSSEC trust anchor!"
	@echo "***"
	@echo "***  For the library to be able to perform DNSSEC, the root"
	@echo "***  trust anchor needs to be present in presentation format"
	@echo "***  in the file: "
	@echo "***        @TRUST_ANCHOR_FILE@"
	@echo "***"
	@echo "***  We recomend using unbound-anchor to retrieve and install"
	@echo "***  the root trust anchor like this: "
	@echo "***        mkdir -p `dirname @TRUST_ANCHOR_FILE@`"
	@echo "***        unbound-anchor -a \"@TRUST_ANCHOR_FILE@\""
	@echo "***"
	@echo "***  We strongly recommend package maintainers to provide the"
	@echo "***  root trust anchor by installing it with unbound-anchor"
	@echo "***  at package installation time from the post-install script."
	@echo "***"

uninstall: @UNINSTALL_GETDNS_QUERY@
	rm -rf $(DESTDIR)$(docdir)
	cd doc && $(MAKE) $@
	cd src && $(MAKE) $@

doc:	FORCE
	cd doc && $(MAKE) $@

example:
	cd spec/example && $(MAKE) $@

test:
	cd src && $(MAKE) $@

getdns_query:
	cd src && $(MAKE) $@

install-getdns_query:
	cd src/test && $(MAKE) install

uninstall-getdns_query:
	cd src/test && $(MAKE) uninstall

clean:
	cd src && $(MAKE) $@
	cd doc && $(MAKE) $@
	cd spec/example && $(MAKE) $@
	rm -f *.o

depend:
	cd src && $(MAKE) $@

distclean:
	cd src && $(MAKE) $@
	rmdir src 2>/dev/null || true
	cd doc && $(MAKE) $@
	rmdir doc 2>/dev/null || true
	cd spec/example && $(MAKE) $@
	rmdir spec/example 2>/dev/null || true
	rmdir spec 2>/dev/null || true
	rm -f config.log config.status Makefile libtool
	rm -fR autom4te.cache
	rm -f m4/libtool.m4
	rm -f m4/lt~obsolete.m4
	rm -f m4/ltoptions.m4
	rm -f m4/ltsugar.m4
	rm -f m4/ltversion.m4
<<<<<<< HEAD
=======
	rm -f $(distdir).tar.gz $(distdir).tar.gz.sha1
	rm -f $(distdir).tar.gz.md5 $(distdir).tar.gz.asc

megaclean:
	cd $(srcdir) && rm -fr * .dir-locals.el .gitignore .indent.pro .travis.yml && git reset --hard
>>>>>>> b7b90caf

dist: $(distdir).tar.gz

pub: $(distdir).tar.gz.sha1 $(distdir).tar.gz.md5 $(distdir).tar.gz.asc

$(distdir).tar.gz.sha1: $(distdir).tar.gz
	openssl sha1 $(distdir).tar.gz >$@

$(distdir).tar.gz.md5: $(distdir).tar.gz
	openssl md5 $(distdir).tar.gz >$@

$(distdir).tar.gz.asc: $(distdir).tar.gz
	gpg --armor --detach-sig $(distdir).tar.gz

bindist: $(bintar)

$(bintar): $(distdir)
	chown -R 0:0 $(distdir) 2>/dev/null || true
	cd $(distdir); ./configure; make
	tar chof - $(distdir) | gzip -9 -c > $@
	rm -rf $(distdir)

$(distdir).tar.gz: $(distdir)
	chown -R 0:0 $(distdir) 2>/dev/null || true
	tar chof - $(distdir) | gzip -9 -c > $@
	rm -rf $(distdir)

$(distdir):
	mkdir -p $(distdir)/m4
	mkdir -p $(distdir)/src
	mkdir -p $(distdir)/src/getdns
	mkdir -p $(distdir)/src/test
	mkdir -p $(distdir)/src/extension
	mkdir -p $(distdir)/src/compat
	mkdir -p $(distdir)/src/util
	mkdir -p $(distdir)/src/gldns
	mkdir -p $(distdir)/doc
	mkdir -p $(distdir)/spec
	mkdir -p $(distdir)/spec/example
	cp $(srcdir)/configure.ac $(distdir)
	cp $(srcdir)/configure $(distdir)
	cp $(srcdir)/AUTHORS $(distdir)
	cp $(srcdir)/ChangeLog $(distdir)
	cp $(srcdir)/COPYING $(distdir)
	cp $(srcdir)/INSTALL $(distdir)
	cp $(srcdir)/LICENSE $(distdir)
	cp $(srcdir)/NEWS $(distdir)
	cp $(srcdir)/README.md $(distdir)
	cp $(srcdir)/Makefile.in $(distdir)
	cp $(srcdir)/install-sh $(distdir)
	cp $(srcdir)/config.sub $(distdir)
	cp $(srcdir)/config.guess $(distdir)
	cp libtool $(distdir)
	cp $(srcdir)/ltmain.sh $(distdir)
	cp $(srcdir)/m4/*.m4 $(distdir)/m4
	cp $(srcdir)/src/*.in $(distdir)/src
	cp $(srcdir)/src/*.[ch] $(distdir)/src
	cp $(srcdir)/src/*.symbols $(distdir)/src
	cp $(srcdir)/src/extension/*.[ch] $(distdir)/src/extension
	cp $(srcdir)/src/extension/*.symbols $(distdir)/src/extension
	cp $(srcdir)/src/getdns/*.in $(distdir)/src/getdns
	cp $(srcdir)/src/getdns/getdns_*.h $(distdir)/src/getdns
	cp $(srcdir)/src/test/Makefile.in $(distdir)/src/test
	cp $(srcdir)/src/test/*.[ch] $(distdir)/src/test
	cp $(srcdir)/src/test/*.sh $(distdir)/src/test
	cp $(srcdir)/src/test/*.good $(distdir)/src/test
	cp $(srcdir)/src/compat/*.[ch] $(distdir)/src/compat
	cp $(srcdir)/src/util/*.[ch] $(distdir)/src/util
	cp $(srcdir)/src/gldns/*.[ch] $(distdir)/src/gldns
	cp $(srcdir)/doc/Makefile.in $(distdir)/doc
	cp $(srcdir)/doc/*.in $(distdir)/doc
	cp $(srcdir)/doc/manpgaltnames $(distdir)/doc
	cp $(srcdir)/spec/*.html $(distdir)/spec
	cp $(srcdir)/spec/*.tgz $(distdir)/spec
	cp $(srcdir)/spec/example/Makefile.in $(distdir)/spec/example
	cp $(srcdir)/spec/example/*.[ch] $(distdir)/spec/example
	rm -f $(distdir)/Makefile $(distdir)/src/Makefile $(distdir)/src/getdns/getdns.h $(distdir)/spec/example/Makefile $(distdir)/src/test/Makefile $(distdir)/doc/Makefile $(distdir)/src/config.h

distcheck: $(distdir).tar.gz
	gzip -cd $(distdir).tar.gz | tar xvf -
	cd $(distdir) && ./configure
	cd $(distdir) && $(MAKE) all
	cd $(distdir) && $(MAKE) check
	cd $(distdir) && $(MAKE) DESTDIR=$${PWD}/_inst install
	cd $(distdir) && $(MAKE) DESTDIR=$${PWD}/_inst uninstall
	@remaining="`find $${PWD}/$(distdir)/_inst -type f | wc -l`"; \
	if test "$${remaining}" -ne	0; then
	echo "@@@	$${remaining} file(s) remaining	in stage directory!"; \
	exit 1; \
	fi
	cd $(distdir) && $(MAKE) clean
	rm -rf $(distdir)
	@echo "*** Package $(distdir).tar.gz is ready for distribution"

Makefile: $(srcdir)/Makefile.in config.status
	./config.status $@

configure.status: configure
	./config.status --recheck

.PHONY: all distclean clean default doc test
FORCE:<|MERGE_RESOLUTION|>--- conflicted
+++ resolved
@@ -127,14 +127,11 @@
 	rm -f m4/ltoptions.m4
 	rm -f m4/ltsugar.m4
 	rm -f m4/ltversion.m4
-<<<<<<< HEAD
-=======
 	rm -f $(distdir).tar.gz $(distdir).tar.gz.sha1
 	rm -f $(distdir).tar.gz.md5 $(distdir).tar.gz.asc
 
 megaclean:
 	cd $(srcdir) && rm -fr * .dir-locals.el .gitignore .indent.pro .travis.yml && git reset --hard
->>>>>>> b7b90caf
 
 dist: $(distdir).tar.gz
 
