--- conflicted
+++ resolved
@@ -290,29 +290,6 @@
 	fi
 fi
 
-<<<<<<< HEAD
-my_with_libunbound=1
-# find libunbound
-AC_ARG_WITH(libunbound, AS_HELP_STRING([--with-libunbound=pathname],
-	[path to libunbound (default: search /usr/local ..)]),
-	[], [withval="yes"])
-if test x_$withval = x_yes; then
-	for dir in /usr/local /opt/local /usr/pkg /usr/sfw; do
-		if test -f "$dir/include/unbound.h"; then
-			CFLAGS="$CFLAGS -I$dir/include"
-			LDFLAGS="$LDFLAGS -L$dir/lib"
-			AC_MSG_NOTICE([Found libunbound in $dir])
-			break
-		fi
-	done
-else
-	if test x_$withval != x_no; then
-		CFLAGS="$CFLAGS -I$withval/include"
-		LDFLAGS="$LDFLAGS -L$withval/lib"
-	else
-		AC_DEFINE_UNQUOTED([DISABLE_RESOLUTION_RECURSING], [1], [Define this to disable recursing resolution type.])
-		my_with_libunbound=0
-=======
 if test $my_with_libunbound = 1
 then
 	# find libunbound
@@ -336,7 +313,6 @@
 			AC_DEFINE_UNQUOTED([DISABLE_RESOLUTION_RECURSING], [1], [Define this to disable recursing resolution type.])
 			my_with_libunbound=0
 		fi
->>>>>>> b7b90caf
 	fi
 fi
 
@@ -354,21 +330,13 @@
 AC_CHECK_MEMBER([struct ldns_struct_dnssec_zone.hashed_names],
 [AC_DEFINE_UNQUOTED([LDNS_DNSSEC_ZONE_HASHED_NAMES], [1], [When defined ldns_dnssec_zone contained the hashed_names member.])], [], [[#include <ldns/ldns.h>]])
 
-<<<<<<< HEAD
-if test $my_with_libunbound == 1
-=======
 if test $my_with_libunbound = 1
->>>>>>> b7b90caf
 then
 	AC_MSG_NOTICE([Checking for dependency libunbound])
 	AC_CHECK_LIB([unbound], [ub_fd], [], [found_all_libs=0])
 fi
 
-<<<<<<< HEAD
-if test $found_all_libs == 0
-=======
 if test $found_all_libs = 0
->>>>>>> b7b90caf
 then
     AC_MSG_ERROR([One more dependencies is missing])
 fi
