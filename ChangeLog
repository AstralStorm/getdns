<<<<<<< HEAD
* 2017-12-??: Version 1.2.2
  * Specify locations at which CA certificates for verification purposes
    are located: getdns_context_set_CApath() getdns_context_set_CAfile()
=======
* 201?-??-??: Version 1.?.?
  * Bugfix #356: Do Zero configuration DNSSEC meta queries over on the
    context configured upstreams.
  * Report default extension settings with
    getdns_context_get_api_information()
>>>>>>> 090b076d
  * getdns_context_set_resolvconf() function to initialize a context 
    upstreams and suffices with a resolv.conf file.
    getdns_context_get_resolvconf() to get the file used to initialize
    the context's upstreams and suffixes.
    getdns_context_set_hosts() function to initialize a context's
    LOCALNAMES namespace.
    getdns_context_get_hosts() function to get the file used to initialize
    the context's LOCALNAMES namespace.
  * get which version of OpenSSL was used at build time and at run time
    when available with getdns_context_get_api_information()
  * GETDNS_RETURN_IO_ERROR return error code
  * Bugfix #359: edns_client_subnet_private should set family
    Thanks Daniel Areiza

* 2017-11-11: Version 1.2.1
  * Handle more I/O error cases.  Also, when an I/O error does occur,
    never stop listening (with servers), and
    never exit (when running the built-in event loop).
  * Bugfix: Tolerate unsigned and unused RRsets in the authority section.
            Fixes DNSSEC with BIND upstream.
  * Bugfix: DNSSEC validation without support records
  * Bugfix: Validation of full recursive DNSKEY lookups
  * Bugfix: Retry to validate full recursion BOGUS replies with zero
    configuration DNSSEC only when DNSSEC was actually requested
  * Bugfix #348: Fix a linking issue in stubby when libbsd is present
    Thanks Remi Gacogne
  * More robust scheduling; Eliminating a segfault with long running
    applications.
  * Miscellaneous Windows portability fixes from Jim Hague.
  * Fix Makefile dependencies for parallel install.
    Thanks ilovezfs

* 2017-09-29: Version 1.2.0
  * Bugfix of rc1: authentication of first query with TLS
    Thanks Travis Burtrum
  * A function to set the location for library specific data,
    like trust-anchors: getdns_context_set_appdata().
  * Zero configuration DNSSEC - build upon the scheme
    described in RFC7958.  The URL from which to fetch
    the trust anchor, the verification CA and email
    can be set with the new getdns_context_set_trust_anchor_url(),
    getdns_context_set_trust_anchor_verify_CA() and
    getdns_context_set_trust_anchor_verify_email() functions.
    The default values are to fetch from IANA and to validate
    with the ICANN CA.
  * Update of Stubby with yaml configuration file and
    logging from a certain severity support.
  * Fix tpkg exit status on test failure. Thanks Jim Hague.
  * Refined logging levels for upstream statistics
  * Reuse (best behaving) backed-off TLS upstreams when non are usable.
  * Let TLS upstreams back-off a incremental amount of time.
    Back-off time starts with 1 second and is doubled each failure, but
    will not exceed the time given by getdns_context_set_tls_backoff_time()
  * Make TLS upstream management more resilient to temporary outages
    (like laptop sleeps)

* 2017-09-04: Version 1.1.3
  * Small bugfixes that came out of static analysis
  * No annotations with the output of getdns_query anymore,
    unless -V option is given to increase verbosity
    Thanks Ollivier Robert
  * getdns_query will now exit with failure status if replies are BOGUS
  * Bugfix: dnssec_return_validation_chain now also works when fallback
    to full recursion was needed with dnssec_roadblock_avoidance
  * More clear build instructions from Paul Hoffman.  Thanks.
  * Bugfix #320.1: Eliminate multiple closing of file descriptors
    Thanks Neil Cook
  * Bugfix #320.2: Array bounds bug in upstream_select
    Thanks Neil Cook
  * Bugfix #318: getdnsapi/getdns/README.md links to nonexistent wiki
    pages.  Thanks James Raftery
  * Bugfix #322: MacOS 10.10 (Yosemite) provides TCP fastopen interface
    but does not have it implemented.  Thanks Joel Purra
  * Compile without Stubby by default.  Stubby now has a git repository
    of its own.  The new Stubby repository is added as a submodule.
    Stubby will still be build alongside getdns with the --with-stubby
    configure option.

* 2017-07-03: Version 1.1.2
  * Bugfix for parallel make install
  * Bugfix to trigger event callbacks on socket errors
  * A getdns_context_set_logfunc() function with which one may
    register a callback log function for certain library subsystems
    at certain levels.  Currently this can only be used for
    upstream stastistics subsystem.

* 2017-06-15: Version 1.1.1
  * Bugfix #306 hanging/segfaulting on certain (IPv6) upstream failures
  * Spelling fix s/receive/receive.  Thanks Andreas Schulze.
  * Added stubby-setdns-macos.sh script to support Homebrew formula
  * Include stubby.conf in the districution tarball
  * Bugfix #286 reschedule reused listening addresses
  * Bugfix #166 Allow parallel builds and unit-tests
  * NSAP-PTR, EID and NIMLOC, TALINK, AVC support
  * Bugfix of TA RR type
  * OPENPGPKEY and SMIMEA support
  * Bugfix TAG rdata type presentation format for CAA RR type
  * Bugfix Zero sized gateways with IPSECKEY gateway_type 0
  * Guidance for integration with systemd
  * Also check for memory leaks with advances server capabilities.
  * Bugfix convert IP string to IP dict with getdns_str2dict() directly.

* 2017-04-13: Version 1.1.0
  * bugfix: Check size of tls_auth_name.
  * Improvements that came from Visual Studio static analysis
  * Fix to compile with libressl.  Thanks phicoh.
  * Spelling fixes.  Thanks Andreas Schulze.
  * bugfix: Reschedule request timeout when getting the DNSSEC chain.
  * getdns_context_unset_edns_maximum_udp_payload_size() to reset
    to default IPv4/IPv6 dependent edns max udp payload size.
  * Implement sensible default edns0 padding policy.  Thanks DKG.
  * Keep connections open with sync requests too.
  * Fix of event loops so they do not give up with naked timers with
    windows.  Thanks Christian Huitema.
  * Include peer certificate with DNS-over-TLS in combination with
    the return_call_reporting extension.
  * More fine grained control over TLS upstream retry and back off
    behaviour with getdns_context_set_tls_backoff_time() and
    getdns_context_set_tls_connection_retries().
  * New round robin over the available upstreams feaure.
    Enable with getdns_context_set_round_robin_upstreams()
  * Bugfix: Queue requests when no sockets available for outgoing queries.
  * Obey the outstanding query limit with STUB resolution mode too.
  * Updated stubby config file
  * Draft MDNS client implementation by Christian Huitema.
    Enable with --enable-draft-mdns-support to configure
  * bugfix: Let synchronous queries use fds > MAX_FDSETSIZE;
            By moving default eventloop from select to poll
    Thanks Neil Cook
  * bugfix: authentication failure for self signed cert + only pinset
  * bugfix: issue with session re-use making authentication appear to fail

* 2017-01-13: Version 1.0.0
  * edns0_cookies extension enabled by default (per RFC7873)
  * dnssec_roadblock_avoidance enabled by default (per RFC8027)
  * bugfix: DSA support with OpenSSL 1.1.0
  * Initialize OpenSSL just once in a thread safe way
  * Thread safety with arc4random function
  * Improvements that came from Visual Studio static analysis
    Thanks Christian Huitema
  * Conventional RFC3986 IPv6 [address]:port parsing from getdns_query
  * bugfix: OpenSSL 1.1.0 style crypto locking
    Thanks volkommenheit
  * configure tells *which* dependency is missing
  * bugfix: Exclude terminating '\0' from bindata's returned by
    getdns_get_suffix(). Thanks Jim Hague
  * Better README.md.  Thanks Andrew Sullivan

* 2016-10-19: Version 1.1.0-a2
  * Improved TLS connection management
  * OpenSSL 1.1 support
  * Stubby, Server version of getdns_query that by default listens
    on 127.0.0.1 and ::1 and reads config from /etc/stubby.conf
    and $HOME/.stubby.conf

* 2016-07-14: Version 1.1.0a1
  * Conversion functions from text strings to getdns native types:
    getdns_str2dict(), getdns_str2list(), getdns_str2bindata() and
    getdns_str2int()
  * A getdns_context_config() function that configures a context
    with settings given in a getdns_dict
  * A a getdns_context_set_listen_addresses() function and companion
    getdns_reply() function to construct simple name servers.
  * Relocate getdns_query to src/tools and build by default
  * Enhancements to the logic used to select connection based upstream
    transports (TCP, TLS) to improve robustness and re-use of
    connections/upstreams.

* 2016-07-14: Version 1.0.0b2
  * Collect coverage information from the unit tests
    Thanks Shane Kerr
  * pkg-config for the getdns_ext_event library
    Thanks Tom Pusateri
  * Bugfix: Multiple requests on the same upstream with a transport 
    that keeps connections open in synchronous stub mode.
  * Canonicalized DNSSEC chain with dnssec_return_validation_chain
    (when validated)
  * A dnssec_return_full_validation_chain extension which includes
    then validated resource records.
  * Bugfix: Callbacks fired while scheduling (answer from cache)
    with the unbound plugable event API
  * header extension to set opcode and flags in stub mode
  * Unit tests that cover more code
  * Static checking with the clang analyzer
  * getdns_pretty_print_dict prints dname's as primitives
  * Accept just bindata's instead of address dicts.
    Allow misshing "address_type" in address dicts.
  * TLS session resumption
  * -C <config file> option to getdns_query to configure context 
    from a json like formated file.  The output of -i (print API
    information) can be used as config file directly.
    Settings may also be given in this format as arguments of
    the getdns_query command directly.
  * DNS server mode for getdns_query.  Enable by providing addresses
    to listen on, either by giving "-z <listen address>" options or by
    providing "listen_addresses" in the config file or settings.
  * Bugfixes from deckard testing: CNAME loop protection.
  * "srv_addresses" in response dict with getdns_service()
  * use libbsd when available
    Thanks Guillem Jover
  * Bugfix: DNSSEC wildcard validation issue
  * Bugfix: TLS timeouts not re-using a connection
  * A getdns_context_get_eventloop(), to get the current
    (pluggable) eventloop from context
  * getdns_query now uses the default event loop (instead of custom)
  * Return call_reporting info in case of timeout
    Thanks Robert Groenenberg
  * Bugfix: Build fails with autoconf 2.63, works with 2.68.
    Thanks Robert Groenenberg
  * Doxygen output for getdns.h and getdns_extra.h only
  * Do not call SSL_library_init() from getdns_context_create() when
    the second bit from the set_from_os parameter is set.

* 2016-03-31: Version 1.0.0b1
  * openssl 1.1.0 support
  * GETDNS_APPEND_NAME_TO_SINGLE_LABEL_FIRST default suffix handling
  * getdns_context_set_follow_redirects()
  * Read suffix list from registry on Windows
  * A dnssec_return_all_statuses extension
  * Set root servers without temporary file (libunbound >= 1.5.8 needed)
  * Eliminate unit test's ldns dependency
  * pkts wireformat <-> getdns_dict <-> string
    conversion functions
  * Eliminate all side effects when doing sync requests
    (libunbound >= 1.5.9 needed)
  * Bugfix: Load gost algorithm if digest is seen before key algorithm
    Thanks Jelte Janssen
  * Bugfix: Respect DNSSEC skew.
  * Offline dnssec validation for any given point in time
  * Correct return value in documentation for getdns_pretty_print_dict().
    Thanks Linus Nordberg
  * Bugfix: Don't treat "domain" or "search" as a nameserver.
    Thanks Linus Nordberg
  * Use the default CA trust store on Windows (for DNS over TLS).
  * Propagate eventloop to unbound when unbound has pluggable event loops
    (libunbound >= 1.5.9 needed)
  * Replace mini_event extension by default_eventloop
  * Bugfix: Segfault on NULL pin
  * Bugfix: Correct output of get_api_settings
  * Bugfix: Memory leak with getdns_get_api_information() 
    Thanks Robert Groenenberg.

* 2015-12-31: Version 0.9.0
  * Update of unofficial extension to the API that supports stub mode 
    TLS verification. GETDNS_AUTHENTICATION_HOSTNAME is replaced by 
    GETDNS_AUTHENTICATION_REQUIRED (but remains available as an alias). 
    Upstreams can now be configured with either a hostname or a SPKI pinset 
    for TLS authentication (or both). If the GETDNS_AUTHENTICATION_REQUIRED
    option is used at least one piece of authentication information must be 
    configured for each upstream, and all the configured authentication 
    information for an upstream must validate.
  * Remove STARTTLS implementation (no change to SPEC)
  * Enable TCP Fast Open when possible. Add OSX support for TFO.
  * Rename return_call_debugging to return_call_reporting
  * Bugfix: configure problem with getdns-0.5.1 on OpenBSD
    Thanks Claus Assmann.
  * pkg-config support.  Thanks Neil Cook.
  * Functions to convert from RR dicts to wireformat and text format
    and vice versa.  Including a function that builds a getdns_list
    of RR dicts from a zonefile.
  * Use the with the getdns_context_set_dns_root_servers() function
    provided root servers in recursing resolution modus.
  * getdns_query option (-f) to read a DNSSEC trust anchor from file.
  * getdns_query option (-R) to read a "root hints" file.
  * Bugfix: Detect and prevent duplicate NSEC(3)s to be returned with
    dnssec_return_validation_chain.
  * Bugfix: Remove duplicate RRs from RRsets when DNSSEC verifying
  * Client side edns-tcp-keepalive support
  * TSIG support + getdns_query syntax to specify TSIG parameters
    per upstream: @<ip>[^[<algorithm>:]<name>:<secret in Base64>]
  * Bugfix: Allow truncated answers to be returned in case of missing
    fallback transport.
  * Verify upstream TLS pubkeys with pinsets; A getdns_query option
    (-K) to attach pinsets to getdns_contexts.
    Thanks Daniel Kahn Gillmor
  * Initial support for Windows.  Thanks Gowri Visweswaran
  * add_warning_for_bad_dns extension
  * Try and retry with suffixes giving with getdns_context_set_suffix()
    following directions given by getdns_context_set_append_name()
    getdns_query options to set suffixes and append_name directions:
    '-W' to append suffix always (default)
    '-1' to append suffix only to single label after failure
    '-M' to append suffix only to multi label name after failure
    '-N' to never append a suffix
    '-Z <suffixes>' to set suffixes with the given comma separated list
  * Better help text for getdns_query (printed with the '-h' option)
  * Setting the +specify_class extension with getdns_query
  * Return NOT_IMPLEMENTED for not implemented namespaces, and the
    not implemented getdns_context_set_follow_redirects() function.

* 2015-11-18: Version 0.5.1
  * Bugfix: growing upstreams arrow.
  * Bugfix: Segfault on timeout in specific conditions
  * Bugfix: install getdns_extra.h from build location
  * Bugfix: Don't let cookies overwrite existing EDNS0 options
  * Don't link libdl
  * The EDNS(0) Padding Option (draft-mayrhofer-edns0-padding).
    When using DNS over TLS, query sizes will be padded to multiples
    of a block size given with:
    getdns_context_set_tls_query_padding_blocksize()
  * An EDNS client subnet private option, that will ask a EDNS client
    subnet aware resolver to not reveal any details about the 
    originating network.  See: draft-ietf-dnsop-edns-client-subnet
    Set with: getdns_context_set_edns_client_subnet_private()
  * The return_call_debugging extension.  The extension will also return
    the transport used on top of the information about the request which
    is described in the API spec.
  * A dnssec_roadblock_avoidance extension.  When set, the library will
    work in stub resolution mode and try to get a by DNSSEC validation
    assessed answer.  On BOGUS answers the library will retry rescursive
    resolution mode.  This is the simplest form of passive roadblock
    detection and avoidance: draft-ietf-dnsop-dnssec-roadblock-avoidance.
    Use the --enable-draft-dnssec-roadblock-avoidance option to configure
    to compile with this extension.

* 2015-10-29: Version 0.5.0
  * Native crypto.  No ldns dependency anymore.
    (ldns still necessary to be able to run tests though)
  * JSON pointer arguments to getdns_dict_get_* and getdns_dict_set_* 
    to dereference nested dicts and lists.
  * Bugfix: DNSSEC code finding zone cut with redirects + pursuing unsigned
    DS answers close to the root.  Thanks Theogene Bucuti!
  * Default port for TLS changed to 853
  * Unofficial extension to the API to allow TLS hostname verification to be
    required for stub mode when using only TLS as a transport. 
    When required a hostname must be supplied in the
    'hostname' field of the upstream_list dict and the TLS cipher suites are
    restricted to the 4 AEAD suites recommended in RFC7525.

* 2015-09-09: Version 0.3.3
  * Fix clearing upstream events on shutdown
  * Fix dnssec validation of direct CNAME queries.
    Thanks Simson L. Garfinkel.
  * Fix get_api_information():version_string also for release candidates

* 2015-09-04: Version 0.3.2
  * Fix returned upstreams list by getdns_context_get_api_information()
  * Fix some autoconf issues when srcdir != builddir
  * Fix remove build date from manpage version for reproducable builds
  * Fix transport fallback issues plus transport fallback unit test script
  * Fix string bindata's need not contain trailing zero byte
  * --enable-stub-only configure option for stub only operation.
    Stub mode will be the default.  Removes the dependency on libunbound
  * --with-getdns_query compiles and installs the getdns_query tool too
  * Fix assert on context destruction from a callback in stub mode too.
  * Use a thread instead of a process for running the unbound event loop.

* 2015-07-18: Version 0.3.1
  * Fix repeating rdata fields

* 2015-07-17: Version 0.3.0
  * Unit test for spurious execute bits.  Thanks Paul Wouters.
  * Added new transport list options in API. The option is now an ordered
    list of GETDNS_TRANSPORT_UDP, GETDNS_TRANSPORT_TCP,
    GETDNS_TRANSPORT_TLS, GETDNS_TRANSPORT_STARTTLS.
  * Added new context setting for idle_timeout
  * CSYNC RR type
  * EDNS0 COOKIE option code set to 10
  * dnssec_return_validation_chain for negative and insecure responses.
  * dnssec_return_validation_chain return a single RRSIG on each RRSET
    (whenever possible)
  * getdns_validate_dnssec() accept replies from the replies_tree
  * getdns_validate_dnssec() asses negative and insecure responses.
  * Native stub dnssec validation
  * Implemented getdns_context_set_dnssec_trust_anchors()
  * Switch freely between stub and recursive mode
  * getdns_query -k shows default trust anchors
  * functions and defines to get library and API versions in string
    and numeric values: getdns_get_version(), getdns_get_version_number(),
    getdns_get_api_version() and getdns_get_api_version_number()

* 2015-05-21: Version 0.2.0
  * Fix libversion numbering:  Thanks Daniel Kahn Gillmor
  * run_once method for the libevent extension
  * autoreconf -fi on FreeBSD always, because of newer libtool version
    suitable for FreeBSD installs too.  Thanks Robert Edmonds
  * True asynchronous processing of the new TLS transport options
  * GETDNS_TRANSPORT_STARTTLS_FIRST_AND_FALL_BACK_TO_TCP_KEEP_CONNECTIONS_OPEN
    transport option.
  * Manpage fixes: Thanks Anthony Kirby

* 2015-04-19: Version 0.1.8
  * The GETDNS_TRANSPORT_TLS_ONLY_KEEP_CONNECTIONS_OPEN and
    GETDNS_TRANSPORT_TLS_FIRST_AND_FALL_BACK_TO_TCP_KEEP_CONNECTIONS_OPEN
    DNS over TLS transport options. 

* 2015-04-08: Version 0.1.7
  * Individual getter functions for context settings
  * Fix: --with-current-date function to make build deterministically
    reproducible (i.e. the GETDNS_COMPILATION_COMMENT define from
    getdns.h contains a date value).  Thanks Ondřej Surý
  * Fix: Include m4 dir in distribution tarball
  * Fix: Link build requirements in tests too.  Thanks Ondřej Surý
  * Fix: Remove executable flags on source files.  Thanks Paul Wouters
  * Fix: Return "just_address_answers" only when queried for addresses
  * Eliminate ldns intermediate wireformat parsing
  * The CSYNC RR type
  * Fix: canonical_name in response dict returns the canonical name
    found after following all CNAMEs
  * Implementation of the section 6 and 7 version of 
    draft-ietf-dnsop-cookies-01.txt for stub resolution.  Enable with the
    --enable-draft-edns-cookies option to configure.  Use it by setting the
    edns_cookies extension to GETDNS_EXTENSION_TRUE.
  * Pretty printing of lists with:
    char *getdns_pretty_print_list(getdns_list *list)
  * Output to json format with:
    char * getdns_print_json_dict(const getdns_dict *some_dict, int pretty);
    char * getdns_print_json_list(const getdns_list *some_list, int pretty);
  * snprintf style versions of the dict, list and json print functions.
  * Better random number generation with OpenBSD's arc4random
  * Let getdns_address schedule the AAAA query first.  This results in AAAA
    being the first in the just_address_answers sections of the response dict.
  * New context update callback function to also return a user given argument
    along with the context and which item was changed.
    Thanks Scott Hollenbeck.
  * Demotivate use of getdns_strerror and expose getdns_get_errorstr_by_id.
    Thanks Scott Hollenbeck.
  * A getter for context update callback, to allow for chaining update
    callbacks.

* 2015-01-16: Version 0.1.6
  * Fix: linking against libev on FreeBSD
  * Fix: Let configure report problem on FreeBSD when configuring with
    libevent and libunbound <= 1.4.22 is not compiled with libevent.
  * Fix: Build on Mac OS-X
  * Fix: Lintian errors in manpages
  * Better libcheck detection
  * Better portability with UNIX systems

* 2014-10-31: Version 0.1.5
  * Unit tests for transport settings
  * Fix: adhere to set maximum UDP payload size
  * API change: when no maximum UDP payload size is set, outgoing
    values will adhere to the suggestions in RFC 6891 and may follow
    a scheme that uses multiple values to maximize receptivity.
  * Stub mode use 1232 maximum UDP payload size when connecting to an
    IPv6 upstreams and 1432 with an IPv4 upstream.
  * Evaluate namespaces (or not) on a per query basis
  * GETDNS_NAMESPACE_LOCALNAMES namespace now gives just_address_answers
    only and does not mimic a DNS packet answer anymore
  * The add_opt_parameters extension
  * IPv6 scope_id support with link-local addresses.  Both with parsing
    /etc/resolv.conf and by providing them explicitly via
    getdns_context_set_upstream_recursive_servers
  * Query for A and AAAA simultaneously with return_both_v4_and_v6
  * GETDNS_TRANSPORT_TCP_ONLY_KEEP_CONNECTIONS_OPEN DNS transport
  * Fix: Answers without RRs in query secion (i.e. REFUSED)
  * Fix: Return empty response dict on timeout in async mode too
  * Move spec examples to spec subdirectory
  * Fix issue#76: Setting UDP Payload size below 512 should not error
  * Fix: Include OPT RR in response dict always (even without options)
  * TCP Fast open support (linux only).
    Enable with the --enable-tcp-fastopen configure option
  * Bump library version because of binary API change

* 2014-09-03: Version 0.1.4
  * Synchronous resolves now respect timeout setting,
  * On timeout *_sync functions now return GETDNS_RETURN_GOOD and a
    response dict with "status" GETDNS_RESPSTATUS_ALL_TIMEOUT>
  * Fix issue#50: getdns_dict_remove_name returns GETDNS_RETURN_GOOD on
    success.
  * Fix Issue#54: set_ub_dns_transport() not working
  * Fix Issue#49: Typo in documentation (thanks Stephane Bortzmeyer)
  * getdns_context_set_limit_outstanding_queries(),
    getdns_context_set_dnssec_allowed_skew() and
    getdns_context_set_edns_maximum_udp_payload_size() now working
  * <rr>_unknown rdata field for unknown or unsupported RR types
  * Temporarily disable timeout unit test 3 because of unpredictable results
  * Spec updated to version 0.507
  * Renamed "resolver_type" to "resolution_type" in dict returned from
    getdns_context_get_api_information()
  * Added GETDNS_RESPSTATUS_ALL_BOGUS_ANSWERS return code for with the
    dnssec_return_only_secure extension
  * Added support for CDS and CDNSKEY RR types, but needs ldns > 1.6.17 to
    be able to parse the wire format (not released yet at time of writing)
  * Added OPENPGPKEY RR type, but no rdata fields implementation yet
  * Updated spec to version 0.508 (September 2014)
  * Also chase NSEC and NSEC3 RRSIGs with dnssec_return_validation_chain

* 2014-06-25: Version 0.1.3
  * libtool chage, remove -release, added -version-info
  * Update specification to the June 2014 version (0.501)

* 2014-06-02: Version 0.1.2
  * Fixed rdata fields for MX
  * Expose only public API symbols
  * Updated manpages
  * specify_class extension
  * Build from separate build directory
  * Anticipate libunbound not returning the answer packet
  * Pretty print bindata's representing IP addresses
  * Anticipate absense of implicit DSO linking
  * Mention getdns specific options to configure in INSTALL
    Thanks Paul Hoffman
  * Mac OSX package built instructions for generic user in README.md
    Thanks Joel Purra
  * Fixed build problems on RHEL/CentOS due using libevent 1.x


* 2014-03-24 : Version 0.1.1
  * default to NOT build extensions (libev, libuv, libevent), handle
    --with/--without options to configure for them
  * Fixed some build/make nits
  * respect configure --docdir=X
  * Documentation/man page updates
  * Fix install and cpp guards in getdns_extra.h
  * Add method to switch between threads and fork mode for unbound
  * Fixes for libuv integration (saghul)
  * Fixes for calling getdns_destroy_context within a callback
  * Fixed signal related defines/decls


* 2014-02-25 : Version 0.1.0
  * Initial public release of the getdns API<|MERGE_RESOLUTION|>--- conflicted
+++ resolved
@@ -1,14 +1,10 @@
-<<<<<<< HEAD
 * 2017-12-??: Version 1.2.2
-  * Specify locations at which CA certificates for verification purposes
-    are located: getdns_context_set_CApath() getdns_context_set_CAfile()
-=======
-* 201?-??-??: Version 1.?.?
   * Bugfix #356: Do Zero configuration DNSSEC meta queries over on the
     context configured upstreams.
   * Report default extension settings with
     getdns_context_get_api_information()
->>>>>>> 090b076d
+  * Specify locations at which CA certificates for verification purposes
+    are located: getdns_context_set_CApath() getdns_context_set_CAfile()
   * getdns_context_set_resolvconf() function to initialize a context 
     upstreams and suffices with a resolv.conf file.
     getdns_context_get_resolvconf() to get the file used to initialize
