--- conflicted
+++ resolved
@@ -1,11 +1,7 @@
-<<<<<<< HEAD
-* 2022-06-: Version 1.7.1
+* 2022-08-12: Version 1.7.1
   * Always send the `dot` ALPN when using DoT
-=======
-* 2022-07-20
   * Strengthen version determination for Libidn2 during cmake processing (thanks
     jpbion).
->>>>>>> 9d8eea97
 
 * 2021-06-04: Version 1.7.0
   * Make TLS Handshake timeout max 4/5th of timeout for the query,
