--- conflicted
+++ resolved
@@ -1,5 +1,6 @@
-<<<<<<< HEAD
 * 2017-12-??: Version 1.2.2
+  * Specify locations at which CA certificates for verification purposes
+    are located: getdns_context_set_CApath() getdns_context_set_CAfile()
   * getdns_context_set_resolvconf() function to initialize a context 
     upstreams and suffices with a resolv.conf file.
     getdns_context_get_resolvconf() to get the file used to initialize
@@ -11,11 +12,6 @@
   * get which version of OpenSSL was used at build time and at run time
     when available with getdns_context_get_api_information()
   * GETDNS_RETURN_IO_ERROR return error code
-=======
-* 201?-??-??: Version 1.?.?
-  * Specify locations at which CA certificates for verification purposes
-    are located: getdns_context_set_CApath() getdns_context_set_CAfile()
->>>>>>> da3f023d
   * Bugfix #359: edns_client_subnet_private should set family
     Thanks Daniel Areiza
 
