language: c
compiler:
  - gcc
  - clang
before_script:
  - sudo apt-get update
  - sudo apt-get install libunbound-dev libldns-dev libidn11-dev check libevent-dev
script:
<<<<<<< HEAD
=======
  - libtoolize -fic
>>>>>>> b7b90caf
  - autoreconf -fi
  - ./configure --with-libevent
  - make
  - sudo PATH=$PATH make install
  - make test
  - sudo make uninstall<|MERGE_RESOLUTION|>--- conflicted
+++ resolved
@@ -6,10 +6,7 @@
   - sudo apt-get update
   - sudo apt-get install libunbound-dev libldns-dev libidn11-dev check libevent-dev
 script:
-<<<<<<< HEAD
-=======
   - libtoolize -fic
->>>>>>> b7b90caf
   - autoreconf -fi
   - ./configure --with-libevent
   - make
