/**
 *
 * /brief getdns_general and related support functions
 *
 * The getdns_general function is called by most of the other public entry
 * points to the library.  Private support functions are also included in this
 * file where they are directly logically related to the getdns_general implementation.
 */

/*
 * Copyright (c) 2013, Versign, Inc.
 * All rights reserved.
 *
 * Redistribution and use in source and binary forms, with or without
 * modification, are permitted provided that the following conditions are met:
 * * Redistributions of source code must retain the above copyright
 *   notice, this list of conditions and the following disclaimer.
 * * Redistributions in binary form must reproduce the above copyright
 *   notice, this list of conditions and the following disclaimer in the
 *   documentation and/or other materials provided with the distribution.
 * * Neither the name of the <organization> nor the
 *   names of its contributors may be used to endorse or promote products
 *   derived from this software without specific prior written permission.
 *
 * THIS SOFTWARE IS PROVIDED BY THE COPYRIGHT HOLDERS AND CONTRIBUTORS "AS IS" AND
 * ANY EXPRESS OR IMPLIED WARRANTIES, INCLUDING, BUT NOT LIMITED TO, THE IMPLIED
 * WARRANTIES OF MERCHANTABILITY AND FITNESS FOR A PARTICULAR PURPOSE ARE
 * DISCLAIMED. IN NO EVENT SHALL Verisign, Inc. BE LIABLE FOR ANY
 * DIRECT, INDIRECT, INCIDENTAL, SPECIAL, EXEMPLARY, OR CONSEQUENTIAL DAMAGES
 * (INCLUDING, BUT NOT LIMITED TO, PROCUREMENT OF SUBSTITUTE GOODS OR SERVICES;
 * LOSS OF USE, DATA, OR PROFITS; OR BUSINESS INTERRUPTION) HOWEVER CAUSED AND
 * ON ANY THEORY OF LIABILITY, WHETHER IN CONTRACT, STRICT LIABILITY, OR TORT
 * (INCLUDING NEGLIGENCE OR OTHERWISE) ARISING IN ANY WAY OUT OF THE USE OF THIS
 * SOFTWARE, EVEN IF ADVISED OF THE POSSIBILITY OF SUCH DAMAGE.
 */

#include "config.h"
#include <string.h>
#include <unbound.h>
#include <ldns/ldns.h>
#include "context.h"
#include "types-internal.h"
#include "util-internal.h"
#include "validation-chain.h"
#include <stdio.h>

/* stuff to make it compile pedantically */
#define UNUSED_PARAM(x) ((void)(x))

/* declarations */
static void ub_resolve_callback(void* mydata, int err, struct ub_result* result);
static void ub_resolve_timeout(void *arg);
static void ub_local_resolve_timeout(void *arg);

static void handle_network_request_error(getdns_network_req * netreq, int err);
static void handle_dns_request_complete(getdns_dns_req * dns_req);
static int submit_network_request(getdns_network_req * netreq);

typedef struct netreq_cb_data
{
	getdns_network_req *netreq;
	int err;
	struct ub_result* ub_res;
} netreq_cb_data;

/* cancel, cleanup and send timeout to callback */
static void
ub_resolve_timeout(void *arg)
{
	getdns_dns_req *dns_req = (getdns_dns_req *) arg;
	struct getdns_context *context = dns_req->context;
	getdns_transaction_t trans_id = dns_req->trans_id;
	getdns_callback_t cb = dns_req->user_callback;
	void *user_arg = dns_req->user_pointer;

	/* cancel the req - also clears it from outbound */
	getdns_context_cancel_request(context, trans_id, 0);

	/* cleanup */
	dns_req_free(dns_req);

	cb(context, GETDNS_CALLBACK_TIMEOUT, NULL, user_arg, trans_id);
}

static void
ub_local_resolve_timeout(void *arg)
{
	netreq_cb_data *cb_data = (netreq_cb_data *) arg;

	/* cleanup the local timer here since the memory may be
	 * invalid after calling ub_resolve_callback
	 */
	getdns_dns_req *dnsreq = cb_data->netreq->owner;
    /* clear the timeout */

	getdns_context_clear_timeout(dnsreq->context, dnsreq->local_timeout_id);
	dnsreq->local_timeout_id = 0;

	/* just call ub_resolve_callback */
	ub_resolve_callback(cb_data->netreq, cb_data->err, cb_data->ub_res);

	/* cleanup the state */
	free(cb_data);
}

void priv_getdns_call_user_callback(getdns_dns_req *dns_req,
    struct getdns_dict *response)
{
	struct getdns_context *context = dns_req->context;
	getdns_transaction_t trans_id = dns_req->trans_id;
	getdns_callback_t cb = dns_req->user_callback;
	void *user_arg = dns_req->user_pointer;

	/* clean up */
	getdns_context_clear_outbound_request(dns_req);
	dns_req_free(dns_req);

	cb(context,
	    (response ? GETDNS_CALLBACK_COMPLETE : GETDNS_CALLBACK_ERROR),
	    response, user_arg, trans_id);
}

/* cleanup and send an error to the user callback */
static void
handle_network_request_error(getdns_network_req * netreq, int err)
{
<<<<<<< HEAD
	priv_getdns_call_user_callback(netreq->owner, NULL);
=======
	call_user_callback(netreq->owner, NULL);
}

struct validation_chain {
	ldns_rbtree_t root;
	struct mem_funcs mf;
	getdns_dns_req *dns_req;
	size_t todo;
};
struct chain_response {
	int err;
	ldns_rr_list *result;
	int sec;
	char *bogus;
	struct validation_chain *chain;
	int unbound_id;
};
struct chain_link {
	ldns_rbnode_t node;
	struct chain_response DNSKEY;
	struct chain_response DS;
};

static void submit_link(struct validation_chain *chain, char *name);
static void callback_on_complete_chain(struct validation_chain *chain);
static void
//ub_supporting_callback(void *arg, int err, ldns_buffer *result, int sec,
//    char *bogus)
ub_supporting_callback(void* arg, int err, struct ub_result* ub_res)
{
	struct chain_response *response = (struct chain_response *) arg;

	ldns_status r;
	ldns_pkt *p;
	ldns_rr_list *answer;
	ldns_rr_list *keys;
	size_t i;

	response->err    = err;
	response->sec    = ub_res ? ub_res->secure : 0;
	response->bogus  = ub_res ? ub_res->why_bogus : NULL;

	if (ub_res == NULL)
		goto done;

	r = ldns_wire2pkt(&p, ub_res->answer_packet, ub_res->answer_len);
	if (r != LDNS_STATUS_OK) {
		if (err == 0)
			response->err = r;
		goto done;
	}

	keys = ldns_rr_list_new();
	answer = ldns_pkt_answer(p);
	for (i = 0; i < ldns_rr_list_rr_count(answer); i++) {
		ldns_rr *rr = ldns_rr_list_rr(answer, i);

		if (ldns_rr_get_type(rr) == LDNS_RR_TYPE_DNSKEY ||
		    ldns_rr_get_type(rr) == LDNS_RR_TYPE_DS) {

			(void) ldns_rr_list_push_rr(keys, ldns_rr_clone(rr));
			continue;
		}
		if (ldns_rr_get_type(rr) != LDNS_RR_TYPE_RRSIG)
			continue;

		if (ldns_read_uint16(ldns_rdf_data(ldns_rr_rdf(rr, 0))) ==
		    LDNS_RR_TYPE_DS)
			submit_link(response->chain,
			    ldns_rdf2str(ldns_rr_rdf(rr, 7)));

		else if (ldns_read_uint16(ldns_rdf_data(ldns_rr_rdf(rr, 0))) !=
		    LDNS_RR_TYPE_DNSKEY)
			continue;

		(void) ldns_rr_list_push_rr(keys, ldns_rr_clone(rr));
	}
	if (ldns_rr_list_rr_count(keys))
		response->result = keys;
	else
		ldns_rr_list_free(keys);

	ldns_pkt_free(p);
    ub_resolve_free(ub_res);

done:	if (response->err == 0 && response->result == NULL)
		response->err = -1;

	callback_on_complete_chain(response->chain);
}

static void submit_link(struct validation_chain *chain, char *name)
{
	int r;
	struct chain_link *link = (struct chain_link *)
	    ldns_rbtree_search((ldns_rbtree_t *)&(chain->root), name);

	if (link) {
		free(name);
		return;
	}
	link = GETDNS_MALLOC(chain->mf, struct chain_link);
	link->node.key = name;

	link->DNSKEY.err        = 0;
	link->DNSKEY.result     = NULL;
	link->DNSKEY.sec        = 0;
	link->DNSKEY.bogus      = NULL;
	link->DNSKEY.chain      = chain;
	link->DNSKEY.unbound_id = -1;

	link->DS.err        = 0;
	link->DS.result     = NULL;
	link->DS.sec        = 0;
	link->DS.bogus      = NULL;
	link->DS.chain      = chain;
	link->DS.unbound_id = -1;

	ldns_rbtree_insert(&(chain->root), (ldns_rbnode_t *)link);

    chain->todo++;
	r = ub_resolve_async(chain->dns_req->context->unbound_ctx,
        name, LDNS_RR_TYPE_DNSKEY, LDNS_RR_CLASS_IN, &link->DNSKEY,
        ub_supporting_callback, &link->DNSKEY.unbound_id);
    if (r != 0)
        link->DNSKEY.err = r;

    if (name[0] != '.' || name[1] != '\0') {
        r = ub_resolve_async(chain->dns_req->context->unbound_ctx,
            name, LDNS_RR_TYPE_DS, LDNS_RR_CLASS_IN, &link->DS,
            ub_supporting_callback, &link->DS.unbound_id);
        if (r != 0)
            link->DS.err = r;
    }
    chain->todo--;
}

void destroy_chain_link(ldns_rbnode_t * node, void *arg)
{
	struct chain_link *link = (struct chain_link*) node;
	struct validation_chain *chain   = (struct validation_chain*) arg;

	free((void *)link->node.key);
	ldns_rr_list_deep_free(link->DNSKEY.result);
	ldns_rr_list_deep_free(link->DS.result);
	GETDNS_FREE(chain->mf, link);
}

static void destroy_chain(struct getdns_context *context,
    struct validation_chain *chain)
{
	ldns_traverse_postorder(&(chain->root),
	    destroy_chain_link, chain);
	GETDNS_FREE(chain->mf, chain);
}

static void callback_on_complete_chain(struct validation_chain *chain)
{
	struct getdns_context *context = chain->dns_req->context;
	struct getdns_dict *response;
	struct chain_link *link;
	size_t todo = chain->todo;
	ldns_rr_list *keys;
	struct getdns_list *getdns_keys;

	LDNS_RBTREE_FOR(link, struct chain_link *,
	    (ldns_rbtree_t *)&(chain->root)) {
		if (link->DNSKEY.result == NULL && link->DNSKEY.err == 0)
			todo++;
		if (link->DS.result     == NULL && link->DS.err     == 0 &&
		   (((const char *)link->node.key)[0] != '.'  ||
		    ((const char *)link->node.key)[1] != '\0' ))
		       	todo++;
	}
	if (todo == 0) {
		getdns_dns_req *dns_req = chain->dns_req;
		response = create_getdns_response(chain->dns_req);

		keys = ldns_rr_list_new();
		LDNS_RBTREE_FOR(link, struct chain_link *,
		    (ldns_rbtree_t *)&(chain->root)) {
			(void) ldns_rr_list_cat(keys, link->DNSKEY.result);
			(void) ldns_rr_list_cat(keys, link->DS.result);
		}
		getdns_keys = create_list_from_rr_list(context, keys);
		(void) getdns_dict_set_list(response, "validation_chain",
		    getdns_keys);
		getdns_list_destroy(getdns_keys);
		ldns_rr_list_free(keys);
		destroy_chain(context, chain);
		call_user_callback(dns_req, response);
	}
}

/* Do some additional requests to fetch the complete validation chain */
static void get_validation_chain(getdns_dns_req *dns_req)
{
	getdns_network_req *netreq = dns_req->first_req;
	struct validation_chain *chain = GETDNS_MALLOC(dns_req->context->mf,
	    struct validation_chain);

	ldns_rbtree_init(&(chain->root),
	    (int (*)(const void *, const void *)) strcmp);
	chain->mf.mf_arg         = dns_req->context->mf.mf_arg;
	chain->mf.mf.ext.malloc  = dns_req->context->mf.mf.ext.malloc;
	chain->mf.mf.ext.realloc = dns_req->context->mf.mf.ext.realloc;
	chain->mf.mf.ext.free    = dns_req->context->mf.mf.ext.free;
	chain->dns_req = dns_req;
	chain->todo = 0;

	while (netreq) {
		size_t i;
		ldns_rr_list *answer = ldns_pkt_answer(netreq->result);
		for (i = 0; i < ldns_rr_list_rr_count(answer); i++) {
			ldns_rr *rr = ldns_rr_list_rr(answer, i);
			if (ldns_rr_get_type(rr) == LDNS_RR_TYPE_RRSIG)
				submit_link(chain,
				    ldns_rdf2str(ldns_rr_rdf(rr, 7)));
		}
		netreq = netreq->next;
	}
	callback_on_complete_chain(chain);
>>>>>>> e1c567ec
}

/* cleanup and send the response to the user callback */
static void
handle_dns_request_complete(getdns_dns_req * dns_req)
{
	uint32_t ret_chain_ext = GETDNS_EXTENSION_FALSE;
	getdns_return_t r = getdns_dict_get_int(dns_req->extensions,
	    "dnssec_return_validation_chain", &ret_chain_ext);

	if (r == GETDNS_RETURN_GOOD && ret_chain_ext == GETDNS_EXTENSION_TRUE)

		priv_getdns_get_validation_chain(dns_req);
	else
		priv_getdns_call_user_callback(
		    dns_req, create_getdns_response(dns_req));
}

static int
submit_network_request(getdns_network_req * netreq)
{
	getdns_dns_req *dns_req = netreq->owner;
	int r = ub_resolve_async(dns_req->context->unbound_ctx,
	    dns_req->name,
	    netreq->request_type,
	    netreq->request_class,
	    netreq,
	    ub_resolve_callback,
	    &(netreq->unbound_id));
	netreq->state = NET_REQ_IN_FLIGHT;
	return r;
}

static void
ub_resolve_callback(void* arg, int err, struct ub_result* ub_res)
// ub_resolve_callback(void *arg, int err, ldns_buffer * result, int sec,
//    char *bogus)
{
    getdns_network_req *netreq = (getdns_network_req *) arg;
    if (err != 0) {
        handle_network_request_error(netreq, err);
        return;
    }
	/* if netreq->state == NET_REQ_NOT_SENT here, that implies
	 * that ub called us back immediately - probably from a local file.
	 * This most likely means that getdns_general has not returned
	 */
	if (netreq->state == NET_REQ_NOT_SENT) {
		/* just do a very short timer since this was called immediately.
		 * we can make this less hacky, but it gets interesting when multiple
		 * netreqs need to be issued and some resolve immediately vs. not.
		 */
        getdns_dns_req *dnsreq = netreq->owner;
        netreq_cb_data *cb_data =
            (netreq_cb_data *) malloc(sizeof(netreq_cb_data));
        cb_data->netreq = netreq;
        cb_data->err = err;
        cb_data->ub_res = ub_res;

        dnsreq->local_timeout_id = ldns_get_random();

        getdns_context_schedule_timeout(dnsreq->context,
            dnsreq->local_timeout_id, 1, ub_local_resolve_timeout, cb_data);
		return;
	}
	netreq->state = NET_REQ_FINISHED;
	/* parse */
    /* TODO: optimize */
    getdns_return_t r = getdns_apply_network_result(netreq, ub_res);
    ub_resolve_free(ub_res);
    if (r != GETDNS_RETURN_GOOD) {
        handle_network_request_error(netreq, err);
    } else {
		/* is this the last request */
		if (!netreq->next) {
			/* finished */
			handle_dns_request_complete(netreq->owner);
		} else {
			/* not finished - update to next request and ship it */
			getdns_dns_req *dns_req = netreq->owner;
			dns_req->current_req = netreq->next;
			submit_network_request(netreq->next);
		}
	}
}

getdns_return_t
getdns_general_ub(struct getdns_context *context,
    const char *name,
    uint16_t request_type,
    struct getdns_dict *extensions,
    void *userarg,
    getdns_transaction_t * transaction_id,
    getdns_callback_t callbackfn)
{
	getdns_return_t gr;
	int r;

	if (!name) {
		return GETDNS_RETURN_INVALID_PARAMETER;
	}

	gr = getdns_context_prepare_for_resolution(context);
	if (gr != GETDNS_RETURN_GOOD) {
		return GETDNS_RETURN_BAD_CONTEXT;
	}

	/* request state */
	getdns_dns_req *req = dns_req_new(context,
	    name,
	    request_type,
	    extensions);
	if (!req) {
		return GETDNS_RETURN_GENERIC_ERROR;
	}

	req->user_pointer = userarg;
	req->user_callback = callbackfn;

	if (transaction_id) {
		*transaction_id = req->trans_id;
	}

	getdns_context_track_outbound_request(req);

	/* assign a timeout */
	// req->ev_base = ev_base;
	// req->timeout = evtimer_new(ev_base, ub_resolve_timeout, req);
    /* schedule the timeout */
    getdns_context_schedule_timeout(context, req->trans_id,
        context->timeout, ub_resolve_timeout, req);

	/* issue the first network req */

	r = submit_network_request(req->first_req);

	if (r != 0) {
		/* clean up the request */
		getdns_context_clear_outbound_request(req);
		dns_req_free(req);
		return GETDNS_RETURN_GENERIC_ERROR;
	}
	return GETDNS_RETURN_GOOD;
}				/* getdns_general_ub */

/**
 * getdns_general
 */
getdns_return_t
getdns_general(struct getdns_context *context,
    const char *name,
    uint16_t request_type,
    struct getdns_dict * extensions,
    void *userarg,
    getdns_transaction_t * transaction_id, getdns_callback_t callback)
{
	int extcheck = GETDNS_RETURN_GOOD;

	if (!context) {
		/* Can't do async without an event loop
		 * or callback
		 */
		return GETDNS_RETURN_BAD_CONTEXT;
	}

    /* ensure callback is not NULL */
    if (!callback || !name) {
         return GETDNS_RETURN_INVALID_PARAMETER;
    }

    extcheck = validate_dname(name);
    if (extcheck != GETDNS_RETURN_GOOD) {
        return extcheck;
    }

	extcheck = validate_extensions(extensions);
	if (extcheck != GETDNS_RETURN_GOOD)
		return extcheck;

	return getdns_general_ub(context,
	    name, request_type, extensions, userarg, transaction_id, callback);

}				/* getdns_general */

/*
 * getdns_address
 *
 */
getdns_return_t
getdns_address(struct getdns_context *context,
    const char *name,
    struct getdns_dict * extensions,
    void *userarg,
    getdns_transaction_t * transaction_id, getdns_callback_t callback)
{
	int cleanup_extensions = 0;
	if (!extensions) {
		extensions = getdns_dict_create_with_context(context);
		cleanup_extensions = 1;
	}
	getdns_dict_set_int(extensions,
	    GETDNS_STR_EXTENSION_RETURN_BOTH_V4_AND_V6, GETDNS_EXTENSION_TRUE);

	getdns_return_t result = getdns_general(context, name, GETDNS_RRTYPE_A,
	    extensions, userarg, transaction_id,
	    callback);
	if (cleanup_extensions) {
		getdns_dict_destroy(extensions);
	}
	return result;
}

/* getdns_general.c */<|MERGE_RESOLUTION|>--- conflicted
+++ resolved
@@ -124,232 +124,7 @@
 static void
 handle_network_request_error(getdns_network_req * netreq, int err)
 {
-<<<<<<< HEAD
 	priv_getdns_call_user_callback(netreq->owner, NULL);
-=======
-	call_user_callback(netreq->owner, NULL);
-}
-
-struct validation_chain {
-	ldns_rbtree_t root;
-	struct mem_funcs mf;
-	getdns_dns_req *dns_req;
-	size_t todo;
-};
-struct chain_response {
-	int err;
-	ldns_rr_list *result;
-	int sec;
-	char *bogus;
-	struct validation_chain *chain;
-	int unbound_id;
-};
-struct chain_link {
-	ldns_rbnode_t node;
-	struct chain_response DNSKEY;
-	struct chain_response DS;
-};
-
-static void submit_link(struct validation_chain *chain, char *name);
-static void callback_on_complete_chain(struct validation_chain *chain);
-static void
-//ub_supporting_callback(void *arg, int err, ldns_buffer *result, int sec,
-//    char *bogus)
-ub_supporting_callback(void* arg, int err, struct ub_result* ub_res)
-{
-	struct chain_response *response = (struct chain_response *) arg;
-
-	ldns_status r;
-	ldns_pkt *p;
-	ldns_rr_list *answer;
-	ldns_rr_list *keys;
-	size_t i;
-
-	response->err    = err;
-	response->sec    = ub_res ? ub_res->secure : 0;
-	response->bogus  = ub_res ? ub_res->why_bogus : NULL;
-
-	if (ub_res == NULL)
-		goto done;
-
-	r = ldns_wire2pkt(&p, ub_res->answer_packet, ub_res->answer_len);
-	if (r != LDNS_STATUS_OK) {
-		if (err == 0)
-			response->err = r;
-		goto done;
-	}
-
-	keys = ldns_rr_list_new();
-	answer = ldns_pkt_answer(p);
-	for (i = 0; i < ldns_rr_list_rr_count(answer); i++) {
-		ldns_rr *rr = ldns_rr_list_rr(answer, i);
-
-		if (ldns_rr_get_type(rr) == LDNS_RR_TYPE_DNSKEY ||
-		    ldns_rr_get_type(rr) == LDNS_RR_TYPE_DS) {
-
-			(void) ldns_rr_list_push_rr(keys, ldns_rr_clone(rr));
-			continue;
-		}
-		if (ldns_rr_get_type(rr) != LDNS_RR_TYPE_RRSIG)
-			continue;
-
-		if (ldns_read_uint16(ldns_rdf_data(ldns_rr_rdf(rr, 0))) ==
-		    LDNS_RR_TYPE_DS)
-			submit_link(response->chain,
-			    ldns_rdf2str(ldns_rr_rdf(rr, 7)));
-
-		else if (ldns_read_uint16(ldns_rdf_data(ldns_rr_rdf(rr, 0))) !=
-		    LDNS_RR_TYPE_DNSKEY)
-			continue;
-
-		(void) ldns_rr_list_push_rr(keys, ldns_rr_clone(rr));
-	}
-	if (ldns_rr_list_rr_count(keys))
-		response->result = keys;
-	else
-		ldns_rr_list_free(keys);
-
-	ldns_pkt_free(p);
-    ub_resolve_free(ub_res);
-
-done:	if (response->err == 0 && response->result == NULL)
-		response->err = -1;
-
-	callback_on_complete_chain(response->chain);
-}
-
-static void submit_link(struct validation_chain *chain, char *name)
-{
-	int r;
-	struct chain_link *link = (struct chain_link *)
-	    ldns_rbtree_search((ldns_rbtree_t *)&(chain->root), name);
-
-	if (link) {
-		free(name);
-		return;
-	}
-	link = GETDNS_MALLOC(chain->mf, struct chain_link);
-	link->node.key = name;
-
-	link->DNSKEY.err        = 0;
-	link->DNSKEY.result     = NULL;
-	link->DNSKEY.sec        = 0;
-	link->DNSKEY.bogus      = NULL;
-	link->DNSKEY.chain      = chain;
-	link->DNSKEY.unbound_id = -1;
-
-	link->DS.err        = 0;
-	link->DS.result     = NULL;
-	link->DS.sec        = 0;
-	link->DS.bogus      = NULL;
-	link->DS.chain      = chain;
-	link->DS.unbound_id = -1;
-
-	ldns_rbtree_insert(&(chain->root), (ldns_rbnode_t *)link);
-
-    chain->todo++;
-	r = ub_resolve_async(chain->dns_req->context->unbound_ctx,
-        name, LDNS_RR_TYPE_DNSKEY, LDNS_RR_CLASS_IN, &link->DNSKEY,
-        ub_supporting_callback, &link->DNSKEY.unbound_id);
-    if (r != 0)
-        link->DNSKEY.err = r;
-
-    if (name[0] != '.' || name[1] != '\0') {
-        r = ub_resolve_async(chain->dns_req->context->unbound_ctx,
-            name, LDNS_RR_TYPE_DS, LDNS_RR_CLASS_IN, &link->DS,
-            ub_supporting_callback, &link->DS.unbound_id);
-        if (r != 0)
-            link->DS.err = r;
-    }
-    chain->todo--;
-}
-
-void destroy_chain_link(ldns_rbnode_t * node, void *arg)
-{
-	struct chain_link *link = (struct chain_link*) node;
-	struct validation_chain *chain   = (struct validation_chain*) arg;
-
-	free((void *)link->node.key);
-	ldns_rr_list_deep_free(link->DNSKEY.result);
-	ldns_rr_list_deep_free(link->DS.result);
-	GETDNS_FREE(chain->mf, link);
-}
-
-static void destroy_chain(struct getdns_context *context,
-    struct validation_chain *chain)
-{
-	ldns_traverse_postorder(&(chain->root),
-	    destroy_chain_link, chain);
-	GETDNS_FREE(chain->mf, chain);
-}
-
-static void callback_on_complete_chain(struct validation_chain *chain)
-{
-	struct getdns_context *context = chain->dns_req->context;
-	struct getdns_dict *response;
-	struct chain_link *link;
-	size_t todo = chain->todo;
-	ldns_rr_list *keys;
-	struct getdns_list *getdns_keys;
-
-	LDNS_RBTREE_FOR(link, struct chain_link *,
-	    (ldns_rbtree_t *)&(chain->root)) {
-		if (link->DNSKEY.result == NULL && link->DNSKEY.err == 0)
-			todo++;
-		if (link->DS.result     == NULL && link->DS.err     == 0 &&
-		   (((const char *)link->node.key)[0] != '.'  ||
-		    ((const char *)link->node.key)[1] != '\0' ))
-		       	todo++;
-	}
-	if (todo == 0) {
-		getdns_dns_req *dns_req = chain->dns_req;
-		response = create_getdns_response(chain->dns_req);
-
-		keys = ldns_rr_list_new();
-		LDNS_RBTREE_FOR(link, struct chain_link *,
-		    (ldns_rbtree_t *)&(chain->root)) {
-			(void) ldns_rr_list_cat(keys, link->DNSKEY.result);
-			(void) ldns_rr_list_cat(keys, link->DS.result);
-		}
-		getdns_keys = create_list_from_rr_list(context, keys);
-		(void) getdns_dict_set_list(response, "validation_chain",
-		    getdns_keys);
-		getdns_list_destroy(getdns_keys);
-		ldns_rr_list_free(keys);
-		destroy_chain(context, chain);
-		call_user_callback(dns_req, response);
-	}
-}
-
-/* Do some additional requests to fetch the complete validation chain */
-static void get_validation_chain(getdns_dns_req *dns_req)
-{
-	getdns_network_req *netreq = dns_req->first_req;
-	struct validation_chain *chain = GETDNS_MALLOC(dns_req->context->mf,
-	    struct validation_chain);
-
-	ldns_rbtree_init(&(chain->root),
-	    (int (*)(const void *, const void *)) strcmp);
-	chain->mf.mf_arg         = dns_req->context->mf.mf_arg;
-	chain->mf.mf.ext.malloc  = dns_req->context->mf.mf.ext.malloc;
-	chain->mf.mf.ext.realloc = dns_req->context->mf.mf.ext.realloc;
-	chain->mf.mf.ext.free    = dns_req->context->mf.mf.ext.free;
-	chain->dns_req = dns_req;
-	chain->todo = 0;
-
-	while (netreq) {
-		size_t i;
-		ldns_rr_list *answer = ldns_pkt_answer(netreq->result);
-		for (i = 0; i < ldns_rr_list_rr_count(answer); i++) {
-			ldns_rr *rr = ldns_rr_list_rr(answer, i);
-			if (ldns_rr_get_type(rr) == LDNS_RR_TYPE_RRSIG)
-				submit_link(chain,
-				    ldns_rdf2str(ldns_rr_rdf(rr, 7)));
-		}
-		netreq = netreq->next;
-	}
-	callback_on_complete_chain(chain);
->>>>>>> e1c567ec
 }
 
 /* cleanup and send the response to the user callback */
