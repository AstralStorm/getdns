--- conflicted
+++ resolved
@@ -509,229 +509,6 @@
 	return ta_count;
 }
 
-<<<<<<< HEAD
-=======
-static uint8_t *tas_validate(struct mem_funcs *mf,
-    const getdns_bindata *xml_bd, const getdns_bindata *p7s_bd,
-    const getdns_bindata *crt_bd, const char *p7signer,
-    uint64_t *now_ms, uint8_t *tas, size_t *tas_len)
-{
-	BIO *xml = NULL, *p7s = NULL, *crt = NULL;
-	X509 *x = NULL;
-	X509_STORE *store = NULL;
-	uint8_t *success = NULL;
-
-	if (!(xml = BIO_new_mem_buf(xml_bd->data, xml_bd->size)))
-		DEBUG_ANCHOR("ERROR %s(): Failed allocating xml BIO\n"
-		            , __FUNC__);
-
-	else if (!(p7s = BIO_new_mem_buf(p7s_bd->data, p7s_bd->size)))
-		DEBUG_ANCHOR("ERROR %s(): Failed allocating p7s BIO\n"
-		            , __FUNC__);
-	
-	else if (!(crt = BIO_new_mem_buf(crt_bd->data, crt_bd->size)))
-		DEBUG_ANCHOR("ERROR %s(): Failed allocating crt BIO\n"
-		            , __FUNC__);
-
-	else if (!(x = PEM_read_bio_X509(crt, NULL, 0, NULL)))
-		DEBUG_ANCHOR("ERROR %s(): Parsing builtin certificate\n"
-		            , __FUNC__);
-
-	else if (!(store = X509_STORE_new()))
-		DEBUG_ANCHOR("ERROR %s(): Failed allocating store\n"
-		            , __FUNC__);
-
-	else if (!X509_STORE_add_cert(store, x))
-		DEBUG_ANCHOR("ERROR %s(): Adding certificate to store\n"
-		            , __FUNC__);
-
-	else if (_getdns_verify_p7sig(xml, p7s, store, p7signer)) {
-		gldns_buffer gbuf;
-
-		gldns_buffer_init_vfixed_frm_data(&gbuf, tas, *tas_len);
-
-		if (!_getdns_parse_xml_trust_anchors_buf(&gbuf, now_ms,
-		    (char *)xml_bd->data, xml_bd->size))
-			DEBUG_ANCHOR("Failed to parse trust anchor XML data");
-
-		else if (gldns_buffer_position(&gbuf) > *tas_len) {
-			*tas_len = gldns_buffer_position(&gbuf);
-			if ((success = GETDNS_XMALLOC(*mf, uint8_t, *tas_len))) {
-				gldns_buffer_init_frm_data(&gbuf, success, *tas_len);
-				if (!_getdns_parse_xml_trust_anchors_buf(&gbuf,
-				    now_ms, (char *)xml_bd->data, xml_bd->size)) {
-
-					DEBUG_ANCHOR("Failed to re-parse trust"
-					             " anchor XML data\n");
-					GETDNS_FREE(*mf, success);
-					success = NULL;
-				}
-			} else
-				DEBUG_ANCHOR("Cannot allocate space for "
-				             "trust anchors\n");
-		} else {
-			success = tas;
-			*tas_len = gldns_buffer_position(&gbuf);
-		}
-	} else {
-		DEBUG_ANCHOR("Verifying trust-anchors failed!\n");
-	}
-	if (store)	X509_STORE_free(store);
-	if (x)		X509_free(x);
-	if (crt)	BIO_free(crt);
-	if (xml)	BIO_free(xml);
-	if (p7s)	BIO_free(p7s);
-	return success;
-}
-
-void _getdns_context_equip_with_anchor(
-    getdns_context *context, uint64_t *now_ms)
-{
-	uint8_t xml_spc[4096], *xml_data = NULL;
-	uint8_t p7s_spc[4096], *p7s_data = NULL;
-	size_t xml_len, p7s_len;
-	const char *verify_email = NULL;
-	const char *verify_CA = NULL;
-	getdns_return_t r;
-
-	BIO *xml = NULL, *p7s = NULL, *crt = NULL;
-	X509 *x = NULL;
-	X509_STORE *store = NULL;
-
-	if ((r = getdns_context_get_trust_anchors_verify_CA(
-	    context, &verify_CA)))
-		_getdns_log( &context->log
-		           , GETDNS_LOG_SYS_ANCHOR, GETDNS_LOG_ERR
-		           , "Cannot get trust anchor verify CA: \"%s\"\n"
-			   , getdns_get_errorstr_by_id(r));
-
-	else if (!verify_CA || !*verify_CA)
-		_getdns_log( &context->log
-		           , GETDNS_LOG_SYS_ANCHOR, GETDNS_LOG_INFO
-		           , "Trust anchor verification explicitly "
-		             "disabled by empty verify CA\n");
-
-	else if ((r = getdns_context_get_trust_anchors_verify_email(
-	    context, &verify_email)))
-		_getdns_log( &context->log
-		           , GETDNS_LOG_SYS_ANCHOR, GETDNS_LOG_ERR
-		           , "Cannot get trust anchor verify email address: "
-			      "\"%s\"\n", getdns_get_errorstr_by_id(r));
-
-	else if (!verify_email || !*verify_email)
-		_getdns_log( &context->log
-		           , GETDNS_LOG_SYS_ANCHOR, GETDNS_LOG_INFO
-		           , "Trust anchor verification explicitly "
-		             "disabled by empty verify email\n");
-
-	else if (!(xml_data = _getdns_context_get_priv_file(context,
-	    "root-anchors.xml", xml_spc, sizeof(xml_spc), &xml_len)))
-		_getdns_log( &context->log
-		           , GETDNS_LOG_SYS_ANCHOR, GETDNS_LOG_DEBUG
-		           , "root-anchors.xml not present\n");
-
-	else if (!(p7s_data = _getdns_context_get_priv_file(context,
-	    "root-anchors.p7s", p7s_spc, sizeof(p7s_spc), &p7s_len)))
-		_getdns_log( &context->log
-		           , GETDNS_LOG_SYS_ANCHOR, GETDNS_LOG_INFO
-		           , "root-anchors.xml not present\n");
-
-	else if (!(xml = BIO_new_mem_buf(xml_data, xml_len)))
-		_getdns_log( &context->log
-		           , GETDNS_LOG_SYS_ANCHOR, GETDNS_LOG_ERR
-		           , "Failed allocating xml BIO\n");
-
-	else if (!(p7s = BIO_new_mem_buf(p7s_data, p7s_len)))
-		_getdns_log( &context->log
-		           , GETDNS_LOG_SYS_ANCHOR, GETDNS_LOG_ERR
-		           , "Failed allocating p7s BIO\n");
-
-	else if (!(crt = BIO_new_mem_buf((void *)verify_CA, -1)))
-		_getdns_log( &context->log
-		           , GETDNS_LOG_SYS_ANCHOR, GETDNS_LOG_ERR
-		           , "Failed allocating crt BIO\n");
-
-	else if (!(x = PEM_read_bio_X509(crt, NULL, 0, NULL)))
-		_getdns_log( &context->log
-		           , GETDNS_LOG_SYS_ANCHOR, GETDNS_LOG_ERR
-		           , "Cannot parse builtin certificate\n");
-
-	else if (!(store = X509_STORE_new()))
-		_getdns_log( &context->log
-		           , GETDNS_LOG_SYS_ANCHOR, GETDNS_LOG_ERR
-		           , "Failed allocating X509 store\n");
-
-	else if (!X509_STORE_add_cert(store, x))
-		_getdns_log( &context->log
-		           , GETDNS_LOG_SYS_ANCHOR, GETDNS_LOG_ERR
-		           , "Cannot add certificate to X509 store\n");
-
-	else if (_getdns_verify_p7sig(xml, p7s, store, verify_email)) {
-		uint8_t ta_spc[sizeof(context->trust_anchors_spc)];
-		size_t ta_len;
-		uint8_t *ta = NULL;
-		gldns_buffer gbuf;
-
-		gldns_buffer_init_vfixed_frm_data(
-		    &gbuf, ta_spc, sizeof(ta_spc));
-
-		if (!_getdns_parse_xml_trust_anchors_buf(&gbuf, now_ms,
-		    (char *)xml_data, xml_len))
-			_getdns_log( &context->log
-			           , GETDNS_LOG_SYS_ANCHOR, GETDNS_LOG_ERR
-				   , "Failed to parse trust anchor XML data\n");
-
-		else if ((ta_len = gldns_buffer_position(&gbuf)) > sizeof(ta_spc)) {
-			if ((ta = GETDNS_XMALLOC(context->mf, uint8_t, ta_len))) {
-				gldns_buffer_init_frm_data(&gbuf, ta,
-				    gldns_buffer_position(&gbuf));
-				if (!_getdns_parse_xml_trust_anchors_buf(
-				    &gbuf, now_ms, (char *)xml_data, xml_len)) {
-					_getdns_log( &context->log
-						   , GETDNS_LOG_SYS_ANCHOR
-						   , GETDNS_LOG_ERR
-						   , "Error re-parsing trust "
-						     "anchor XML data\n");
-					GETDNS_FREE(context->mf, ta);
-				} else {
-					context->trust_anchors = ta;
-					context->trust_anchors_len = ta_len;
-					context->trust_anchors_source = GETDNS_TASRC_XML;
-					_getdns_ta_notify_dnsreqs(context);
-				}
-			} else
-				_getdns_log( &context->log
-					   , GETDNS_LOG_SYS_ANCHOR
-					   , GETDNS_LOG_ERR
-					   , "Cannot allocate space for "
-					     "XML file");
-		} else {
-			(void)memcpy(context->trust_anchors_spc, ta_spc, ta_len);
-			context->trust_anchors = context->trust_anchors_spc;
-			context->trust_anchors_len = ta_len;
-			context->trust_anchors_source = GETDNS_TASRC_XML;
-			_getdns_ta_notify_dnsreqs(context);
-		}
-		DEBUG_ANCHOR("ta: %p, ta_len: %d\n",
-		    (void *)context->trust_anchors, (int)context->trust_anchors_len);
-		
-	} else {
-		_getdns_log( &context->log
-		           , GETDNS_LOG_SYS_ANCHOR, GETDNS_LOG_ERR
-			   , "Verifying trust-anchors XML failed!\n");
-	}
-	if (store)	X509_STORE_free(store);
-	if (x)		X509_free(x);
-	if (crt)	BIO_free(crt);
-	if (xml)	BIO_free(xml);
-	if (p7s)	BIO_free(p7s);
-	if (xml_data && xml_data != xml_spc)
-		GETDNS_FREE(context->mf, xml_data);
-	if (p7s_data && p7s_data != p7s_spc)
-		GETDNS_FREE(context->mf, p7s_data);
-}
-
->>>>>>> 411c5cf5
 static const char tas_write_p7s_buf[] =
 "GET %s HTTP/1.1\r\n"
 "Host: %s\r\n"
