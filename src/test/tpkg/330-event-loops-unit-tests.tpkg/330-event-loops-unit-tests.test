# #-- 330-event-loops-unit-tests.test --#
# source the master var file when it's there
[ -f ../.tpkg.var.master ] && source ../.tpkg.var.master
# use .tpkg.var.test for in test variable passing
[ -f .tpkg.var.test ] && source .tpkg.var.test

<<<<<<< HEAD
(
  cd "${BUILDDIR}/build-event-loops"
  make test 
) && if grep 'ERROR:' result.330-event-loops-unit-tests
then
	exit 1
else
	echo 'No ERROR:s found in result.330-event-loops-unit-tests'
	ls -l result.330-event-loops-unit-tests
=======
cd "${BUILDDIR}/build-event-loops"
if make test
then
	if grep ERROR "${BUILDDIR}/build-event-loops/src/test/*.log"
	then
		exit 1
	fi
>>>>>>> 8fc89d01
fi<|MERGE_RESOLUTION|>--- conflicted
+++ resolved
@@ -4,17 +4,6 @@
 # use .tpkg.var.test for in test variable passing
 [ -f .tpkg.var.test ] && source .tpkg.var.test
 
-<<<<<<< HEAD
-(
-  cd "${BUILDDIR}/build-event-loops"
-  make test 
-) && if grep 'ERROR:' result.330-event-loops-unit-tests
-then
-	exit 1
-else
-	echo 'No ERROR:s found in result.330-event-loops-unit-tests'
-	ls -l result.330-event-loops-unit-tests
-=======
 cd "${BUILDDIR}/build-event-loops"
 if make test
 then
@@ -22,5 +11,4 @@
 	then
 		exit 1
 	fi
->>>>>>> 8fc89d01
 fi