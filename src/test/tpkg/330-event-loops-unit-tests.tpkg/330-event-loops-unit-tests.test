# #-- 330-event-loops-unit-tests.test --#
# source the master var file when it's there
[ -f ../.tpkg.var.master ] && source ../.tpkg.var.master
# use .tpkg.var.test for in test variable passing
[ -f .tpkg.var.test ] && source .tpkg.var.test

cd "${BUILDDIR}/build-event-loops"
<<<<<<< HEAD
make test
=======
if make -j 4 test
then
	if test -e "${BUILDDIR}/build-event-loops/src/test/fails"
	then
		exit 1
	fi
fi
>>>>>>> 3f8cdf19
<|MERGE_RESOLUTION|>--- conflicted
+++ resolved
@@ -5,14 +5,10 @@
 [ -f .tpkg.var.test ] && source .tpkg.var.test
 
 cd "${BUILDDIR}/build-event-loops"
-<<<<<<< HEAD
-make test
-=======
 if make -j 4 test
 then
 	if test -e "${BUILDDIR}/build-event-loops/src/test/fails"
 	then
 		exit 1
 	fi
-fi
->>>>>>> 3f8cdf19
+fi