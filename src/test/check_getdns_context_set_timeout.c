--- conflicted
+++ resolved
@@ -304,12 +304,8 @@
   t_data.running = 0;
   t_data.num_callbacks = 0;
   t_data.num_timeouts = 0;
-<<<<<<< HEAD
-  t_data.port = 43210;
   uint64_t timeout;
-=======
   t_data.port = get_test_port();
->>>>>>> 3f8cdf19
 
   pthread_create(&thread, NULL, run_server, (void *)&t_data);
 
