/**
 *
 * \file util-internal.h
 * /brief getdns contect management functions
 *
 * This is the meat of the API
 * Originally taken from the getdns API description pseudo implementation.
 *
 */

/*
 * Copyright (c) 2013, NLnet Labs, Verisign, Inc.
 * All rights reserved.
 *
 * Redistribution and use in source and binary forms, with or without
 * modification, are permitted provided that the following conditions are met:
 * * Redistributions of source code must retain the above copyright
 *   notice, this list of conditions and the following disclaimer.
 * * Redistributions in binary form must reproduce the above copyright
 *   notice, this list of conditions and the following disclaimer in the
 *   documentation and/or other materials provided with the distribution.
 * * Neither the names of the copyright holders nor the
 *   names of its contributors may be used to endorse or promote products
 *   derived from this software without specific prior written permission.
 *
 * THIS SOFTWARE IS PROVIDED BY THE COPYRIGHT HOLDERS AND CONTRIBUTORS "AS IS" AND
 * ANY EXPRESS OR IMPLIED WARRANTIES, INCLUDING, BUT NOT LIMITED TO, THE IMPLIED
 * WARRANTIES OF MERCHANTABILITY AND FITNESS FOR A PARTICULAR PURPOSE ARE
 * DISCLAIMED. IN NO EVENT SHALL Verisign, Inc. BE LIABLE FOR ANY
 * DIRECT, INDIRECT, INCIDENTAL, SPECIAL, EXEMPLARY, OR CONSEQUENTIAL DAMAGES
 * (INCLUDING, BUT NOT LIMITED TO, PROCUREMENT OF SUBSTITUTE GOODS OR SERVICES;
 * LOSS OF USE, DATA, OR PROFITS; OR BUSINESS INTERRUPTION) HOWEVER CAUSED AND
 * ON ANY THEORY OF LIABILITY, WHETHER IN CONTRACT, STRICT LIABILITY, OR TORT
 * (INCLUDING NEGLIGENCE OR OTHERWISE) ARISING IN ANY WAY OUT OF THE USE OF THIS
 * SOFTWARE, EVEN IF ADVISED OF THE POSSIBILITY OF SUCH DAMAGE.
 */

#ifndef UTIL_INTERNAL_H
#define UTIL_INTERNAL_H

#include "config.h"
#include "context.h"
#include "rr-iter.h"


#ifdef S_SPLINT_S
#  define INLINE 
#else
#  ifdef SWIG
#    define INLINE static
#  else
#    define INLINE static inline
#  endif
#endif

struct ub_result;
struct getdns_network_req;
getdns_return_t getdns_apply_network_result(getdns_network_req* netreq, struct ub_result* result);

#define GETDNS_MAX_DNAME_LEN 255
#define GETDNS_MAX_LABEL_LEN 63

/**
 * add an item to the tail of a list - note that this was not in the getdns API
 * description but the list_set functions seem to be designed to modify an existing
 * item in the list.  The newly added item has no data type.
 * @param list list containing the item to which child_list is to be added
 * @param *index assigned to the index of the newly added item on success
 * @return GETDNS_RETURN_GOOD on success
 * @return GETDNS_RETURN_GENERAL_ERROR if out of memory
 */
<<<<<<< HEAD
getdns_return_t _getdns_list_add_item(struct getdns_list *list, size_t * index);
=======
>>>>>>> b7b90caf
getdns_return_t _getdns_list_append_dict(getdns_list *list,
    const getdns_dict *child_dict);
getdns_return_t _getdns_list_append_list(getdns_list *list,
    const getdns_list *child_list);
getdns_return_t _getdns_list_append_bindata(getdns_list *list,
    const getdns_bindata *child_bindata);
getdns_return_t _getdns_list_append_string(getdns_list *list,
    const char *value);

getdns_return_t _getdns_list_append_int(getdns_list *list,
    uint32_t child_uint32);

/**
  * private function (API users should not be calling this), this uses library
  * routines to make a copy of the list - would be faster to make the copy directly
  * caller must ensure that dstlist points to unallocated storage - the address will
  * be overwritten by a new list via a call to getdns_list_create(context)
  * @param srclist pointer to list to copy
  * @param dstlist pointer to pointer to list to receive the copy (will be allocated)
  * @return GETDNS_RETURN_GOOD on success
  * @return GETDNS_RETURN_NO_SUCH_LIST_ITEM if list is invalid
  * @return GETDNS_RETURN_GENERIC_ERROR if out of memory
  */
getdns_return_t _getdns_list_copy(const struct getdns_list *srclist,
    struct getdns_list **dstlist);

/**
 * private function used to make a copy of a dict structure, the caller is responsible
 * for freeing storage allocated to returned value
 * NOTE: not thread safe - this needs to be fixed to be thread safe
 * @param srcdict the dictionary structure to copy
 * @param dstdict pointer to the location to write pointer to new dictionary
 * @return GETDNS_RETURN_GOOD on success
 */
getdns_return_t
_getdns_dict_copy(const struct getdns_dict *srcdict,
    struct getdns_dict **dstdict);

/**
 * convert an ip address (v4/v6) dict to a sock storage
 * expects dict to contain keys GETDNS_STR_PORT, GETDNS_STR_ADDRESS_TYPE
 * GETDNS_STR_ADDRESS_DATA
 * @param ns pointer to dictionary containing keys listed above
 * @param output previously allocated storage used to return numeric address
 * @return GETDNS_RETURN_GOOD on success
 * @return GETDNS_RETURN_GENERIC_ERROR if keys missing from dictionary
 */
getdns_return_t _getdns_dict_to_sockaddr(struct getdns_dict * ns,
    struct sockaddr_storage *output);
getdns_return_t _getdns_sockaddr_to_dict(struct getdns_context *context,
    struct sockaddr_storage *sockaddr, struct getdns_dict ** output);

getdns_dict *
_getdns_rr_iter2rr_dict(struct mem_funcs *mf, _getdns_rr_iter *i);

struct getdns_dns_req;
struct getdns_dict *_getdns_create_getdns_response(struct getdns_dns_req *completed_request);

getdns_dict *_getdns_create_reply_dict(getdns_context *context,
    getdns_network_req *req, getdns_list *just_addrs, int *rrsigs_in_answer);

getdns_return_t _getdns_validate_dname(const char* dname);

int _getdns_dname_equal(const uint8_t *s1, const uint8_t *s2);

uint8_t *_getdns_list2wire(
    getdns_list *l, uint8_t *buf, size_t *buf_len, struct mem_funcs *mf);

uint8_t *_getdns_reply2wire(
    getdns_dict *r, uint8_t *buf, size_t *buf_len, struct mem_funcs *mf);

void _getdns_wire2list(uint8_t *pkt, size_t pkt_len, getdns_list *l);


/**
 * detect unrecognized extension strings or invalid extension formats
 * TODO: this could be optimized by searching a sorted list
 * @param extensions dictionary of valid extension strings and values
 * @return GETDNS_RETURN_GOOD if each extension string is valid and the format matches the API specification
 * @return GETDNS_RETURN_NO_SUCH_EXTENSION A name in the extensions dict is not a valid extension.
 * @return GETDNS_RETURN_EXTENSION_MISFORMAT One or more of the extensions has a bad format.
 */
getdns_return_t _getdns_validate_extensions(struct getdns_dict * extensions);

#define DEBUG_ON(...) do { \
		struct timeval tv; \
		struct tm tm; \
		char buf[10]; \
		\
		gettimeofday(&tv, NULL); \
		gmtime_r(&tv.tv_sec, &tm); \
		strftime(buf, 10, "%T", &tm); \
		fprintf(stderr, "[%s.%.6d] ", buf, (int)tv.tv_usec); \
		fprintf(stderr, __VA_ARGS__); \
	} while (0)

#define DEBUG_OFF(...) do {} while (0)

#if defined(SCHED_DEBUG) && SCHED_DEBUG
#include <time.h>
#define DEBUG_SCHED(...) DEBUG_ON(__VA_ARGS__)
#else
#define DEBUG_SCHED(...) DEBUG_OFF(__VA_ARGS__)
#endif

#if defined(STUB_DEBUG) && STUB_DEBUG
#include <time.h>
#define DEBUG_STUB(...) DEBUG_ON(__VA_ARGS__)
#else
#define DEBUG_STUB(...) DEBUG_OFF(__VA_ARGS__)
#endif

#if defined(SEC_DEBUG) && SEC_DEBUG
#include <time.h>
#define DEBUG_SEC(...) DEBUG_ON(__VA_ARGS__)
#else
#define DEBUG_SEC(...) DEBUG_OFF(__VA_ARGS__)
#endif

INLINE getdns_eventloop_event *getdns_eventloop_event_init(
    getdns_eventloop_event *ev,void *userarg, getdns_eventloop_callback read_cb,
    getdns_eventloop_callback write_cb, getdns_eventloop_callback timeout_cb)
{ ev->userarg = userarg; ev->read_cb = read_cb; ev->write_cb = write_cb;
  ev->timeout_cb = timeout_cb; ev->ev = NULL; return ev; }

#define GETDNS_CLEAR_EVENT(loop, event) \
	do { if ((event)->ev) (loop)->vmt->clear((loop), (event)); } while(0)
#define GETDNS_SCHEDULE_EVENT(loop, fd, timeout, event) \
	do { (loop)->vmt->schedule((loop),(fd),(timeout),(event)); } while(0)

#endif
/* util-internal.h */<|MERGE_RESOLUTION|>--- conflicted
+++ resolved
@@ -69,10 +69,6 @@
  * @return GETDNS_RETURN_GOOD on success
  * @return GETDNS_RETURN_GENERAL_ERROR if out of memory
  */
-<<<<<<< HEAD
-getdns_return_t _getdns_list_add_item(struct getdns_list *list, size_t * index);
-=======
->>>>>>> b7b90caf
 getdns_return_t _getdns_list_append_dict(getdns_list *list,
     const getdns_dict *child_dict);
 getdns_return_t _getdns_list_append_list(getdns_list *list,
