--- conflicted
+++ resolved
@@ -201,15 +201,9 @@
 	getdns_network_req      *write_queue_last;
 	_getdns_rbtree_t         netreq_by_query_id;
 
-<<<<<<< HEAD
     /* TLS specific connection handling*/
 	_getdns_tls_connection*  tls_obj;
 	_getdns_tls_session*     tls_session;
-=======
-	/* TLS specific connection handling */
-	SSL*                     tls_obj;
-	SSL_SESSION*             tls_session;
->>>>>>> 411c5cf5
 	getdns_tls_hs_state_t    tls_hs_state;
 	getdns_auth_state_t      tls_auth_state;
 	unsigned                 tls_fallback_ok : 1;
