/**
 *
 * \file context.h
 * @brief getdns context management functions
 *
 * Originally taken from the getdns API description pseudo implementation.
 *
 */

/*
 * Copyright (c) 2013, NLnet Labs, Verisign, Inc.
 * All rights reserved.
 *
 * Redistribution and use in source and binary forms, with or without
 * modification, are permitted provided that the following conditions are met:
 * * Redistributions of source code must retain the above copyright
 *   notice, this list of conditions and the following disclaimer.
 * * Redistributions in binary form must reproduce the above copyright
 *   notice, this list of conditions and the following disclaimer in the
 *   documentation and/or other materials provided with the distribution.
 * * Neither the names of the copyright holders nor the
 *   names of its contributors may be used to endorse or promote products
 *   derived from this software without specific prior written permission.
 *
 * THIS SOFTWARE IS PROVIDED BY THE COPYRIGHT HOLDERS AND CONTRIBUTORS "AS IS" AND
 * ANY EXPRESS OR IMPLIED WARRANTIES, INCLUDING, BUT NOT LIMITED TO, THE IMPLIED
 * WARRANTIES OF MERCHANTABILITY AND FITNESS FOR A PARTICULAR PURPOSE ARE
 * DISCLAIMED. IN NO EVENT SHALL Verisign, Inc. BE LIABLE FOR ANY
 * DIRECT, INDIRECT, INCIDENTAL, SPECIAL, EXEMPLARY, OR CONSEQUENTIAL DAMAGES
 * (INCLUDING, BUT NOT LIMITED TO, PROCUREMENT OF SUBSTITUTE GOODS OR SERVICES;
 * LOSS OF USE, DATA, OR PROFITS; OR BUSINESS INTERRUPTION) HOWEVER CAUSED AND
 * ON ANY THEORY OF LIABILITY, WHETHER IN CONTRACT, STRICT LIABILITY, OR TORT
 * (INCLUDING NEGLIGENCE OR OTHERWISE) ARISING IN ANY WAY OUT OF THE USE OF THIS
 * SOFTWARE, EVEN IF ADVISED OF THE POSSIBILITY OF SUCH DAMAGE.
 */

#ifndef _GETDNS_CONTEXT_H_
#define _GETDNS_CONTEXT_H_

#include "getdns/getdns.h"
#include "getdns/getdns_extra.h"
#include "config.h"
#include "types-internal.h"
#include "extension/default_eventloop.h"
#include "util/rbtree.h"
#include "ub_loop.h"
#include "server.h"
#ifdef HAVE_MDNS_SUPPORT
#include "util/lruhash.h"
#endif
#include "rr-iter.h"

struct getdns_dns_req;
struct ub_ctx;

#define GETDNS_FN_RESOLVCONF "/etc/resolv.conf"
#define GETDNS_FN_HOSTS      "/etc/hosts"

enum filechgs { GETDNS_FCHG_ERRORS = -1
 , GETDNS_FCHG_NOERROR   = 0
 , GETDNS_FCHG_NOCHANGES = 0
 , GETDNS_FCHG_MTIME     = 1
 , GETDNS_FCHG_CTIME     = 2};

/** function pointer typedefs */
typedef void (*getdns_update_callback) (struct getdns_context *,
    getdns_context_code_t);

typedef void (*getdns_update_callback2) (struct getdns_context *,
    getdns_context_code_t, void *userarg);

/* internal use only for detecting changes to system files */
struct filechg {
	char *fn;
	int  changes;
	int  errors;
	struct stat *prevstat;
};

typedef enum getdns_tls_hs_state {
	GETDNS_HS_NONE,
	GETDNS_HS_WRITE,
	GETDNS_HS_READ,
	GETDNS_HS_DONE,
	GETDNS_HS_FAILED
} getdns_tls_hs_state_t;

typedef enum getdns_conn_state {
	GETDNS_CONN_CLOSED,
	GETDNS_CONN_SETUP,
	GETDNS_CONN_OPEN,
	GETDNS_CONN_TEARDOWN,
	GETDNS_CONN_BACKOFF
} getdns_conn_state_t;

typedef enum getdns_tasrc {
	GETDNS_TASRC_NONE,
	GETDNS_TASRC_ZONE,
	GETDNS_TASRC_APP,
	GETDNS_TASRC_FETCHING,
	GETDNS_TASRC_XML,
	GETDNS_TASRC_FAILED
} getdns_tasrc;

typedef enum getdns_tsig_algo {
	GETDNS_NO_TSIG     = 0, /* Do not use tsig */
	GETDNS_HMAC_MD5    = 1, /* 128 bits */
	GETDNS_GSS_TSIG    = 2, /* Not supported */
	GETDNS_HMAC_SHA1   = 3, /* 160 bits */
	GETDNS_HMAC_SHA224 = 4,
	GETDNS_HMAC_SHA256 = 5,
	GETDNS_HMAC_SHA384 = 6,
	GETDNS_HMAC_SHA512 = 7
} getdns_tsig_algo;

typedef struct getdns_tsig_info {
	getdns_tsig_algo  alg;
	const char       *name;
	size_t            strlen_name;
	const uint8_t    *dname;
	size_t            dname_len;
	size_t            min_size; /* in # octets */
	size_t            max_size; /* Actual size in # octets */
} getdns_tsig_info;

const getdns_tsig_info *_getdns_get_tsig_info(getdns_tsig_algo tsig_alg);

/* for doing public key pinning of TLS-capable upstreams: */
typedef struct sha256_pin {
	char pin[SHA256_DIGEST_LENGTH];
	struct sha256_pin *next;
} sha256_pin_t;

typedef struct getdns_upstream {
	/* backpointer to containing upstreams structure */
	struct getdns_upstreams *upstreams;

	socklen_t                addr_len;
	struct sockaddr_storage  addr;
	char                     addr_str[INET6_ADDRSTRLEN];

	/**
	 * How is this upstream doing over UDP?
	 *
	 * to_retry = 1, back_off = 1, in context.c:upstream_init()
	 * 
	 * When querying over UDP, first a upstream is selected which to_retry
	 * value > 0 in stub.c:upstream_select().
	 * 
	 * Every time a udp request times out, to_retry is decreased, and if
	 * it reaches 0, it is set to minus back_off in
	 * stub.c:stub_next_upstream().
	 *
	 * to_retry will become > 0 again. because each time an upstream is
	 * selected for a UDP query in stub.c:upstream_select(), all to_retry
	 * counters <= 0 are incremented.
	 *
	 * On continuous failure, the stubs are less likely to be reselected,
	 * because each time to_retry is set to minus back_off, in 
	 * stub.c:stub_next_upstream(), the back_off value is doubled.
	 *
	 * Finally, if all upstreams are failing, the upstreams with the
	 * smallest back_off value will be selected, and the back_off value
	 * decremented by one.
	 */
	int                      to_retry;  /* (initialized to 1) */
	int                      back_off;  /* (initialized to 1) */
	size_t                   udp_responses;
	size_t                   udp_timeouts;

	/* For stateful upstreams, need to share the connection and track the
	   activity on the connection */
	int                      fd;
	getdns_transport_list_t  transport;
	getdns_eventloop_event   event;
	getdns_eventloop        *loop;
	getdns_tcp_state         tcp;
	/* These are running totals or historical info */
	size_t                   conn_completed;
	size_t                   conn_shutdowns;
	size_t                   conn_setup_failed;
	time_t                   conn_retry_time;
	size_t                   conn_backoffs;
	size_t                   total_responses;
	size_t                   total_timeouts;
	getdns_auth_state_t      best_tls_auth_state;
	getdns_auth_state_t      last_tls_auth_state;
	/* These are per connection. */
	getdns_conn_state_t      conn_state;
	size_t                   queries_sent;
	size_t                   responses_received;
	size_t                   responses_timeouts;
	size_t                   keepalive_shutdown;
	uint64_t                 keepalive_timeout;

	/* Management of outstanding requests on stateful transports */
	getdns_network_req      *write_queue;
	getdns_network_req      *write_queue_last;
	_getdns_rbtree_t         netreq_by_query_id;

    /* TLS specific connection handling*/
	SSL*                     tls_obj;
	SSL_SESSION*             tls_session;
	getdns_tls_hs_state_t    tls_hs_state;
	getdns_auth_state_t      tls_auth_state;
	unsigned                 tls_fallback_ok : 1;
	/* Auth credentials*/
	char                     tls_auth_name[256];
	sha256_pin_t            *tls_pubkey_pinset;

	/* When requests have been scheduled asynchronously on an upstream
	 * that is kept open, and a synchronous call is then done with the
	 * upstream before all scheduled requests have been answered, answers
	 * for the asynchronous requests may be received on the open upstream.
	 * Those cannot be processed immediately, because then asynchronous
	 * callbacks will be fired as a side-effect.
	 *
	 * finished_dnsreqs is a list of dnsreqs for which answers have been
	 * received during a synchronous request.  They will be processed
	 * when the asynchronous eventloop is run.  For this the finished_event
	 * will be scheduled to the registered asynchronous event loop with a
	 * timeout of 1, so it will fire immediately (but not while scheduling)
	 * when the asynchronous eventloop is run.
	 */
	getdns_dns_req          *finished_dnsreqs;
	getdns_eventloop_event   finished_event;
	unsigned is_sync_loop : 1;

	/* EDNS cookies */
	uint32_t secret;
	uint8_t  client_cookie[8];
	uint8_t  prev_client_cookie[8];
	uint8_t  server_cookie[32];

	unsigned has_client_cookie : 1;
	unsigned has_prev_client_cookie : 1;
	unsigned has_server_cookie : 1;
	unsigned server_cookie_len : 5;

	/* TSIG */
	uint8_t          tsig_dname[256];
	size_t           tsig_dname_len;
	size_t           tsig_size;
	uint8_t          tsig_key[256];
	getdns_tsig_algo tsig_alg;

} getdns_upstream;

typedef struct getdns_log_config {
	getdns_logfunc_type  func;
	void                *userarg;
	uint64_t             system;
	getdns_loglevel_type level;
} getdns_log_config;

typedef struct getdns_upstreams {
	struct mem_funcs mf;
	size_t referenced;
	size_t count;
	size_t current_udp;
	size_t current_stateful;
	uint16_t tls_backoff_time;
	uint16_t tls_connection_retries;
	getdns_log_config log;
	getdns_upstream upstreams[];
} getdns_upstreams;

typedef enum tas_state {
	TAS_LOOKUP_ADDRESSES = 0,
	TAS_WRITE_GET_XML,
	TAS_READ_XML_HDR,
	TAS_READ_XML_DOC,
	TAS_WRITE_GET_PS7,
	TAS_READ_PS7_HDR,
	TAS_READ_PS7_DOC,
	TAS_DONE,
	TAS_RETRY,
	TAS_RETRY_GET_PS7,
	TAS_RETRY_PS7_HDR,
	TAS_RETRY_PS7_DOC,
	TAS_RETRY_DONE
} tas_state;

typedef struct tas_connection {
	getdns_eventloop       *loop;
	getdns_network_req     *req;
	_getdns_rrset_spc       rrset_spc;
	_getdns_rrset          *rrset;
	_getdns_rrtype_iter     rr_spc;
	_getdns_rrtype_iter    *rr;
	int                    fd;
	getdns_eventloop_event event;
	tas_state              state;
	getdns_tcp_state       tcp;
	getdns_bindata         xml;
} tas_connection;

struct getdns_context {
	/* Context values */
	getdns_resolution_t  resolution_type;
	getdns_namespace_t   *namespaces;
	size_t               namespace_count;
	uint64_t             timeout;
	uint64_t             idle_timeout;
	getdns_redirects_t   follow_redirects;
	getdns_list          *dns_root_servers;

#if defined(HAVE_LIBUNBOUND) && !defined(HAVE_UB_CTX_SET_STUB)
	char                 root_servers_fn[FILENAME_MAX];
#endif
	getdns_append_name_t append_name;
	/* Suffix buffer containing a list of (length byte | dname) where 
	 * length bytes contains the length of the following dname.
	 * The last dname should be the zero byte.
	 */
	const uint8_t        *suffixes;
	/* Length of all suffixes in the suffix buffer */
	size_t               suffixes_len; 

	uint8_t              *trust_anchors;
	size_t                trust_anchors_len;
	getdns_tasrc          trust_anchors_source;

	tas_connection        a;
	tas_connection        aaaa;
	uint8_t               tas_hdr_spc[512];

	getdns_upstreams     *upstreams;
	uint16_t             limit_outstanding_queries;
	uint32_t             dnssec_allowed_skew;
	getdns_tls_authentication_t  tls_auth;  /* What user requested for TLS*/
	getdns_tls_authentication_t  tls_auth_min; /* Derived minimum auth allowed*/
	uint8_t              round_robin_upstreams;
	uint16_t             tls_backoff_time;
	uint16_t             tls_connection_retries;

	getdns_transport_list_t   *dns_transports;
	size_t                     dns_transport_count;

	uint8_t edns_extended_rcode;
	uint8_t edns_version;
	uint8_t edns_do_bit;
	int edns_maximum_udp_payload_size; /* -1 is unset */
	uint8_t edns_client_subnet_private;
	uint16_t tls_query_padding_blocksize;
	SSL_CTX* tls_ctx;

	getdns_update_callback  update_callback;
	getdns_update_callback2 update_callback2;
	void                   *update_userarg;

	getdns_log_config log;

	int processing;
	int destroying;

	struct mem_funcs mf;
	struct mem_funcs my_mf;

#ifdef HAVE_LIBUNBOUND
	/* The underlying contexts that do the real work */
	struct ub_ctx *unbound_ctx;
	int            unbound_ta_set;
#ifdef HAVE_UNBOUND_EVENT_API
	_getdns_ub_loop ub_loop;
#endif
#endif
	/* A tree to hold local host information*/
	_getdns_rbtree_t local_hosts;

	/* which resolution type the contexts are configured for
	 * 0 means nothing set
	 */
	getdns_resolution_t resolution_type_set;

	/*
	 * outbound requests -> transaction to getdns_dns_req
	 */
	_getdns_rbtree_t outbound_requests;

	/* network requests
	 */
	size_t netreqs_in_flight;

	_getdns_rbtree_t       pending_netreqs;
	getdns_network_req    *first_pending_netreq;
	getdns_eventloop_event pending_timeout_event;

	struct listen_set *server;

	/* Event loop extension.  */
	getdns_eventloop       *extension;

#ifdef HAVE_LIBUNBOUND
	getdns_eventloop_event  ub_event;
	/* lock to prevent nested ub_event scheduling */
	int                     ub_event_scheduling;
#endif

	/* The default extension */
	_getdns_default_eventloop default_eventloop;
	_getdns_default_eventloop sync_eventloop;

	/* request extension defaults */
	getdns_dict *header;
	getdns_dict *add_opt_parameters;
	unsigned add_warning_for_bad_dns             : 1;
	unsigned dnssec_return_all_statuses          : 1;
	unsigned dnssec_return_full_validation_chain : 1;
	unsigned dnssec_return_only_secure           : 1;
	unsigned dnssec_return_status                : 1;
	unsigned dnssec_return_validation_chain      : 1;
#ifdef DNSSEC_ROADBLOCK_AVOIDANCE
	unsigned dnssec_roadblock_avoidance          : 1;
#endif
	unsigned edns_cookies                        : 1;
	unsigned return_api_information              : 1; /* Not used */
	unsigned return_both_v4_and_v6               : 1;
	unsigned return_call_reporting               : 1;
	uint16_t specify_class;

	/*
	 * Context for doing system queries.
	 * For example to resolve data.iana.org or to resolver the addresses
	 * of upstreams without specified addresses.
	 */
	getdns_context *sys_ctxt;

	/* List of dnsreqs that want to be notified when we have fetched a
	 * trust anchor from data.iana.org.
	 */
	getdns_dns_req *ta_notify;

	/*
	 * state data used to detect changes to the system config files
	 */
	struct filechg *fchg_resolvconf;
	struct filechg *fchg_hosts;

	uint8_t trust_anchors_spc[1024];

#ifdef USE_WINSOCK
	/* We need to run WSAStartup() to be able to use getaddrinfo() */
	WSADATA wsaData;
#endif

	/* MDNS */
#ifdef HAVE_MDNS_SUPPORT
	/* 
	 * If supporting MDNS, context may be instantiated either in basic mode
	 * or in full mode. If working in extended mode, two multicast sockets are
	 * left open, for IPv4 and IPv6. Data can be received on either socket.
	 * The context also keeps a list of open queries, characterized by a 
	 * name and an RR type, and a list of received answers, characterized
	 * by name, RR type and data value.
	 */
	int mdns_extended_support; /* 0 = no support, 1 = supported, 2 = initialization needed */
	int mdns_connection_nb; /* typically 0 or 2 for IPv4 and IPv6 */
	struct mdns_network_connection * mdns_connection;
	struct lruhash * mdns_cache;

#endif /* HAVE_MDNS_SUPPORT */
}; /* getdns_context */

void _getdns_upstream_log(getdns_upstream *upstream, uint64_t system,
    getdns_loglevel_type level, const char *fmt, ...);

void _getdns_context_log(getdns_context *context, uint64_t system,
    getdns_loglevel_type level, const char *fmt, ...);


/** internal functions **/
/**
 * Sets up the unbound contexts with stub or recursive behavior
 * if needed.
 * @param context previously initialized getdns_context
 * @param usenamespaces if 0 then only use the DNS, else use context namespace list
 * @return GETDNS_RETURN_GOOD on success
 */
getdns_return_t _getdns_context_prepare_for_resolution(struct getdns_context *context,
 int usenamespaces);

/* Register a getdns_dns_req with context.
 * - Without pluggable unbound event API,
 *   ub_fd() is scheduled when this was the first request.
 */
void _getdns_context_track_outbound_request(getdns_dns_req *dnsreq);

/* Deregister getdns_dns_req from the context.
 * - Without pluggable unbound event API,
 *   ub_fd() is scheduled when this was the first request.
 * - Potential timeout events will be cleared.
 * - All associated getdns_dns_reqs (to get the validation chain)
 *   will be canceled.
 */
void _getdns_context_clear_outbound_request(getdns_dns_req *dnsreq);

/* Cancels and frees a getdns_dns_req (without calling user callbacks)
 * - Deregisters getdns_dns_req with _getdns_context_clear_outbound_request()
 * - Cancels associated getdns_network_reqs
 *   (by calling ub_cancel() or _getdns_cancel_stub_request())
 * - Frees the getdns_dns_req
 */
void _getdns_context_cancel_request(getdns_dns_req *dnsreq);

/* Calls user callback (with GETDNS_CALLBACK_TIMEOUT + response dict), then
 * cancels and frees the getdns_dns_req with _getdns_context_cancel_request()
 */
void _getdns_context_request_timed_out(getdns_dns_req *dnsreq);

char *_getdns_strdup(const struct mem_funcs *mfs, const char *str);

struct getdns_bindata *_getdns_bindata_copy(
    struct mem_funcs *mfs, size_t size, const uint8_t *data);

void _getdns_bindata_destroy(
    struct mem_funcs *mfs,
    struct getdns_bindata *bindata);

/* perform name resolution in /etc/hosts */
getdns_return_t _getdns_context_local_namespace_resolve(
    getdns_dns_req* req, struct getdns_dict **response);

int _getdns_filechg_check(struct getdns_context *context, struct filechg *fchg);

void _getdns_context_ub_read_cb(void *userarg);

void _getdns_upstreams_dereference(getdns_upstreams *upstreams);

void _getdns_upstream_shutdown(getdns_upstream *upstream);

<<<<<<< HEAD
uint8_t *_getdns_context_get_priv_file(getdns_context *context,
    const char *fn, uint8_t *buf, size_t buf_len, size_t *file_sz);

void _getdns_context_write_priv_file(getdns_context *context,
    const char *fn, getdns_bindata *content);
=======
void _getdns_upstream_reset(getdns_upstream *upstream);
>>>>>>> 10133a71

#endif /* _GETDNS_CONTEXT_H_ */<|MERGE_RESOLUTION|>--- conflicted
+++ resolved
@@ -529,14 +529,12 @@
 
 void _getdns_upstream_shutdown(getdns_upstream *upstream);
 
-<<<<<<< HEAD
 uint8_t *_getdns_context_get_priv_file(getdns_context *context,
     const char *fn, uint8_t *buf, size_t buf_len, size_t *file_sz);
 
 void _getdns_context_write_priv_file(getdns_context *context,
     const char *fn, getdns_bindata *content);
-=======
+
 void _getdns_upstream_reset(getdns_upstream *upstream);
->>>>>>> 10133a71
 
 #endif /* _GETDNS_CONTEXT_H_ */