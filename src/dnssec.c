--- conflicted
+++ resolved
@@ -256,11 +256,7 @@
 {
 	uint8_t *r = dst, i;
 
-<<<<<<< HEAD
-	if (!src || (unsigned)(*src + 1) > dst_len)
-=======
 	if (!src || (size_t)*src + 1 > dst_len)
->>>>>>> 1a26b884
 		return NULL;
 
 	for (i = (*dst++ = *src++); i ; i--)
