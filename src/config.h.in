--- conflicted
+++ resolved
@@ -1,6 +1,5 @@
 /* src/config.h.in.  Generated from configure.ac by autoheader.  */
 
-<<<<<<< HEAD
 /* Define this to enable the experimental draft edns cookies. */
 #undef EDNS_COOKIES
 
@@ -9,13 +8,12 @@
 
 /* How often the edns client cookie is refreshed. */
 #undef EDNS_COOKIE_ROLLOVER_TIME
-=======
+
 /* Define to 1 if you have the `arc4random' function. */
 #undef HAVE_ARC4RANDOM
 
 /* Define to 1 if you have the `arc4random_uniform' function. */
 #undef HAVE_ARC4RANDOM_UNIFORM
->>>>>>> 4683208f
 
 /* Define to 1 if you have the <arpa/inet.h> header file. */
 #undef HAVE_ARPA_INET_H
@@ -62,16 +60,14 @@
 /* Define to 1 if you have the `fcntl' function. */
 #undef HAVE_FCNTL
 
-<<<<<<< HEAD
+/* Define to 1 if you have the `getauxval' function. */
+#undef HAVE_GETAUXVAL
+
+/* Define to 1 if you have the `getentropy' function. */
+#undef HAVE_GETENTROPY
+
 /* If you have HMAC_CTX_init */
 #undef HAVE_HMAC_CTX_INIT
-=======
-/* Define to 1 if you have the `getauxval' function. */
-#undef HAVE_GETAUXVAL
-
-/* Define to 1 if you have the `getentropy' function. */
-#undef HAVE_GETENTROPY
->>>>>>> 4683208f
 
 /* Define to 1 if you have the <inttypes.h> header file. */
 #undef HAVE_INTTYPES_H
@@ -103,7 +99,6 @@
 /* Does libuv have the new uv_time_cb signature */
 #undef HAVE_NEW_UV_TIMER_CB
 
-<<<<<<< HEAD
 /* Define to 1 if you have the <openssl/err.h> header file. */
 #undef HAVE_OPENSSL_ERR_H
 
@@ -113,12 +108,11 @@
 /* Define to 1 if you have the <openssl/ssl.h> header file. */
 #undef HAVE_OPENSSL_SSL_H
 
+/* Define to 1 if you have the `SHA512_Update' function. */
+#undef HAVE_SHA512_UPDATE
+
 /* Define if you have the SSL libraries installed. */
 #undef HAVE_SSL
-=======
-/* Define to 1 if you have the `SHA512_Update' function. */
-#undef HAVE_SHA512_UPDATE
->>>>>>> 4683208f
 
 /* Define to 1 if you have the <stdarg.h> header file. */
 #undef HAVE_STDARG_H
