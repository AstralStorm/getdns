/**
 *
 * /brief function for stub resolving
 *
 */

/*
 * Copyright (c) 2013, NLnet Labs, Verisign, Inc.
 * All rights reserved.
 *
 * Redistribution and use in source and binary forms, with or without
 * modification, are permitted provided that the following conditions are met:
 * * Redistributions of source code must retain the above copyright
 *   notice, this list of conditions and the following disclaimer.
 * * Redistributions in binary form must reproduce the above copyright
 *   notice, this list of conditions and the following disclaimer in the
 *   documentation and/or other materials provided with the distribution.
 * * Neither the names of the copyright holders nor the
 *   names of its contributors may be used to endorse or promote products
 *   derived from this software without specific prior written permission.
 *
 * THIS SOFTWARE IS PROVIDED BY THE COPYRIGHT HOLDERS AND CONTRIBUTORS "AS IS" AND
 * ANY EXPRESS OR IMPLIED WARRANTIES, INCLUDING, BUT NOT LIMITED TO, THE IMPLIED
 * WARRANTIES OF MERCHANTABILITY AND FITNESS FOR A PARTICULAR PURPOSE ARE
 * DISCLAIMED. IN NO EVENT SHALL Verisign, Inc. BE LIABLE FOR ANY
 * DIRECT, INDIRECT, INCIDENTAL, SPECIAL, EXEMPLARY, OR CONSEQUENTIAL DAMAGES
 * (INCLUDING, BUT NOT LIMITED TO, PROCUREMENT OF SUBSTITUTE GOODS OR SERVICES;
 * LOSS OF USE, DATA, OR PROFITS; OR BUSINESS INTERRUPTION) HOWEVER CAUSED AND
 * ON ANY THEORY OF LIABILITY, WHETHER IN CONTRACT, STRICT LIABILITY, OR TORT
 * (INCLUDING NEGLIGENCE OR OTHERWISE) ARISING IN ANY WAY OUT OF THE USE OF THIS
 * SOFTWARE, EVEN IF ADVISED OF THE POSSIBILITY OF SUCH DAMAGE.
 */

#include <openssl/err.h>
#include "config.h"
#include <fcntl.h>
#include "stub.h"
#include "gldns/gbuffer.h"
#include "gldns/pkthdr.h"
#include "gldns/rrdef.h"
#include "gldns/str2wire.h"
#include "rr-iter.h"
#include "context.h"
#include "util-internal.h"
#include "general.h"

#define STUB_TLS_SETUP_ERROR -4
#define STUB_TCP_AGAIN -3
#define STUB_TCP_ERROR -2

/* Don't currently have access to the context whilst doing handshake */
#define TIMEOUT_TLS 2500

static time_t secret_rollover_time = 0;
static uint32_t secret = 0;
static uint32_t prev_secret = 0;

static void upstream_read_cb(void *userarg);
static void upstream_write_cb(void *userarg);
static void upstream_idle_timeout_cb(void *userarg);
static void upstream_schedule_netreq(getdns_upstream *upstream, 
                                     getdns_network_req *netreq);
static void upstream_reschedule_events(getdns_upstream *upstream, 
                                     size_t idle_timeout);
static void upstream_reschedule_netreq_events(getdns_upstream *upstream, 
                                     getdns_network_req *netreq);
static int  upstream_connect(getdns_upstream *upstream, 
                             getdns_transport_list_t transport,
                             getdns_dns_req *dnsreq);
static void netreq_upstream_read_cb(void *userarg);
static void netreq_upstream_write_cb(void *userarg);
static int  fallback_on_write(getdns_network_req *netreq);

static void stub_tcp_write_cb(void *userarg);
static void stub_timeout_cb(void *userarg);
/*****************************/
/* General utility functions */
/*****************************/


static void
rollover_secret()
{
	time_t now = 0;

	/* Create and roll server secrets */
	if (time(&now) <= secret_rollover_time)
		return;

	/* Remember previous secret, in to keep answering on rollover
	 * boundry with old cookie.
	 */
	prev_secret = secret;
	secret = arc4random();

	/* Next rollover over EDNS_COOKIE_ROLLOVER_TIME with 30% jitter,
	 * I.e. some offset + or - 15% of the future point in time.
	 */
	secret_rollover_time = now + (EDNS_COOKIE_ROLLOVER_TIME / 20 * 17)
		 + arc4random_uniform(EDNS_COOKIE_ROLLOVER_TIME / 10 * 3);
}

static void
calc_new_cookie(getdns_upstream *upstream, uint8_t *cookie)
{
        const EVP_MD *md;
        EVP_MD_CTX *mdctx;
        unsigned char md_value[EVP_MAX_MD_SIZE];
        unsigned int md_len;
        size_t i;
        sa_family_t af = upstream->addr.ss_family;
        void *sa_addr = ((struct sockaddr*)&upstream->addr)->sa_data;
	size_t addr_len = ( af == AF_INET6 ? sizeof(struct sockaddr_in6)
	                  : af == AF_INET  ? sizeof(struct sockaddr_in)
	                  : 0 ) - sizeof(sa_family_t);

        md = EVP_sha256();
        mdctx = EVP_MD_CTX_create();
        EVP_DigestInit_ex(mdctx, md, NULL);
        EVP_DigestUpdate(mdctx, &secret, sizeof(secret));
        EVP_DigestUpdate(mdctx, sa_addr, addr_len);
        EVP_DigestFinal_ex(mdctx, md_value, &md_len);
        EVP_MD_CTX_destroy(mdctx);

        (void) memset(cookie, 0, 8);
        for (i = 0; i < md_len; i++)
                cookie[i % 8] ^= md_value[i];
}

static uint8_t *
attach_edns_cookie(getdns_upstream *upstream, uint8_t *opt)
{
	rollover_secret();

	if (!upstream->has_client_cookie) {
		calc_new_cookie(upstream, upstream->client_cookie);
		upstream->secret = secret;
		upstream->has_client_cookie = 1;

		gldns_write_uint16(opt +  9, 12); /* rdata len */
		gldns_write_uint16(opt + 11, EDNS_COOKIE_OPCODE);
		gldns_write_uint16(opt + 13,  8); /* opt len */
		memcpy(opt + 15, upstream->client_cookie, 8);
		return opt + 23;

	} else if (upstream->secret != secret) {
		memcpy( upstream->prev_client_cookie
		      , upstream->client_cookie, 8);
		upstream->has_prev_client_cookie = 1;
		calc_new_cookie(upstream, upstream->client_cookie);
		upstream->secret = secret;

		gldns_write_uint16(opt +  9, 12); /* rdata len */
		gldns_write_uint16(opt + 11, EDNS_COOKIE_OPCODE);
		gldns_write_uint16(opt + 13,  8); /* opt len */
		memcpy(opt + 15, upstream->client_cookie, 8);
		return opt + 23;

	} else if (!upstream->has_server_cookie) {
		gldns_write_uint16(opt +  9, 12); /* rdata len */
		gldns_write_uint16(opt + 11, EDNS_COOKIE_OPCODE);
		gldns_write_uint16(opt + 13,  8); /* opt len */
		memcpy(opt + 15, upstream->client_cookie, 8);
		return opt + 23;
	} else {
		gldns_write_uint16( opt +  9, 12  /* rdata len */
		                  + upstream->server_cookie_len);
		gldns_write_uint16(opt + 11, EDNS_COOKIE_OPCODE);
		gldns_write_uint16(opt + 13,  8   /* opt len */
		                  + upstream->server_cookie_len);
		memcpy(opt + 15, upstream->client_cookie, 8);
		memcpy(opt + 23, upstream->server_cookie
		               , upstream->server_cookie_len);
		return opt + 23+ upstream->server_cookie_len;
	}
}

static int
match_and_process_server_cookie(
    getdns_upstream *upstream, uint8_t *response, size_t response_len)
{
	priv_getdns_rr_iter rr_iter_storage, *rr_iter;
	uint8_t *pos;
	uint16_t rdata_len, opt_code, opt_len;

	/* Search for the OPT RR (if any) */
	for ( rr_iter = priv_getdns_rr_iter_init(&rr_iter_storage
	                                        , response, response_len)
	    ; rr_iter
	    ; rr_iter = priv_getdns_rr_iter_next(rr_iter)) {

		if (priv_getdns_rr_iter_section(rr_iter) !=
		    GLDNS_SECTION_ADDITIONAL)
			continue;

		if (gldns_read_uint16(rr_iter->rr_type) != GETDNS_RRTYPE_OPT)
			continue;

		break;
	}
	if (! rr_iter)
		return 0; /* No OPT, no cookie */

	pos = rr_iter->rr_type + 8;

	/* OPT found, now search for the cookie option */
	if (pos + 2 > rr_iter->nxt)
		return 1; /* FORMERR */

	rdata_len = gldns_read_uint16(pos); pos += 2;
	if (pos + rdata_len > rr_iter->nxt)
		return 1; /* FORMERR */

	while (pos < rr_iter->nxt) {
		opt_code = gldns_read_uint16(pos); pos += 2;
		opt_len  = gldns_read_uint16(pos); pos += 2;
		if (pos + opt_len > rr_iter->nxt)
			return 1; /* FORMERR */
		if (opt_code == EDNS_COOKIE_OPCODE)
			break;
		pos += opt_len; /* Skip unknown options */
	}
	if (pos >= rr_iter->nxt || opt_code != EDNS_COOKIE_OPCODE)
		return 0; /* Everything OK, just no cookie found. */

	if (opt_len < 16 || opt_len > 40)
		return 1; /* FORMERR */

	if (!upstream->has_client_cookie)
		return 1; /* Cookie reply, but we didn't sent one */

	if (memcmp(upstream->client_cookie, pos, 8) != 0) {
		if (!upstream->has_prev_client_cookie)
			return 1; /* Cookie didn't match */
		if (memcmp(upstream->prev_client_cookie, pos, 8) != 0)
			return 1; /* Previous cookie didn't match either */

		upstream->has_server_cookie = 0;
		return 0; /* Don't store server cookie, because it
		           * is for our previous client cookie
			   */
	}
	pos += 8;
	opt_len -= 8;
	upstream->has_server_cookie = 1;
	upstream->server_cookie_len = opt_len;
	(void) memcpy(upstream->server_cookie, pos, opt_len);
	return 0;
}

static int
create_starttls_request(getdns_dns_req *dnsreq, getdns_upstream *upstream,
                        getdns_eventloop *loop)
{
	getdns_return_t r = GETDNS_RETURN_GOOD;
	getdns_dict* extensions = getdns_dict_create_with_context(dnsreq->context);
	if (!extensions) {
	    return 0;
	}
	r = getdns_dict_set_int(extensions, "specify_class", GLDNS_RR_CLASS_CH);
	if (r != GETDNS_RETURN_GOOD) {
	    getdns_dict_destroy(extensions);
		return 0;
	}
	upstream->starttls_req = dns_req_new(dnsreq->context, loop,
	    "STARTTLS", GETDNS_RRTYPE_TXT, extensions);
	/*TODO[TLS]: TO BIT*/
	if (upstream->starttls_req == NULL)
		return 0;
	getdns_dict_destroy(extensions);

	upstream->starttls_req->netreqs[0]->upstream = upstream;
	return 1;
}

static int
is_starttls_response(getdns_network_req *netreq) 
{
	priv_getdns_rr_iter rr_iter_storage, *rr_iter;
	priv_getdns_rdf_iter rdf_iter_storage, *rdf_iter;
	uint16_t rr_type;
	gldns_pkt_section section;
	uint8_t starttls_name_space[256], *starttls_name;
	uint8_t owner_name_space[256], *owner_name;
	size_t starttls_name_len = sizeof(starttls_name_space);
	size_t owner_name_len = sizeof(owner_name_space);;

	/* Servers that are not STARTTLS aware will refuse the CH query*/
	if (GLDNS_RCODE_NOERROR != GLDNS_RCODE_WIRE(netreq->response))
		return 0;

	if (GLDNS_ANCOUNT(netreq->response) != 1)
		return 0;

	for ( rr_iter = priv_getdns_rr_iter_init(&rr_iter_storage
	                                        , netreq->response
	                                        , netreq->response_len)
	    ; rr_iter
	    ; rr_iter = priv_getdns_rr_iter_next(rr_iter)) {

		section = priv_getdns_rr_iter_section(rr_iter);
		rr_type = gldns_read_uint16(rr_iter->rr_type);
		if (section != GLDNS_SECTION_ANSWER
		    || rr_type != GETDNS_RRTYPE_TXT)
			continue;

		owner_name = priv_getdns_owner_if_or_as_decompressed(
		    rr_iter, owner_name_space, &owner_name_len);
		if (!priv_getdns_dname_equal(netreq->owner->name, owner_name))
			continue;

		if (!(rdf_iter = priv_getdns_rdf_iter_init(
		     &rdf_iter_storage, rr_iter)))
			continue;

		if ((starttls_name = priv_getdns_rdf_if_or_as_decompressed(
		    rdf_iter, starttls_name_space, &starttls_name_len)) &&
		    priv_getdns_dname_equal(starttls_name, owner_name)) 
			return 1;

		return 0;
	}
	return 0;
}

/** best effort to set nonblocking */
static void
getdns_sock_nonblock(int sockfd)
{
#ifdef HAVE_FCNTL
	int flag;
	if((flag = fcntl(sockfd, F_GETFL)) != -1) {
		flag |= O_NONBLOCK;
		if(fcntl(sockfd, F_SETFL, flag) == -1) {
			/* ignore error, continue blockingly */
		}
	}
#elif defined(HAVE_IOCTLSOCKET)
	unsigned long on = 1;
	if(ioctlsocket(sockfd, FIONBIO, &on) != 0) {
		/* ignore error, continue blockingly */
	}
#endif
}

static int
tcp_connect(getdns_upstream *upstream, getdns_transport_list_t transport) 
{
	int fd = -1;
	if ((fd = socket(upstream->addr.ss_family, SOCK_STREAM, IPPROTO_TCP)) == -1)
		return -1;

	getdns_sock_nonblock(fd);
#ifdef USE_TCP_FASTOPEN
	/* Leave the connect to the later call to sendto() if using TCP*/
	if (transport == GETDNS_TRANSPORT_TCP || 
	    transport == GETDNS_TRANSPORT_STARTTLS)
		return fd;
#endif
	if (connect(fd, (struct sockaddr *)&upstream->addr,
	    upstream->addr_len) == -1) {
		if (errno != EINPROGRESS) {
			close(fd);
			return -1;
		}
	}
	return fd;
}

static int
tcp_connected(getdns_upstream *upstream) {
	/* Already tried and failed, so let the fallback code take care of things */
	if (upstream->fd == -1 || upstream->tcp.write_error != 0)
		return STUB_TCP_ERROR;

	int error = 0;
	socklen_t len = (socklen_t)sizeof(error);
	getsockopt(upstream->fd, SOL_SOCKET, SO_ERROR, (void*)&error, &len);
	if (error == EINPROGRESS || error == EWOULDBLOCK) 
		return STUB_TCP_AGAIN; /* try again */
	else if (error != 0)
		return STUB_TCP_ERROR;
	return 0;
}

/**************************/
/* Error/cleanup functions*/
/**************************/

static void
stub_next_upstream(getdns_network_req *netreq)
{
	getdns_dns_req *dnsreq = netreq->owner;

	if (! --netreq->upstream->to_retry) 
		netreq->upstream->to_retry = -(netreq->upstream->back_off *= 2);

	/*[TLS]:TODO - This works because the next message won't try the exact
	 * same upstream (and the next message may not use the same transport),
	 * but the next message will find the next matching one thanks to logic in
	 * upstream_select, but this could be better */
	if (++dnsreq->upstreams->current >= dnsreq->upstreams->count)
		dnsreq->upstreams->current = 0;
}

static void
stub_cleanup(getdns_network_req *netreq)
{
	DEBUG_STUB("*** %s\n", __FUNCTION__);
	getdns_dns_req *dnsreq = netreq->owner;
	getdns_network_req *r, *prev_r;
	getdns_upstream *upstream;
	intptr_t query_id_intptr;

	GETDNS_CLEAR_EVENT(dnsreq->loop, &netreq->event);

	GETDNS_NULL_FREE(dnsreq->context->mf, netreq->tcp.read_buf);

	/* Nothing globally scheduled? Then nothing queued */
	if (!(upstream = netreq->upstream)->event.ev)
		return;

	/* Delete from upstream->netreq_by_query_id (if present) */
	query_id_intptr = (intptr_t)netreq->query_id;
	(void) getdns_rbtree_delete(
	    &upstream->netreq_by_query_id, (void *)query_id_intptr);

	/* Delete from upstream->write_queue (if present) */
	for (prev_r = NULL, r = upstream->write_queue; r;
	     prev_r = r, r = r->write_queue_tail)

		if (r == netreq) {
			if (prev_r)
				prev_r->write_queue_tail = r->write_queue_tail;
			else
				upstream->write_queue = r->write_queue_tail;

			if (r == upstream->write_queue_last)
				upstream->write_queue_last =
				    prev_r ? prev_r : NULL;
			netreq->write_queue_tail = NULL;
			break;
		}
	upstream_reschedule_events(upstream, netreq->owner->context->idle_timeout);
}

static int
tls_cleanup(getdns_upstream *upstream)
{
	DEBUG_STUB("*** %s\n", __FUNCTION__);
	SSL_free(upstream->tls_obj);
	upstream->tls_obj = NULL;
	upstream->tls_hs_state = GETDNS_HS_FAILED;
	/* Reset timeout on failure*/
	GETDNS_CLEAR_EVENT(upstream->loop, &upstream->event);
	GETDNS_SCHEDULE_EVENT(upstream->loop, upstream->fd, TIMEOUT_FOREVER,
	    getdns_eventloop_event_init(&upstream->event, upstream,
	     NULL, upstream_write_cb, NULL));
	/* Reset sync event, with full timeout (which isn't correct)*/
	getdns_network_req *netreq = upstream->write_queue;
	if (netreq && (netreq->event.write_cb || netreq->event.read_cb)) {
		GETDNS_CLEAR_EVENT(netreq->owner->loop, &netreq->event);
		GETDNS_SCHEDULE_EVENT(
		    netreq->owner->loop, upstream->fd, netreq->owner->context->timeout,
		    getdns_eventloop_event_init(
		    &netreq->event, netreq,
		    NULL, netreq_upstream_write_cb,
		    stub_timeout_cb));
	}
	return STUB_TLS_SETUP_ERROR;
}

static void
upstream_erred(getdns_upstream *upstream)
{
	getdns_network_req *netreq;

	while ((netreq = upstream->write_queue)) {
		stub_cleanup(netreq);
		netreq->state = NET_REQ_FINISHED;
		priv_getdns_check_dns_req_complete(netreq->owner);
	}
	while (upstream->netreq_by_query_id.count) {
		netreq = (getdns_network_req *)
		    getdns_rbtree_first(&upstream->netreq_by_query_id);
		stub_cleanup(netreq);
		netreq->state = NET_REQ_FINISHED;
		priv_getdns_check_dns_req_complete(netreq->owner);
	}
	priv_getdns_upstream_shutdown(upstream);
}

void
priv_getdns_cancel_stub_request(getdns_network_req *netreq)
{
	stub_cleanup(netreq);
	if (netreq->fd >= 0) close(netreq->fd);
}

static void
stub_erred(getdns_network_req *netreq)
{
	DEBUG_STUB("*** %s\n", __FUNCTION__);
	stub_next_upstream(netreq);
	stub_cleanup(netreq);
	/* TODO[TLS]: When we get an error (which is probably a timeout) and are 
	 * using to keep connections open should we leave the connection up here? */
	if (netreq->fd >= 0) close(netreq->fd);
	netreq->state = NET_REQ_FINISHED;
	priv_getdns_check_dns_req_complete(netreq->owner);
}

static void
stub_timeout_cb(void *userarg)
{
	DEBUG_STUB("*** %s\n", __FUNCTION__);
	getdns_network_req *netreq = (getdns_network_req *)userarg;
	
	/* For now, mark a STARTTLS timeout as a failured negotiation and allow 
	 * fallback but don't close the connection. */
	if (netreq->owner == netreq->upstream->starttls_req) {
		netreq->upstream->tls_hs_state = GETDNS_HS_FAILED;
		stub_next_upstream(netreq);
		stub_cleanup(netreq);
		return;
	}

	stub_next_upstream(netreq);
	stub_cleanup(netreq);
	if (netreq->fd >= 0) close(netreq->fd);
	(void) getdns_context_request_timed_out(netreq->owner);
}


static void
upstream_idle_timeout_cb(void *userarg)
{
	getdns_upstream *upstream = (getdns_upstream *)userarg;
	DEBUG_STUB("*** %s: **Closing connection %d**\n", 
	           __FUNCTION__, upstream->fd);

	upstream->event.timeout_cb = NULL;
	upstream->event.read_cb = NULL;
	upstream->event.write_cb = NULL;
	GETDNS_CLEAR_EVENT(upstream->loop, &upstream->event);
	priv_getdns_upstream_shutdown(upstream);
}

static void
upstream_tls_timeout_cb(void *userarg)
{
	DEBUG_STUB("*** %s\n", __FUNCTION__);
	getdns_upstream *upstream = (getdns_upstream *)userarg;
	/* Clean up and trigger a write to let the fallback code to its job */
	tls_cleanup(upstream);

	/* Need to handle the case where the far end doesn't respond to a
	 * TCP SYN and doesn't do a reset (as is the case with e.g. 8.8.8.8@1021).
	 * For that case the socket never becomes writable so doesn't trigger any
	 * callbacks. If so then clear out the queue in one go.*/
	int ret;
	fd_set fds;
	FD_ZERO(&fds);
	FD_SET(FD_SET_T upstream->fd, &fds);
	struct timeval tval;
	tval.tv_sec = 0;
	tval.tv_usec = 0;
	ret = select(upstream->fd+1, NULL, &fds, NULL, &tval);
	if (ret == 0) {
		while (upstream->write_queue)
			upstream_write_cb(upstream);
	}
}

static void
stub_tls_timeout_cb(void *userarg)
{
	DEBUG_STUB("*** %s\n", __FUNCTION__);
	getdns_network_req *netreq = (getdns_network_req *)userarg;
	getdns_upstream *upstream = netreq->upstream;
	/* Clean up and trigger a write to let the fallback code to its job */
	tls_cleanup(upstream);

	/* Need to handle the case where the far end doesn't respond to a
	 * TCP SYN and doesn't do a reset (as is the case with e.g. 8.8.8.8@1021).
	 * For that case the socket never becomes writable so doesn't trigger any
	 * callbacks. If so then clear out the queue in one go.*/
	int ret;
	fd_set fds;
	FD_ZERO(&fds);
	FD_SET(FD_SET_T upstream->fd, &fds);
	struct timeval tval;
	tval.tv_sec = 0;
	tval.tv_usec = 0;
	ret = select(upstream->fd+1, NULL, &fds, NULL, &tval);
	if (ret == 0) {
		while (upstream->write_queue)
			upstream_write_cb(upstream);
	}
}

/****************************/
/* TCP read/write functions */
/****************************/

static int
stub_tcp_read(int fd, getdns_tcp_state *tcp, struct mem_funcs *mf)
{
	ssize_t  read;
	uint8_t *buf;
	size_t   buf_size;

	if (!tcp->read_buf) {
		/* First time tcp read, create a buffer for reading */
		if (!(tcp->read_buf = GETDNS_XMALLOC(*mf, uint8_t, 4096)))
			return STUB_TCP_ERROR;

		tcp->read_buf_len = 4096;
		tcp->read_pos = tcp->read_buf;
		tcp->to_read = 2; /* Packet size */
	}
	read = recv(fd, tcp->read_pos, tcp->to_read, 0);
	if (read == -1) {
		if (errno == EAGAIN || errno == EWOULDBLOCK)
			return STUB_TCP_AGAIN;
		else
			return STUB_TCP_ERROR;
	} else if (read == 0) {
		/* Remote end closed the socket */
		/* TODO: Try to reconnect */
		return STUB_TCP_ERROR;
	}
	tcp->to_read  -= read;
	tcp->read_pos += read;
	
	if ((int)tcp->to_read > 0)
		return STUB_TCP_AGAIN;

	read = tcp->read_pos - tcp->read_buf;
	if (read == 2) {
		/* Read the packet size short */
		tcp->to_read = gldns_read_uint16(tcp->read_buf);

		if (tcp->to_read < GLDNS_HEADER_SIZE)
			return STUB_TCP_ERROR;

		/* Resize our buffer if needed */
		if (tcp->to_read > tcp->read_buf_len) {
			buf_size = tcp->read_buf_len;
			while (tcp->to_read > buf_size)
				buf_size *= 2;

			if (!(buf = GETDNS_XREALLOC(*mf,
			    tcp->read_buf, uint8_t, buf_size)))
				return STUB_TCP_ERROR;

			tcp->read_buf = buf;
			tcp->read_buf_len = buf_size;
		}
		/* Ready to start reading the packet */
		tcp->read_pos = tcp->read_buf;
		return STUB_TCP_AGAIN;
	}
	return GLDNS_ID_WIRE(tcp->read_buf);
}

/* stub_tcp_write(fd, tcp, netreq)
 * will return STUB_TCP_AGAIN when we need to come back again,
 * STUB_TCP_ERROR on error and a query_id on successfull sent.
 */
static int
stub_tcp_write(int fd, getdns_tcp_state *tcp, getdns_network_req *netreq)
{

	size_t          pkt_len = netreq->response - netreq->query;
	ssize_t         written;
	uint16_t        query_id;
	intptr_t        query_id_intptr;

	int q = tcp_connected(netreq->upstream);
	if (q != 0)
		return q;

	/* Do we have remaining data that we could not write before?  */
	if (! tcp->write_buf) {
		/* No, this is an initial write. Try to send
		 */
        do {
			query_id = arc4random();
			query_id_intptr = (intptr_t)query_id;
			netreq->node.key = (void *)query_id_intptr;

		} while (!getdns_rbtree_insert(
		    &netreq->upstream->netreq_by_query_id, &netreq->node));

		GLDNS_ID_SET(netreq->query, query_id);
		if (netreq->opt) {
			/* no limits on the max udp payload size with tcp */
			gldns_write_uint16(netreq->opt + 3, 65535);

			if (netreq->owner->edns_cookies) {
				netreq->response = attach_edns_cookie(
				    netreq->upstream, netreq->opt);
				pkt_len = netreq->response - netreq->query;
				gldns_write_uint16(netreq->query - 2, pkt_len);
			}
		}
		/* We have an initialized packet buffer.
		 * Lets see how much of it we can write
		 */
#ifdef USE_TCP_FASTOPEN
		/* We use sendto() here which will do both a connect and send */
		written = sendto(fd, netreq->query - 2, pkt_len + 2,
		    MSG_FASTOPEN, (struct sockaddr *)&(netreq->upstream->addr),
		    netreq->upstream->addr_len);
		/* If pipelining we will find that the connection is already up so 
		   just fall back to a 'normal' write. */
		if (written == -1 && errno == EISCONN) 
			written = write(fd, netreq->query - 2, pkt_len + 2);

		if ((written == -1 && (errno == EAGAIN ||
		                       errno == EWOULDBLOCK ||
		/* Add the error case where the connection is in progress which is when
		   a cookie is not available (e.g. when doing the first request to an
		   upstream). We must let the handshake complete since non-blocking. */
		                       errno == EINPROGRESS)) ||
		     written  < pkt_len + 2) {
#else
		written = write(fd, netreq->query - 2, pkt_len + 2);
		if ((written == -1 && (errno == EAGAIN ||
		                       errno == EWOULDBLOCK)) ||
		     written  < pkt_len + 2) {
#endif
			/* We couldn't write the whole packet.
			 * We have to return with STUB_TCP_AGAIN.
			 * Setup tcp to track the state.
			 */
			tcp->write_buf = netreq->query - 2;
			tcp->write_buf_len = pkt_len + 2;
			tcp->written = written >= 0 ? written : 0;

			return STUB_TCP_AGAIN;

		} else if (written == -1)
			return STUB_TCP_ERROR;

		/* We were able to write everything!  Start reading. */
		return (int) query_id;

	} else {/* if (! tcp->write_buf) */

		/* Coming back from an earlier unfinished write or handshake.
		 * Try to send remaining data */
		written = write(fd, tcp->write_buf     + tcp->written,
		                    tcp->write_buf_len - tcp->written);
		if (written == -1) {
			if (errno == EAGAIN || errno == EWOULDBLOCK)
				return STUB_TCP_AGAIN;
			else
				return STUB_TCP_ERROR;
		}
		tcp->written += written;
		if (tcp->written < tcp->write_buf_len)
			/* Still more to send */
			return STUB_TCP_AGAIN;

		query_id = (int)GLDNS_ID_WIRE(tcp->write_buf + 2);
		/* Done. Start reading */
		tcp->write_buf = NULL;
		return query_id;

	} /* if (! tcp->write_buf) */
}

/*************************/
/* TLS Utility functions */
/*************************/

static int
tls_requested(getdns_network_req *netreq)
{
	return (netreq->transports[netreq->transport_current] ==
	        GETDNS_TRANSPORT_TLS ||
	        netreq->transports[netreq->transport_current] ==
	        GETDNS_TRANSPORT_STARTTLS) ?
	        1 : 0;
}

static int
tls_should_write(getdns_upstream *upstream)
{
	/* Should messages be written on TLS upstream. Remember that for STARTTLS
	 * the first message should got over TCP as the handshake isn't started yet.*/
	return ((upstream->transport == GETDNS_TRANSPORT_TLS ||
	         upstream->transport == GETDNS_TRANSPORT_STARTTLS) &&
	         upstream->tls_hs_state != GETDNS_HS_NONE) ? 1 : 0;
}

static int
tls_should_read(getdns_upstream *upstream)
{
	return ((upstream->transport == GETDNS_TRANSPORT_TLS ||
	         upstream->transport == GETDNS_TRANSPORT_STARTTLS) &&
	       !(upstream->tls_hs_state == GETDNS_HS_FAILED ||
	         upstream->tls_hs_state == GETDNS_HS_NONE)) ? 1 : 0;
}

static int 
tls_failed(getdns_upstream *upstream)
{
	/* No messages should be scheduled onto an upstream in this state */
	return ((upstream->transport == GETDNS_TRANSPORT_TLS ||
	         upstream->transport == GETDNS_TRANSPORT_STARTTLS) &&
	         upstream->tls_hs_state == GETDNS_HS_FAILED) ? 1: 0;
}

static SSL*
tls_create_object(getdns_context *context, int fd)
{
	/* Create SSL instance */
	if (context->tls_ctx == NULL)
		return NULL;
	SSL* ssl = SSL_new(context->tls_ctx);
	if(!ssl) 
		return NULL;
	/* Connect the SSL object with a file descriptor */
	if(!SSL_set_fd(ssl,fd)) {
		SSL_free(ssl);
		return NULL;
	}
	SSL_set_connect_state(ssl);
	(void) SSL_set_mode(ssl, SSL_MODE_AUTO_RETRY);
	return ssl;
}

static int
tls_do_handshake(getdns_upstream *upstream)
{
	DEBUG_STUB("--- %s\n", __FUNCTION__);
	int r;
	int want;
	ERR_clear_error();
	getdns_network_req *netreq = upstream->write_queue;
	while ((r = SSL_do_handshake(upstream->tls_obj)) != 1)
	{
		want = SSL_get_error(upstream->tls_obj, r);
		switch (want) {
			case SSL_ERROR_WANT_READ:
				upstream->event.read_cb = upstream_read_cb;
				upstream->event.write_cb = NULL;
				GETDNS_CLEAR_EVENT(upstream->loop, &upstream->event);
				GETDNS_SCHEDULE_EVENT(upstream->loop,
				    upstream->fd, TIMEOUT_TLS, &upstream->event);
				/* Reschedule for synchronous */
				if (netreq && netreq->event.write_cb) {
					GETDNS_CLEAR_EVENT(netreq->owner->loop, &netreq->event);
					GETDNS_SCHEDULE_EVENT(
					    netreq->owner->loop, upstream->fd, TIMEOUT_TLS,
					    getdns_eventloop_event_init(
					    &netreq->event, netreq,
					    netreq_upstream_read_cb, NULL,
					    stub_tls_timeout_cb));
				}
				upstream->tls_hs_state = GETDNS_HS_READ;
				return STUB_TCP_AGAIN;
			case SSL_ERROR_WANT_WRITE:
				upstream->event.read_cb = NULL;
				upstream->event.write_cb = upstream_write_cb;
				GETDNS_CLEAR_EVENT(upstream->loop, &upstream->event);
				GETDNS_SCHEDULE_EVENT(upstream->loop,
				    upstream->fd, TIMEOUT_TLS, &upstream->event);
				/* Reschedule for synchronous */
				if (netreq && netreq->event.read_cb) {
					GETDNS_CLEAR_EVENT(netreq->owner->loop, &netreq->event);
					GETDNS_SCHEDULE_EVENT(
					    netreq->owner->loop, upstream->fd, TIMEOUT_TLS,
					    getdns_eventloop_event_init(
					    &netreq->event, netreq,
					    NULL, netreq_upstream_write_cb,
					    stub_tls_timeout_cb));
				}
				upstream->tls_hs_state = GETDNS_HS_WRITE;
				return STUB_TCP_AGAIN;
			default:
				return tls_cleanup(upstream);
	   }
	}
	upstream->tls_hs_state = GETDNS_HS_DONE;
	upstream->event.read_cb = NULL;
	upstream->event.write_cb = upstream_write_cb;
	/* Reset timeout on success*/
	GETDNS_CLEAR_EVENT(upstream->loop, &upstream->event);
	GETDNS_SCHEDULE_EVENT(upstream->loop, upstream->fd, TIMEOUT_FOREVER,
	    getdns_eventloop_event_init(&upstream->event, upstream,
	     NULL, upstream_write_cb, NULL));
	/* Reschedule for synchronous */
	/* TODO[TLS]: Re-instating full context->timeout here is wrong, as time has 
	   passes since the netreq was originally scheduled, but we only hove one
	   timeout in sync mode.... Need a timer on requests really.... Worst case
	   is we add TIMEOUT_TLS to the total timeout, since TLS is likely to be
	   the first choice if it is used at all.*/
	if (netreq && (netreq->event.read_cb || netreq->event.write_cb))
		upstream_reschedule_netreq_events(upstream, netreq);
	return 0;
}

static int
tls_connected(getdns_upstream* upstream)
{
	/* Already have a TLS connection*/
	if (upstream->tls_hs_state == GETDNS_HS_DONE && 
	    (upstream->tls_obj != NULL))
		return 0;

	/* Already tried and failed, so let the fallback code take care of things */
	if (upstream->tls_hs_state == GETDNS_HS_FAILED)
		return STUB_TLS_SETUP_ERROR;

	/* Lets make sure the connection is up before we try a handshake*/
	int q = tcp_connected(upstream);
	if (q != 0) {
		if (q == STUB_TCP_ERROR)
			tls_cleanup(upstream);
		return q;
	}

	return tls_do_handshake(upstream);
}

/***************************/
/* TLS read/write functions*/
/***************************/

static int
stub_tls_read(getdns_upstream *upstream, getdns_tcp_state *tcp,
              struct mem_funcs *mf)
{
	ssize_t  read;
	uint8_t *buf;
	size_t   buf_size;
	SSL* tls_obj = upstream->tls_obj;

	int q = tls_connected(upstream);
	if (q != 0)
		return q;

	if (!tcp->read_buf) {
		/* First time tls read, create a buffer for reading */
		if (!(tcp->read_buf = GETDNS_XMALLOC(*mf, uint8_t, 4096)))
			return STUB_TCP_ERROR;

		tcp->read_buf_len = 4096;
		tcp->read_pos = tcp->read_buf;
		tcp->to_read = 2; /* Packet size */
	}

	ERR_clear_error();
	read = SSL_read(tls_obj, tcp->read_pos, tcp->to_read);
	if (read <= 0) {
		/* TODO[TLS]: Handle SSL_ERROR_WANT_WRITE which means handshake
		   renegotiation. Need to keep handshake state to do that.*/
		int want = SSL_get_error(tls_obj, read);
		if (want == SSL_ERROR_WANT_READ) {
			return STUB_TCP_AGAIN; /* read more later */
		} else 
			return STUB_TCP_ERROR;
	}
	tcp->to_read  -= read;
	tcp->read_pos += read;

	if ((int)tcp->to_read > 0)
		return STUB_TCP_AGAIN;

	read = tcp->read_pos - tcp->read_buf;
	if (read == 2) {
		/* Read the packet size short */
		tcp->to_read = gldns_read_uint16(tcp->read_buf);

		if (tcp->to_read < GLDNS_HEADER_SIZE)
			return STUB_TCP_ERROR;

		/* Resize our buffer if needed */
		if (tcp->to_read > tcp->read_buf_len) {
			buf_size = tcp->read_buf_len;
			while (tcp->to_read > buf_size)
				buf_size *= 2;
		
			if (!(buf = GETDNS_XREALLOC(*mf,
			    tcp->read_buf, uint8_t, buf_size)))
				return STUB_TCP_ERROR;
		
			tcp->read_buf = buf;
			tcp->read_buf_len = buf_size;
		}

		/* Ready to start reading the packet */
		tcp->read_pos = tcp->read_buf;
		read = SSL_read(tls_obj, tcp->read_pos, tcp->to_read);
		if (read <= 0) {
			/* TODO[TLS]: Handle SSL_ERROR_WANT_WRITE which means handshake
			   renegotiation. Need to keep handshake state to do that.*/
			int want = SSL_get_error(tls_obj, read);
			if (want == SSL_ERROR_WANT_READ) {
				return STUB_TCP_AGAIN; /* read more later */
			} else 
				return STUB_TCP_ERROR;
		}
		tcp->to_read  -= read;
		tcp->read_pos += read;
		if ((int)tcp->to_read > 0)
			return STUB_TCP_AGAIN;
	}
	return GLDNS_ID_WIRE(tcp->read_buf);
}

static int
stub_tls_write(getdns_upstream *upstream, getdns_tcp_state *tcp,
               getdns_network_req *netreq)
{
	size_t          pkt_len = netreq->response - netreq->query;
	ssize_t         written;
	uint16_t        query_id;
	intptr_t        query_id_intptr;
	SSL* tls_obj = upstream->tls_obj;

	int q = tls_connected(upstream);
	if (q != 0)
		return q;

	/* Do we have remaining data that we could not write before?  */
	if (! tcp->write_buf) {
		/* No, this is an initial write. Try to send
		 */

		 /* Find a unique query_id not already written (or in
		 * the write_queue) for that upstream.  Register this netreq 
		 * by query_id in the process.
		 */
		do {
			query_id = arc4random();
			query_id_intptr = (intptr_t)query_id;
			netreq->node.key = (void *)query_id_intptr;

		} while (!getdns_rbtree_insert(
		    &netreq->upstream->netreq_by_query_id, &netreq->node));

		GLDNS_ID_SET(netreq->query, query_id);
		if (netreq->opt)
			/* no limits on the max udp payload size with tcp */
			gldns_write_uint16(netreq->opt + 3, 65535);

		/* We have an initialized packet buffer.
		 * Lets see how much of it we can write */
		
		/* TODO[TLS]: Handle error cases, partial writes, renegotiation etc. */
		ERR_clear_error();
		written = SSL_write(tls_obj, netreq->query - 2, pkt_len + 2);
		if (written <= 0)
			return STUB_TCP_ERROR;

		/* We were able to write everything!  Start reading. */
		return (int) query_id;

	} 

	return STUB_TCP_ERROR;
}

/**************************/
/* UDP callback functions */
/**************************/

static void
stub_udp_read_cb(void *userarg)
{
	DEBUG_STUB("%s\n", __FUNCTION__);
	getdns_network_req *netreq = (getdns_network_req *)userarg;
	getdns_dns_req *dnsreq = netreq->owner;
	getdns_upstream *upstream = netreq->upstream;

	ssize_t       read;

	GETDNS_CLEAR_EVENT(dnsreq->loop, &netreq->event);

	read = recvfrom(netreq->fd, netreq->response,
	    netreq->max_udp_payload_size + 1, /* If read == max_udp_payload_size
	                                       * then all is good.  If read ==
	                                       * max_udp_payload_size + 1, then
	                                       * we receive more then requested!
	                                       * i.e. overflow
	                                       */
	    0, NULL, NULL);
	if (read == -1 && (errno = EAGAIN || errno == EWOULDBLOCK))
		return;

	if (read < GLDNS_HEADER_SIZE)
		return; /* Not DNS */
	
	if (GLDNS_ID_WIRE(netreq->response) != netreq->query_id)
		return; /* Cache poisoning attempt ;) */

	if (netreq->owner->edns_cookies && match_and_process_server_cookie(
	    upstream, netreq->response, read))
		return; /* Client cookie didn't match? */

	close(netreq->fd);
	if (GLDNS_TC_WIRE(netreq->response)) {
		if (!(netreq->transport_current < netreq->transport_count))
			goto done;
		getdns_transport_list_t next_transport = 
		                      netreq->transports[++netreq->transport_current];
		if (next_transport != GETDNS_TRANSPORT_TCP)
			goto done;
		/* For now, special case where fallback should be on the same upstream*/
		if ((netreq->fd = upstream_connect(upstream, next_transport,
		                                   dnsreq)) == -1)
			goto done;
		upstream_schedule_netreq(netreq->upstream, netreq);
		GETDNS_SCHEDULE_EVENT(
		    dnsreq->loop, netreq->upstream->fd, dnsreq->context->timeout,
		    getdns_eventloop_event_init(&netreq->event, netreq, NULL,
		    ( dnsreq->loop != netreq->upstream->loop /* Synchronous lookup? */
		    ? netreq_upstream_write_cb : NULL), stub_timeout_cb));

		return;
	}
	netreq->response_len = read;
	dnsreq->upstreams->current = 0;
done:
	netreq->state = NET_REQ_FINISHED;
	priv_getdns_check_dns_req_complete(dnsreq);
}

static void
stub_udp_write_cb(void *userarg)
{
	DEBUG_STUB("%s\n", __FUNCTION__);
	getdns_network_req *netreq = (getdns_network_req *)userarg;
	getdns_dns_req     *dnsreq = netreq->owner;
	size_t             pkt_len = netreq->response - netreq->query;

	GETDNS_CLEAR_EVENT(dnsreq->loop, &netreq->event);

	netreq->query_id = arc4random();
	GLDNS_ID_SET(netreq->query, netreq->query_id);
	if (netreq->opt) {
		if (netreq->edns_maximum_udp_payload_size == -1)
			gldns_write_uint16(netreq->opt + 3,
			    ( netreq->max_udp_payload_size =
			      netreq->upstream->addr.ss_family == AF_INET6
			    ? 1232 : 1432));
		if (netreq->owner->edns_cookies) {
			netreq->response = attach_edns_cookie(
			    netreq->upstream, netreq->opt);
			pkt_len = netreq->response - netreq->query;
		}
	}

	if ((ssize_t)pkt_len != sendto(netreq->fd, netreq->query, pkt_len, 0,
	    (struct sockaddr *)&netreq->upstream->addr,
	                        netreq->upstream->addr_len)) {
		close(netreq->fd);
		return;
	}
	GETDNS_SCHEDULE_EVENT(
	    dnsreq->loop, netreq->fd, dnsreq->context->timeout,
	    getdns_eventloop_event_init(&netreq->event, netreq,
	    stub_udp_read_cb, NULL, stub_timeout_cb));
}

/**************************/
/* TCP callback functions*/
/**************************/

static void
stub_tcp_read_cb(void *userarg)
{
	getdns_network_req *netreq = (getdns_network_req *)userarg;
	getdns_dns_req *dnsreq = netreq->owner;
	int q;

	switch ((q = stub_tcp_read(netreq->fd, &netreq->tcp,
	                          &dnsreq->context->mf))) {

	case STUB_TCP_AGAIN:
		return;

	case STUB_TCP_ERROR:
		stub_erred(netreq);
		return;

	default:
		GETDNS_CLEAR_EVENT(dnsreq->loop, &netreq->event);
		if (q != netreq->query_id)
			return;
		if (netreq->owner->edns_cookies &&
		    match_and_process_server_cookie(
		    netreq->upstream, netreq->tcp.read_buf,
		    netreq->tcp.read_pos - netreq->tcp.read_buf))
			return; /* Client cookie didn't match? */
		netreq->state = NET_REQ_FINISHED;
		netreq->response = netreq->tcp.read_buf;
		netreq->response_len =
		    netreq->tcp.read_pos - netreq->tcp.read_buf;
		netreq->tcp.read_buf = NULL;
		dnsreq->upstreams->current = 0;

		stub_cleanup(netreq);
		close(netreq->fd);
		priv_getdns_check_dns_req_complete(dnsreq);
	}
}

static void
stub_tcp_write_cb(void *userarg)
{
	getdns_network_req *netreq = (getdns_network_req *)userarg;
	getdns_dns_req *dnsreq = netreq->owner;
	int q;

	switch ((q = stub_tcp_write(netreq->fd, &netreq->tcp, netreq))) {
	case STUB_TCP_AGAIN:
		return;

	case STUB_TCP_ERROR:
		stub_erred(netreq);
		return;

	default:
		netreq->query_id = (uint16_t) q;
		GETDNS_CLEAR_EVENT(dnsreq->loop, &netreq->event);
		GETDNS_SCHEDULE_EVENT(
		    dnsreq->loop, netreq->fd, dnsreq->context->timeout,
		    getdns_eventloop_event_init(&netreq->event, netreq,
		    stub_tcp_read_cb, NULL, stub_timeout_cb));
		return;
	}
}

/**************************/
/* Upstream callback functions*/
/**************************/

static void
upstream_read_cb(void *userarg)
{
	DEBUG_STUB("--- READ: %s\n", __FUNCTION__);
	getdns_upstream *upstream = (getdns_upstream *)userarg;
	getdns_network_req *netreq;
	getdns_dns_req *dnsreq;
	int q;
	uint16_t query_id;
	intptr_t query_id_intptr;

	if (tls_should_read(upstream))
		q = stub_tls_read(upstream, &upstream->tcp,
		              &upstream->upstreams->mf);
	else
		q = stub_tcp_read(upstream->fd, &upstream->tcp,
		             &upstream->upstreams->mf);

	switch (q) {
	case STUB_TCP_AGAIN:
		return;

	case STUB_TCP_ERROR:
		upstream_erred(upstream);
		return;

	default:

		/* Lookup netreq */
		query_id = (uint16_t) q;
		query_id_intptr = (intptr_t) query_id;
		netreq = (getdns_network_req *)getdns_rbtree_delete(
		    &upstream->netreq_by_query_id, (void *)query_id_intptr);
		if (! netreq) /* maybe canceled */ {
			/* reset read buffer */
			upstream->tcp.read_pos = upstream->tcp.read_buf;
			upstream->tcp.to_read = 2;
			return;
		}

		netreq->state = NET_REQ_FINISHED;
		netreq->response = upstream->tcp.read_buf;
		netreq->response_len =
		    upstream->tcp.read_pos - upstream->tcp.read_buf;
		upstream->tcp.read_buf = NULL;
		upstream->responses_received++;
		/* TODO[TLS]: I don't think we should do this for TCP. We should stay
		 * on a working connection until we hit a problem.*/
		upstream->upstreams->current = 0;

<<<<<<< HEAD
		/* TODO: DNSSEC */
		netreq->secure = 0;
		netreq->bogus  = 0;
=======
		stub_cleanup(netreq);

		/* More to read/write for syncronous lookups? */
		if (netreq->event.read_cb) {
			dnsreq = netreq->owner;
			GETDNS_CLEAR_EVENT(dnsreq->loop, &netreq->event);
			if (upstream->netreq_by_query_id.count ||
			    upstream->write_queue)
				GETDNS_SCHEDULE_EVENT(
				    dnsreq->loop, upstream->fd,
				    dnsreq->context->timeout,
				    getdns_eventloop_event_init(
				    &netreq->event, netreq,
				    ( upstream->netreq_by_query_id.count ?
				      netreq_upstream_read_cb : NULL ),
				    ( upstream->write_queue ?
				      netreq_upstream_write_cb : NULL),
				    stub_timeout_cb));
		}
>>>>>>> 6cffc479

		if (netreq->owner == upstream->starttls_req) {
			dnsreq = netreq->owner;
			if (is_starttls_response(netreq)) {
				upstream->tls_obj = tls_create_object(dnsreq->context,
				                                      upstream->fd);
				if (upstream->tls_obj == NULL) 
					upstream->tls_hs_state = GETDNS_HS_FAILED;
				upstream->tls_hs_state = GETDNS_HS_WRITE;
			} else 
				upstream->tls_hs_state = GETDNS_HS_FAILED;

			/* Now reschedule the writes on this connection */
			GETDNS_CLEAR_EVENT(upstream->loop, &upstream->event);
			GETDNS_SCHEDULE_EVENT(upstream->loop, upstream->fd,
			    netreq->owner->context->timeout,
			    getdns_eventloop_event_init(&upstream->event, upstream,
			     NULL, upstream_write_cb, NULL));
		}

		/* This also reschedules events for the upstream*/
		stub_cleanup(netreq);

		/* More to read/write for syncronous lookups? */
		if (netreq->event.read_cb)
			upstream_reschedule_netreq_events(upstream, netreq);

		if (netreq->owner != upstream->starttls_req)
			priv_getdns_check_dns_req_complete(netreq->owner);
	}
}

static void
netreq_upstream_read_cb(void *userarg)
{
	DEBUG_STUB("--- READ: %s\n", __FUNCTION__);
	upstream_read_cb(((getdns_network_req *)userarg)->upstream);
}

static void
upstream_write_cb(void *userarg)
{
	getdns_upstream *upstream = (getdns_upstream *)userarg;
	getdns_network_req *netreq = upstream->write_queue;
	getdns_dns_req *dnsreq = netreq->owner;
	int q;

	DEBUG_STUB("--- WRITE: %s: %p TYPE: %d\n", __FUNCTION__, netreq,
	           netreq->request_type);
	if (tls_requested(netreq) && tls_should_write(upstream))
		q = stub_tls_write(upstream, &upstream->tcp, netreq);
	else
		q = stub_tcp_write(upstream->fd, &upstream->tcp, netreq);

	switch (q) {
	case STUB_TCP_AGAIN:
		return;

	case STUB_TCP_ERROR:
		/* Problem with the TCP connection itself. Need to fallback.*/
		DEBUG_STUB("--- WRITE: Setting write error\n");
		upstream->tcp.write_error = 1;
		/* Use policy of trying next upstream in this case. Need more work on
		 * TCP connection re-use.*/
		stub_next_upstream(netreq);
		/* Fall through */
	case STUB_TLS_SETUP_ERROR:
		/* Could not complete the TLS set up. Need to fallback.*/
		stub_cleanup(netreq);
		if (fallback_on_write(netreq) == STUB_TCP_ERROR) {
			netreq->state = NET_REQ_FINISHED;
			priv_getdns_check_dns_req_complete(netreq->owner);
		}
		return;

	default:
		upstream->writes_done++;
		netreq->query_id = (uint16_t) q;
		/* Unqueue the netreq from the write_queue */
		if (!(upstream->write_queue = netreq->write_queue_tail)) {
			upstream->write_queue_last = NULL;
			upstream->event.write_cb = NULL;

			/* Reschedule (if already reading) to clear writable */
			if (upstream->event.read_cb) {
				GETDNS_CLEAR_EVENT(upstream->loop, &upstream->event);
				GETDNS_SCHEDULE_EVENT(upstream->loop,
				    upstream->fd, TIMEOUT_FOREVER,
				    &upstream->event);
			}
		}
		/* Schedule reading (if not already scheduled) */
		if (!upstream->event.read_cb) {
			upstream->event.read_cb = upstream_read_cb;
			GETDNS_CLEAR_EVENT(upstream->loop, &upstream->event);
			GETDNS_SCHEDULE_EVENT(upstream->loop,
			    upstream->fd, TIMEOUT_FOREVER, &upstream->event);
		}
		if (upstream->starttls_req && netreq->owner == upstream->starttls_req) {
			/* Now deschedule any further writes on this connection until we get
			 * the STARTTLS answer*/
			upstream->event.write_cb = NULL;
			GETDNS_CLEAR_EVENT(upstream->loop, &upstream->event);
			GETDNS_SCHEDULE_EVENT(upstream->loop,
			    upstream->fd, TIMEOUT_FOREVER, &upstream->event);
		} else if (upstream->starttls_req) {
			/* Delay the cleanup of the STARTTLS req until the write of the next
			 * req in the queue since for sync req, the event on a request is
			 * used for the callback that writes the next req. */
			dns_req_free(upstream->starttls_req);
			upstream->starttls_req = NULL;
		}
		/* With synchonous lookups, schedule the read locally too */
		if (netreq->event.write_cb) {
			GETDNS_CLEAR_EVENT(dnsreq->loop, &netreq->event);
			GETDNS_SCHEDULE_EVENT(
			    dnsreq->loop, upstream->fd, dnsreq->context->timeout,
			    getdns_eventloop_event_init(&netreq->event, netreq,
			    netreq_upstream_read_cb,
			    (upstream->write_queue && !upstream->starttls_req ?
			      netreq_upstream_write_cb : NULL),
			    stub_timeout_cb));
		}
		return;
	}
}

static void
netreq_upstream_write_cb(void *userarg)
{
	DEBUG_STUB("--- WRITE: %s: %p TYPE: %d\n", __FUNCTION__,
	           ((getdns_network_req *)userarg),
	           ((getdns_network_req *)userarg)->request_type);
	upstream_write_cb(((getdns_network_req *)userarg)->upstream);
}

/*****************************/
/* Upstream utility functions*/
/*****************************/

static int
upstream_transport_valid(getdns_upstream *upstream,
                        getdns_transport_list_t transport)
{
	/* Single shot UDP, uses same upstream as plain TCP. */
	if (transport == GETDNS_TRANSPORT_UDP)
		return (upstream->transport == GETDNS_TRANSPORT_TCP ? 1:0);
	/* If we got an error and have never managed to write to this TCP then
	   treat it as a hard failure */
	if (transport == GETDNS_TRANSPORT_TCP &&
	    upstream->transport == GETDNS_TRANSPORT_TCP &&
	    upstream->tcp.write_error != 0) {
		return 0;
	}
	/* Allow TCP messages to be sent on a STARTTLS upstream that hasn't
	 * upgraded to avoid opening a new connection if one is aleady open. */
	if (transport == GETDNS_TRANSPORT_TCP &&
	    upstream->transport == GETDNS_TRANSPORT_STARTTLS &&
	    upstream->tls_hs_state == GETDNS_HS_FAILED)
		return 1;
	/* Otherwise, transport must match, and not have failed */
	if (upstream->transport != transport)
		return 0;
	if (tls_failed(upstream))
		return 0;
	return 1;
}

static getdns_upstream *
upstream_select(getdns_network_req *netreq, getdns_transport_list_t transport)
{
	DEBUG_STUB(" %s\n", __FUNCTION__);
	getdns_upstream *upstream;
	getdns_upstreams *upstreams = netreq->owner->upstreams;
	size_t i;
	
	if (!upstreams->count)
		return NULL;
	
	
	/* Only do this when a new message is scheduled?*/
	for (i = 0; i < upstreams->count; i++)
		if (upstreams->upstreams[i].to_retry <= 0)
			upstreams->upstreams[i].to_retry++;

	/* TODO[TLS]: Should we create a tmp array of upstreams with correct*/
	/*  transport type and/or maintain separate current for transports?*/
	i = upstreams->current;
	DEBUG_STUB(" current upstream: %d of %d \n",(int)i, (int)upstreams->count);
	do {
		if (upstreams->upstreams[i].to_retry > 0 &&
		    upstream_transport_valid(&upstreams->upstreams[i], transport)) {
			upstreams->current = i;
			DEBUG_STUB(" selected upstream: %d\n",(int)i);
			return &upstreams->upstreams[i];
		}
		if (++i >= upstreams->count)
			i = 0;
	} while (i != upstreams->current);

	upstream = upstreams->upstreams;
	for (i = 0; i < upstreams->count; i++)
		if (upstreams->upstreams[i].back_off < upstream->back_off &&
			upstream_transport_valid(&upstreams->upstreams[i], transport))
			upstream = &upstreams->upstreams[i];

	/* Need to check again that the transport is valid */
	if (!upstream_transport_valid(upstream, transport)) {
		DEBUG_STUB(" ! No valid upstream available\n");
		return NULL;
	}
	upstream->back_off++;
	upstream->to_retry = 1;
	upstreams->current = upstream - upstreams->upstreams;
	return upstream;
}


int
upstream_connect(getdns_upstream *upstream, getdns_transport_list_t transport,
                    getdns_dns_req *dnsreq) 
{
	int fd = -1;
	switch(transport) {
	case GETDNS_TRANSPORT_UDP:
		if ((fd = socket(
		    upstream->addr.ss_family, SOCK_DGRAM, IPPROTO_UDP)) == -1)
			return -1;
		getdns_sock_nonblock(fd);
		return fd;

	case GETDNS_TRANSPORT_TCP:
		/* Use existing if available*/
		if (upstream->fd != -1)
			return upstream->fd;
		fd = tcp_connect(upstream, transport);
		upstream->loop = dnsreq->context->extension;
		upstream->fd = fd;
		break;
	
	case GETDNS_TRANSPORT_TLS:
		/* Use existing if available*/
		if (upstream->fd != -1 && !tls_failed(upstream))
			return upstream->fd;
		fd = tcp_connect(upstream, transport);
		if (fd == -1) return -1;
		upstream->tls_obj = tls_create_object(dnsreq->context, fd);
		if (upstream->tls_obj == NULL) {
			close(fd);
			return -1;
		}
		upstream->tls_hs_state = GETDNS_HS_WRITE;
		upstream->loop = dnsreq->context->extension;
		upstream->fd = fd;
		break;
	case GETDNS_TRANSPORT_STARTTLS:
		/* Use existing if available. Let the fallback code handle it if
		 * STARTTLS isn't availble. */
		if (upstream->fd != -1)
			return upstream->fd;
		fd = tcp_connect(upstream, transport);
		if (fd == -1) return -1;
		if (!create_starttls_request(dnsreq, upstream, dnsreq->loop))
			return GETDNS_RETURN_GENERIC_ERROR;
		getdns_network_req *starttls_netreq = upstream->starttls_req->netreqs[0];
		upstream->loop = dnsreq->context->extension;
		upstream->fd = fd;
		upstream_schedule_netreq(upstream, starttls_netreq);
		/* Schedule at least the timeout locally, but use less than half the 
		 * context value so by default this timeouts before the TIMEOUT_TLS.
		 * And also the write if we perform a synchronous lookup */
		GETDNS_SCHEDULE_EVENT(
		    dnsreq->loop, upstream->fd, dnsreq->context->timeout / 3,
		    getdns_eventloop_event_init(&starttls_netreq->event,
		    starttls_netreq, NULL, (dnsreq->loop != upstream->loop
		    ? netreq_upstream_write_cb : NULL), stub_timeout_cb));
		break;
	default:
		return -1;
		/* Nothing to do*/
	}
	return fd;
}

static getdns_upstream*
find_upstream_for_specific_transport(getdns_network_req *netreq,
                             getdns_transport_list_t transport,
                             int *fd)
{
	getdns_upstream *upstream = upstream_select(netreq, transport);
	if (!upstream)
		return NULL;
	*fd = upstream_connect(upstream, transport, netreq->owner);
	DEBUG_STUB(" %s: Found: %d %p fd:%d\n", __FUNCTION__,
	            transport, upstream, upstream->fd);
	return upstream;
}

static int
find_upstream_for_netreq(getdns_network_req *netreq)
{
	int fd = -1;
	getdns_upstream *upstream;
	for (size_t i = netreq->transport_current; 
	            i < netreq->transport_count; i++) {
		upstream = find_upstream_for_specific_transport(netreq,
		                                  netreq->transports[i],
		                                  &fd);
		if (fd == -1 || !upstream)
			continue;
		netreq->transport_current = i;
		netreq->upstream = upstream;
		return fd;
	}
	return -1;
}

/************************/
/* Scheduling functions */
/***********************/

static int
fallback_on_write(getdns_network_req *netreq) 
{

	/* Deal with UDP and change error code*/

	DEBUG_STUB("#-----> %s: %p TYPE: %d\n", __FUNCTION__, netreq, netreq->request_type);
	getdns_upstream *upstream = netreq->upstream;

	/* Try to find a fallback transport*/
	getdns_return_t result = priv_getdns_submit_stub_request(netreq);

	/* For sync messages we must re-schedule the events on the old upstream
	 * here too. Must schedule this last to make sure it is called back first! */
	if (netreq->owner->loop != upstream->loop)
		upstream_reschedule_netreq_events(upstream, upstream->write_queue);

	if (result != GETDNS_RETURN_GOOD)
		return STUB_TCP_ERROR;

	return (netreq->transports[netreq->transport_current] 
	         == GETDNS_TRANSPORT_UDP) ?
	      netreq->fd : netreq->upstream->fd;
}

static void
upstream_reschedule_events(getdns_upstream *upstream, size_t idle_timeout) {

	DEBUG_STUB("# %s: %p %d\n", __FUNCTION__, upstream, upstream->fd);
	int reschedule = 0;
	if (!upstream->write_queue && upstream->event.write_cb) {
		upstream->event.write_cb = NULL;
		reschedule = 1;
	}
	if (upstream->write_queue && !upstream->event.write_cb) {
		upstream->event.write_cb = upstream_write_cb;
		reschedule = 1;
	}
	if (!upstream->netreq_by_query_id.count && upstream->event.read_cb) {
		upstream->event.read_cb = NULL;
		reschedule = 1;
	}
	if (upstream->netreq_by_query_id.count && !upstream->event.read_cb) {
		upstream->event.read_cb = upstream_read_cb;
		reschedule = 1;
	}
	if (reschedule) {
		GETDNS_CLEAR_EVENT(upstream->loop, &upstream->event);
		if (upstream->event.read_cb || upstream->event.write_cb)
			GETDNS_SCHEDULE_EVENT(upstream->loop,
			    upstream->fd, TIMEOUT_FOREVER, &upstream->event);
		else {
			DEBUG_STUB("# %s: *Idle connection %d* \n", 
			            __FUNCTION__, upstream->fd);
			upstream->event.timeout_cb = upstream_idle_timeout_cb;
			if (upstream->tcp.write_error != 0)
				idle_timeout = 0;
			GETDNS_SCHEDULE_EVENT(upstream->loop, upstream->fd, 
			    idle_timeout, &upstream->event);
		}
	}
}

static void
upstream_reschedule_netreq_events(getdns_upstream *upstream,
                                  getdns_network_req *netreq) {
	if (netreq) {
	DEBUG_STUB("# %s: %p: TYPE: %d\n", __FUNCTION__,
	             netreq, netreq->request_type);
	getdns_dns_req *dnsreq = netreq->owner;
	GETDNS_CLEAR_EVENT(dnsreq->loop, &netreq->event);
	if (upstream->netreq_by_query_id.count || upstream->write_queue)
		GETDNS_SCHEDULE_EVENT(
		    dnsreq->loop, upstream->fd, dnsreq->context->timeout,
		    getdns_eventloop_event_init(&netreq->event, netreq,
		        (upstream->netreq_by_query_id.count ?
		         netreq_upstream_read_cb : NULL ),
		        (upstream->write_queue ?
		         netreq_upstream_write_cb : NULL),
		        stub_timeout_cb));
	}
	if (!upstream->netreq_by_query_id.count && !upstream->write_queue) {
		/* This is a sync call, and the connection is idle. But we can't set a
		 * timeout since we won't have an event loop if there are no netreqs.
		 * Could set a timer and check it when the next req comes in but...
		 * chances are it will be on the same transport and if we have a new
		 * req the conneciton is no longer idle so probably better to re-use
		 * than shut and immediately open a new one!
		 * So we will have to be aggressive and shut the connection....*/
		DEBUG_STUB("# %s: **Closing connection %d**\n",
		            __FUNCTION__, upstream->fd);
		priv_getdns_upstream_shutdown(upstream);
	}
}

static void
upstream_schedule_netreq(getdns_upstream *upstream, getdns_network_req *netreq)
{
	DEBUG_STUB("# %s: %p TYPE: %d\n", __FUNCTION__, netreq, netreq->request_type);
	/* We have a connected socket and a global event loop */
	assert(upstream->fd >= 0);
	assert(upstream->loop);

	/* Append netreq to write_queue */
	if (!upstream->write_queue) {
		upstream->write_queue = upstream->write_queue_last = netreq;
		upstream->event.timeout_cb = NULL;
		GETDNS_CLEAR_EVENT(upstream->loop, &upstream->event);
		upstream->event.write_cb = upstream_write_cb;
		if (upstream->tls_hs_state == GETDNS_HS_WRITE ||
		    (upstream->starttls_req &&
		     upstream->starttls_req->netreqs[0] == netreq)) {
			/* Set a timeout on the upstream so we can catch failed setup*/
			/* TODO[TLS]: When generic fallback supported, we should decide how
			 * to split the timeout between transports. */
			upstream->event.timeout_cb = upstream_tls_timeout_cb;
			GETDNS_SCHEDULE_EVENT(upstream->loop,
			    upstream->fd, netreq->owner->context->timeout / 2, 
			    &upstream->event);
		} else {
			GETDNS_SCHEDULE_EVENT(upstream->loop,
			    upstream->fd, TIMEOUT_FOREVER, &upstream->event);
		}
	} else {
		upstream->write_queue_last->write_queue_tail = netreq;
		upstream->write_queue_last = netreq;
	}
}

getdns_return_t
priv_getdns_submit_stub_request(getdns_network_req *netreq)
{
	DEBUG_STUB("--> %s\n", __FUNCTION__);
	int fd = -1;
	getdns_dns_req *dnsreq = netreq->owner;

	/* This does a best effort to get a initial fd.
	 * All other set up is done async*/
	fd = find_upstream_for_netreq(netreq);
	if (fd == -1)
		return GETDNS_RETURN_GENERIC_ERROR;

	getdns_transport_list_t transport =
	                             netreq->transports[netreq->transport_current];
	switch(transport) {
	case GETDNS_TRANSPORT_UDP:
		netreq->fd = fd;
		GETDNS_CLEAR_EVENT(dnsreq->loop, &netreq->event);
		GETDNS_SCHEDULE_EVENT(
		    dnsreq->loop, netreq->fd, dnsreq->context->timeout,
		    getdns_eventloop_event_init(&netreq->event, netreq,
		    NULL, (transport == GETDNS_TRANSPORT_UDP ?
		    stub_udp_write_cb: stub_tcp_write_cb), stub_timeout_cb));
		return GETDNS_RETURN_GOOD;
	
	case GETDNS_TRANSPORT_STARTTLS:
	case GETDNS_TRANSPORT_TLS:
	case GETDNS_TRANSPORT_TCP:
		upstream_schedule_netreq(netreq->upstream, netreq);
		/* TODO[TLS]: Change scheduling for sync calls. */
		GETDNS_CLEAR_EVENT(dnsreq->loop, &netreq->event);
		GETDNS_SCHEDULE_EVENT(
		    dnsreq->loop, netreq->upstream->fd, dnsreq->context->timeout,
		    getdns_eventloop_event_init(&netreq->event, netreq, NULL,
		    ( dnsreq->loop != netreq->upstream->loop /* Synchronous lookup? */
		    ? netreq_upstream_write_cb : NULL), stub_timeout_cb));

		return GETDNS_RETURN_GOOD;
	default:
		return GETDNS_RETURN_GENERIC_ERROR;
	}
}

/* stub.c */<|MERGE_RESOLUTION|>--- conflicted
+++ resolved
@@ -1291,32 +1291,6 @@
 		 * on a working connection until we hit a problem.*/
 		upstream->upstreams->current = 0;
 
-<<<<<<< HEAD
-		/* TODO: DNSSEC */
-		netreq->secure = 0;
-		netreq->bogus  = 0;
-=======
-		stub_cleanup(netreq);
-
-		/* More to read/write for syncronous lookups? */
-		if (netreq->event.read_cb) {
-			dnsreq = netreq->owner;
-			GETDNS_CLEAR_EVENT(dnsreq->loop, &netreq->event);
-			if (upstream->netreq_by_query_id.count ||
-			    upstream->write_queue)
-				GETDNS_SCHEDULE_EVENT(
-				    dnsreq->loop, upstream->fd,
-				    dnsreq->context->timeout,
-				    getdns_eventloop_event_init(
-				    &netreq->event, netreq,
-				    ( upstream->netreq_by_query_id.count ?
-				      netreq_upstream_read_cb : NULL ),
-				    ( upstream->write_queue ?
-				      netreq_upstream_write_cb : NULL),
-				    stub_timeout_cb));
-		}
->>>>>>> 6cffc479
-
 		if (netreq->owner == upstream->starttls_req) {
 			dnsreq = netreq->owner;
 			if (is_starttls_response(netreq)) {
