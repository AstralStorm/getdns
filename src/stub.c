/**
 *
 * /brief function for stub resolving
 *
 */

/*
 * Copyright (c) 2013, NLnet Labs, Verisign, Inc.
 * All rights reserved.
 *
 * Redistribution and use in source and binary forms, with or without
 * modification, are permitted provided that the following conditions are met:
 * * Redistributions of source code must retain the above copyright
 *   notice, this list of conditions and the following disclaimer.
 * * Redistributions in binary form must reproduce the above copyright
 *   notice, this list of conditions and the following disclaimer in the
 *   documentation and/or other materials provided with the distribution.
 * * Neither the names of the copyright holders nor the
 *   names of its contributors may be used to endorse or promote products
 *   derived from this software without specific prior written permission.
 *
 * THIS SOFTWARE IS PROVIDED BY THE COPYRIGHT HOLDERS AND CONTRIBUTORS "AS IS" AND
 * ANY EXPRESS OR IMPLIED WARRANTIES, INCLUDING, BUT NOT LIMITED TO, THE IMPLIED
 * WARRANTIES OF MERCHANTABILITY AND FITNESS FOR A PARTICULAR PURPOSE ARE
 * DISCLAIMED. IN NO EVENT SHALL Verisign, Inc. BE LIABLE FOR ANY
 * DIRECT, INDIRECT, INCIDENTAL, SPECIAL, EXEMPLARY, OR CONSEQUENTIAL DAMAGES
 * (INCLUDING, BUT NOT LIMITED TO, PROCUREMENT OF SUBSTITUTE GOODS OR SERVICES;
 * LOSS OF USE, DATA, OR PROFITS; OR BUSINESS INTERRUPTION) HOWEVER CAUSED AND
 * ON ANY THEORY OF LIABILITY, WHETHER IN CONTRACT, STRICT LIABILITY, OR TORT
 * (INCLUDING NEGLIGENCE OR OTHERWISE) ARISING IN ANY WAY OUT OF THE USE OF THIS
 * SOFTWARE, EVEN IF ADVISED OF THE POSSIBILITY OF SUCH DAMAGE.
 */

#include "config.h"
#include "debug.h"
#include <openssl/err.h>
#include <openssl/conf.h>
#include <openssl/x509v3.h>
#include <fcntl.h>
#include "stub.h"
#include "gldns/gbuffer.h"
#include "gldns/pkthdr.h"
#include "gldns/rrdef.h"
#include "gldns/str2wire.h"
#include "gldns/wire2str.h"
#include "rr-iter.h"
#include "context.h"
#include "util-internal.h"
#include "general.h"
#include "pubkey-pinning.h"

#ifdef USE_WINSOCK
typedef u_short sa_family_t;
#define _getdns_EWOULDBLOCK (WSAGetLastError() == WSATRY_AGAIN ||\
                             WSAGetLastError() == WSAEWOULDBLOCK)
#define _getdns_EINPROGRESS (WSAGetLastError() == WSAEINPROGRESS)
#else
#define _getdns_EWOULDBLOCK (errno == EAGAIN || errno == EWOULDBLOCK)
#define _getdns_EINPROGRESS (errno == EINPROGRESS)
#endif

/* WSA TODO: 
 * STUB_TCP_WOULDBLOCK added to deal with edge triggered event loops (versus
 * level triggered).  See also lines containing WSA TODO below...
 */
#define STUB_NO_AUTH -8 /* Existing TLS connection is not authenticated */
#define STUB_CONN_GONE -7 /* Connection has failed, clear queue*/
#define STUB_TCP_WOULDBLOCK -6
#define STUB_OUT_OF_OPTIONS -5 /* upstream options exceeded MAXIMUM_UPSTREAM_OPTION_SPACE */
#define STUB_SETUP_ERROR -4
#define STUB_TCP_AGAIN -3
#define STUB_TCP_ERROR -2

/* Don't currently have access to the context whilst doing handshake */
#define TIMEOUT_TLS 2500
/* Arbritray number of message for EDNS keepalive resend*/
#define EDNS_KEEPALIVE_RESEND 5

static time_t secret_rollover_time = 0;
static uint32_t secret = 0;
static uint32_t prev_secret = 0;

static void upstream_read_cb(void *userarg);
static void upstream_write_cb(void *userarg);
static void upstream_idle_timeout_cb(void *userarg);
static void upstream_schedule_netreq(getdns_upstream *upstream, 
                                     getdns_network_req *netreq);
static void upstream_reschedule_events(getdns_upstream *upstream, 
                                     uint64_t idle_timeout);
static int  upstream_working_ok(getdns_upstream *upstream);
static int  upstream_auth_status_ok(getdns_upstream *upstream, 
                                    getdns_network_req *netreq);
static int  upstream_connect(getdns_upstream *upstream, 
                             getdns_transport_list_t transport,
                             getdns_dns_req *dnsreq);
static int  fallback_on_write(getdns_network_req *netreq);

static void stub_timeout_cb(void *userarg);
static uint64_t _getdns_get_time_as_uintt64();
/*****************************/
/* General utility functions */
/*****************************/

static void
rollover_secret()
{
	time_t now = 0;

	/* Create and roll server secrets */
	if (time(&now) <= secret_rollover_time)
		return;

	/* Remember previous secret, in to keep answering on rollover
	 * boundry with old cookie.
	 */
	prev_secret = secret;
	secret = arc4random();

	/* Next rollover over EDNS_COOKIE_ROLLOVER_TIME with 30% jitter,
	 * I.e. some offset + or - 15% of the future point in time.
	 */
	secret_rollover_time = now + (EDNS_COOKIE_ROLLOVER_TIME / 20 * 17)
		 + arc4random_uniform(EDNS_COOKIE_ROLLOVER_TIME / 10 * 3);
}

static void
calc_new_cookie(getdns_upstream *upstream, uint8_t *cookie)
{
        const EVP_MD *md;
        EVP_MD_CTX *mdctx;
        unsigned char md_value[EVP_MAX_MD_SIZE];
        unsigned int md_len;
        size_t i;
        sa_family_t af = upstream->addr.ss_family;
        void *sa_addr = ((struct sockaddr*)&upstream->addr)->sa_data;
	size_t addr_len = ( af == AF_INET6 ? sizeof(struct sockaddr_in6)
	                  : af == AF_INET  ? sizeof(struct sockaddr_in)
	                  : 0 ) - sizeof(sa_family_t);

        md = EVP_sha256();
        mdctx = EVP_MD_CTX_create();
        EVP_DigestInit_ex(mdctx, md, NULL);
        EVP_DigestUpdate(mdctx, &secret, sizeof(secret));
        EVP_DigestUpdate(mdctx, sa_addr, addr_len);
        EVP_DigestFinal_ex(mdctx, md_value, &md_len);
        EVP_MD_CTX_destroy(mdctx);

        (void) memset(cookie, 0, 8);
        for (i = 0; i < md_len; i++)
                cookie[i % 8] ^= md_value[i];
}

static getdns_return_t
attach_edns_client_subnet_private(getdns_network_req *req)
{
	/* see
	 * https://tools.ietf.org/html/draft-ietf-dnsop-edns-client-subnet-04#section-6 */
	/* all-zeros is a request to not leak the data further: */
	/* "\x00\x00"  FAMILY: 0 (because no address) */
	/* "\x00"  SOURCE PREFIX-LENGTH: 0 */ 
	/* "\x00";  SCOPE PREFIX-LENGTH: 0 */
	return _getdns_network_req_add_upstream_option(req,
						       GLDNS_EDNS_CLIENT_SUBNET,
						       4, NULL);
}

static getdns_return_t
attach_edns_keepalive(getdns_network_req *req)
{
    /* Client always sends length 0, omits the timeout */
	return _getdns_network_req_add_upstream_option(req,
						       GLDNS_EDNS_KEEPALIVE,
						       0, NULL);
}

static getdns_return_t
attach_edns_cookie(getdns_network_req *req)
{
	getdns_upstream *upstream = req->upstream;
	uint16_t sz;
	void* val;
	uint8_t buf[8 + 32]; /* server cookies can be no larger than 32 bytes */
	rollover_secret();

	if (!upstream->has_client_cookie) {
		calc_new_cookie(upstream, upstream->client_cookie);
		upstream->secret = secret;
		upstream->has_client_cookie = 1;

		sz = 8;
		val = upstream->client_cookie;
	} else if (upstream->secret != secret) {
		memcpy( upstream->prev_client_cookie
		      , upstream->client_cookie, 8);
		upstream->has_prev_client_cookie = 1;
		calc_new_cookie(upstream, upstream->client_cookie);
		upstream->secret = secret;

		sz = 8;
		val = upstream->client_cookie;
	} else if (!upstream->has_server_cookie) {
		sz = 8;
		val = upstream->client_cookie;
	} else {
		sz = 8 + upstream->server_cookie_len;
		memcpy(buf, upstream->client_cookie, 8);
		memcpy(buf+8, upstream->server_cookie, upstream->server_cookie_len);
		val = buf;
	}
	return _getdns_network_req_add_upstream_option(req, EDNS_COOKIE_OPCODE, sz, val);

}

/* Will find a matching OPT RR, but leaves the caller to validate it
 *
 * Returns 2 when found
 *         0 when not found
 *     and 1 on FORMERR
 */
static int
match_edns_opt_rr(uint16_t code, uint8_t *response, size_t response_len,
                  const uint8_t **position, uint16_t *option_len)
{
	_getdns_rr_iter rr_iter_storage, *rr_iter;
	const uint8_t *pos;
	uint16_t rdata_len, opt_code = 0, opt_len = 0;

	/* Search for the OPT RR (if any) */
	for ( rr_iter = _getdns_rr_iter_init(&rr_iter_storage
	                                        , response, response_len)
	    ; rr_iter
	    ; rr_iter = _getdns_rr_iter_next(rr_iter)) {

		if (_getdns_rr_iter_section(rr_iter) != SECTION_ADDITIONAL)
			continue;

		if (gldns_read_uint16(rr_iter->rr_type) != GETDNS_RRTYPE_OPT)
			continue;

		break;
	}
	if (! rr_iter)
		return 0; /* No OPT, no cookie */

	pos = rr_iter->rr_type + 8;

#if defined(STUB_DEBUG) && STUB_DEBUG
	char str_spc[8192], *str = str_spc;
	size_t str_len = sizeof(str_spc);
	uint8_t *data = (uint8_t *)rr_iter->pos;
	size_t data_len = rr_iter->nxt - rr_iter->pos;
	(void) gldns_wire2str_rr_scan(
	    &data, &data_len, &str, &str_len, (uint8_t *)rr_iter->pkt, rr_iter->pkt_end - rr_iter->pkt);
<<<<<<< HEAD
	DEBUG_STUB("%s %-35s: OPT RR: %s",
	           STUB_DEBUG_READ, __FUNCTION__, str_spc);
=======
	DEBUG_STUB("%s %-35s: OPT RR: %s\n",
	           STUB_DEBUG_CLEANUP, __FUNC__, str_spc);
>>>>>>> 5f6b93f7
#endif

	/* OPT found, now search for the specified option */
	if (pos + 2 > rr_iter->nxt)
		return 1; /* FORMERR */

	rdata_len = gldns_read_uint16(pos); pos += 2;
	if (pos + rdata_len > rr_iter->nxt)
		return 1; /* FORMERR */

	while (pos < rr_iter->nxt) {
		opt_code = gldns_read_uint16(pos); pos += 2;
		opt_len  = gldns_read_uint16(pos); pos += 2;
		if (pos + opt_len > rr_iter->nxt)
			return 1; /* FORMERR */
		if (opt_code == code)
			break;
		pos += opt_len; /* Skip unknown options */
	}
	if (pos >= rr_iter->nxt || opt_code != code)
		return 0; /* Everything OK, just no cookie found. */
	*position = pos;
	*option_len = opt_len;
	return 2;
}

/* TODO: Test combinations of EDNS0 options*/
static int
match_and_process_server_cookie(
    getdns_upstream *upstream, uint8_t *response, size_t response_len) 
{
	const uint8_t *position = NULL;
	uint16_t option_len = 0;
	int found = match_edns_opt_rr(EDNS_COOKIE_OPCODE, response, 
	                              response_len, &position, &option_len);
	if (found != 2)
		return found;

	if (option_len < 16 || option_len > 40)
		return 1; /* FORMERR */

	if (!upstream->has_client_cookie)
		return 1; /* Cookie reply, but we didn't sent one */

	if (memcmp(upstream->client_cookie, position, 8) != 0) {
		if (!upstream->has_prev_client_cookie)
			return 1; /* Cookie didn't match */
		if (memcmp(upstream->prev_client_cookie, position, 8) != 0)
			return 1; /* Previous cookie didn't match either */

		upstream->has_server_cookie = 0;
		return 0; /* Don't store server cookie, because it
		           * is for our previous client cookie
			   */
	}
	position += 8;
	option_len -= 8;
	upstream->has_server_cookie = 1;
	upstream->server_cookie_len = option_len;
	(void) memcpy(upstream->server_cookie, position, option_len);
	return 0;
}

static void
process_keepalive(
    getdns_upstream *upstream, getdns_network_req *netreq, 
    uint8_t *response, size_t response_len) 
{
	const uint8_t *position = NULL;
	uint16_t option_len = 0;
	int found = match_edns_opt_rr(GLDNS_EDNS_KEEPALIVE, response, 
	                              response_len, &position, &option_len);
	if (found != 2 || option_len != 2) {
		if (netreq->keepalive_sent == 1) {
			/* For TCP if no keepalive sent back, then we must use 0 idle timeout
			   as server does not support it. TLS allows idle connections without
			   keepalive, according to RFC7858. */
#if !defined(KEEP_CONNECTIONS_OPEN_DEBUG) || !KEEP_CONNECTIONS_OPEN_DEBUG
			if (upstream->transport != GETDNS_TRANSPORT_TLS)
				upstream->keepalive_timeout = 0;
			else
#endif
				upstream->keepalive_timeout = netreq->owner->context->idle_timeout;
		}
		return;
	}
	/* Use server sent value unless the client specified a shorter one.
	   Convert to ms first (wire value has units of 100ms) */
	uint64_t server_keepalive = ((uint64_t)gldns_read_uint16(position))*100;
	DEBUG_STUB("%s %-35s: FD:  %d Server Keepalive recieved: %d ms\n",
           STUB_DEBUG_READ, __FUNCTION__, upstream->fd, 
           (int)server_keepalive);
	if (netreq->owner->context->idle_timeout < server_keepalive)
		upstream->keepalive_timeout = netreq->owner->context->idle_timeout;
	else {
		if (server_keepalive == 0) {
			/* This means the server wants us to shut the connection (sending no
			   more queries). */
			upstream->keepalive_shutdown = 1;
		}
		upstream->keepalive_timeout = server_keepalive;
		DEBUG_STUB("%s %-35s: FD:  %d Server Keepalive used: %d ms\n",
<<<<<<< HEAD
		           STUB_DEBUG_READ, __FUNCTION__, upstream->fd, 
=======
		           STUB_DEBUG_CLEANUP, __FUNC__, upstream->fd, 
>>>>>>> 5f6b93f7
		           (int)server_keepalive);
	}
}

/** best effort to set nonblocking */
static void
getdns_sock_nonblock(int sockfd)
{
#ifdef HAVE_FCNTL
	int flag;
	if((flag = fcntl(sockfd, F_GETFL)) != -1) {
		flag |= O_NONBLOCK;
		if(fcntl(sockfd, F_SETFL, flag) == -1) {
			/* ignore error, continue blockingly */
		}
	}
#elif defined(HAVE_IOCTLSOCKET)
	unsigned long on = 1;
	if(ioctlsocket(sockfd, FIONBIO, &on) != 0) {
		/* ignore error, continue blockingly */
	}
#endif
}

static int
tcp_connect(getdns_upstream *upstream, getdns_transport_list_t transport) 
{
	int fd = -1;
<<<<<<< HEAD
	DEBUG_STUB("%s %-35s: Creating TCP connection:      %p\n", STUB_DEBUG_SETUP, 
	           __FUNCTION__, (void*)upstream);
=======
	DEBUG_STUB("%s %-35s: Creating TCP connection:       %p\n", STUB_DEBUG_SETUP, 
	           __FUNC__, (void *)upstream);
>>>>>>> 5f6b93f7
	if ((fd = socket(upstream->addr.ss_family, SOCK_STREAM, IPPROTO_TCP)) == -1)
		return -1;

	getdns_sock_nonblock(fd);
	/* Note that error detection is different with TFO. Since the handshake
	   doesn't start till the sendto() lack of connection is often delayed until
	   then or even the subsequent event depending on the error and platform.*/
#ifdef USE_TCP_FASTOPEN
	/* Leave the connect to the later call to sendto() if using TCP*/
	if (transport == GETDNS_TRANSPORT_TCP)
		return fd;
#elif USE_OSX_TCP_FASTOPEN
	(void)transport;
	sa_endpoints_t endpoints;
	endpoints.sae_srcif = 0;
	endpoints.sae_srcaddr = NULL;
	endpoints.sae_srcaddrlen = 0;
	endpoints.sae_dstaddr = (struct sockaddr *)&upstream->addr;
	endpoints.sae_dstaddrlen = upstream->addr_len;
	if (connectx(fd, &endpoints, SAE_ASSOCID_ANY,  
	             CONNECT_DATA_IDEMPOTENT | CONNECT_RESUME_ON_READ_WRITE,
	             NULL, 0, NULL, NULL) == -1) {
		if (errno != EINPROGRESS) {
			close(fd);
			return -1;
		}
	}
	return fd;
#else
	(void)transport;
#endif
	if (connect(fd, (struct sockaddr *)&upstream->addr,
	    upstream->addr_len) == -1) {
		if (_getdns_EINPROGRESS || _getdns_EWOULDBLOCK)
			return fd;
#ifdef USE_WINSOCK
		closesocket(fd);
#else
		close(fd);
#endif
		return -1;
	}
	return fd;
}

static int
tcp_connected(getdns_upstream *upstream) {
	int error = 0;
	socklen_t len = (socklen_t)sizeof(error);
	getsockopt(upstream->fd, SOL_SOCKET, SO_ERROR, (void*)&error, &len);
#ifdef USE_WINSOCK
	if (error == WSAEINPROGRESS)
		return STUB_TCP_AGAIN;
	else if (error == WSAEWOULDBLOCK) 
		return STUB_TCP_WOULDBLOCK;
	else if (error != 0)
		return STUB_SETUP_ERROR;
#else
	if (error == EINPROGRESS)
		return STUB_TCP_AGAIN;
	else if (error == EWOULDBLOCK || error == EAGAIN) 
		return STUB_TCP_WOULDBLOCK;
	else if (error != 0) {
		return STUB_SETUP_ERROR;
	}
#endif
	if (upstream->transport == GETDNS_TRANSPORT_TCP &&
	    upstream->queries_sent == 0) {
			upstream->conn_state = GETDNS_CONN_OPEN;
			upstream->conn_completed++;
	}
	return 0;
}

/**************************/
/* Error/cleanup functions*/
/**************************/

static void
stub_next_upstream(getdns_network_req *netreq)
{
	getdns_dns_req *dnsreq = netreq->owner;

	if (! --netreq->upstream->to_retry) 
		netreq->upstream->to_retry = -(netreq->upstream->back_off *= 2);

	dnsreq->upstreams->current_udp+=GETDNS_UPSTREAM_TRANSPORTS;
	if (dnsreq->upstreams->current_udp >= dnsreq->upstreams->count)
		dnsreq->upstreams->current_udp = 0;
}

static void
stub_cleanup(getdns_network_req *netreq)
{
	DEBUG_STUB("%s %-35s: MSG: %p\n",
<<<<<<< HEAD
	           STUB_DEBUG_CLEANUP, __FUNCTION__, (void*)netreq);
=======
	           STUB_DEBUG_CLEANUP, __FUNC__, (void *)netreq);
>>>>>>> 5f6b93f7
	getdns_dns_req *dnsreq = netreq->owner;
	getdns_network_req *r, *prev_r;
	getdns_upstream *upstream;
	intptr_t query_id_intptr;

	GETDNS_CLEAR_EVENT(dnsreq->loop, &netreq->event);

	/* Nothing globally scheduled? Then nothing queued */
	if (!(upstream = netreq->upstream)->event.ev)
		return;

	/* Delete from upstream->netreq_by_query_id (if present) */
	query_id_intptr = (intptr_t)netreq->query_id;
	(void) _getdns_rbtree_delete(
	    &upstream->netreq_by_query_id, (void *)query_id_intptr);

	/* Delete from upstream->write_queue (if present) */
	for (prev_r = NULL, r = upstream->write_queue; r;
	     prev_r = r, r = r->write_queue_tail)

		if (r == netreq) {
			if (prev_r)
				prev_r->write_queue_tail = r->write_queue_tail;
			else
				upstream->write_queue = r->write_queue_tail;

			if (r == upstream->write_queue_last)
				upstream->write_queue_last =
				    prev_r ? prev_r : NULL;
			netreq->write_queue_tail = NULL;
			break;
		}
	upstream_reschedule_events(upstream, upstream->keepalive_timeout);
}

<<<<<<< HEAD
=======
static int
tls_cleanup(getdns_upstream *upstream, int handshake_fail)
{
	DEBUG_STUB("%s %-35s: FD:  %d\n",
	           STUB_DEBUG_CLEANUP, __FUNC__, upstream->fd);
	if (upstream->tls_obj != NULL)
		SSL_free(upstream->tls_obj);
	upstream->tls_obj = NULL;
	/* This will prevent the connection from being tried again for the cases
	   where we know it didn't work. Otherwise leave it to try again.*/
	if (handshake_fail)
		upstream->tls_hs_state = GETDNS_HS_FAILED;
	/* Reset timeout on failure*/
	GETDNS_CLEAR_EVENT(upstream->loop, &upstream->event);
	GETDNS_SCHEDULE_EVENT(upstream->loop, upstream->fd, TIMEOUT_FOREVER,
	    getdns_eventloop_event_init(&upstream->event, upstream,
	     NULL, upstream_write_cb, NULL));
	return STUB_TLS_SETUP_ERROR;
}

>>>>>>> 5f6b93f7
static void
upstream_failed(getdns_upstream *upstream, int during_setup)
{
<<<<<<< HEAD
	DEBUG_STUB("%s %-35s: FD:  %d During setup = %d\n",
	           STUB_DEBUG_CLEANUP, __FUNCTION__, upstream->fd, during_setup);
	/* Fallback code should take care of queue queries and then close conn
	   when idle.*/
	/* [TLS1]TODO: Work out how to re-open the connection and re-try
	   the queries if there is only one upstream.*/
	if (during_setup) {
		/* Reset timeout on setup failure to trigger fallback handling.*/
		GETDNS_CLEAR_EVENT(upstream->loop, &upstream->event);
		/* Need this check because if the setup failed because the interface is
		   not up we get -1 and then a seg fault. Found when using IPv6 address
		   but IPv6 interface not enabled.*/
		if (upstream->fd != -1) {
			GETDNS_SCHEDULE_EVENT(upstream->loop, upstream->fd, TIMEOUT_FOREVER,
			    getdns_eventloop_event_init(&upstream->event, upstream,
			     NULL, upstream_write_cb, NULL));
		}
		/* Special case if failure was due to authentication issues since this
		   upstream could be used oppotunistically with no problem.*/
		if (!(upstream->transport == GETDNS_TRANSPORT_TLS &&
		    upstream->tls_auth_state == GETDNS_AUTH_FAILED))
			upstream->conn_setup_failed++;
	} else {
		upstream->conn_shutdowns++;
		/* [TLS1]TODO: Re-try these queries if possible.*/
		getdns_network_req *netreq;
		while (upstream->netreq_by_query_id.count) {
			netreq = (getdns_network_req *)
			    _getdns_rbtree_first(&upstream->netreq_by_query_id);
			stub_cleanup(netreq);
			netreq->state = NET_REQ_FINISHED;
			_getdns_check_dns_req_complete(netreq->owner);
		}
=======
	DEBUG_STUB("%s %-35s: FD:  %d\n",
	           STUB_DEBUG_CLEANUP, __FUNC__, upstream->fd);
	getdns_network_req *netreq;

	while ((netreq = upstream->write_queue)) {
		stub_cleanup(netreq);
		netreq->state = NET_REQ_FINISHED;
		_getdns_check_dns_req_complete(netreq->owner);
	}
	while (upstream->netreq_by_query_id.count) {
		netreq = (getdns_network_req *)
		    _getdns_rbtree_first(&upstream->netreq_by_query_id);
		stub_cleanup(netreq);
		netreq->state = NET_REQ_FINISHED;
		_getdns_check_dns_req_complete(netreq->owner);
>>>>>>> 5f6b93f7
	}
	
	upstream->conn_state = GETDNS_CONN_TEARDOWN;
}

void
_getdns_cancel_stub_request(getdns_network_req *netreq)
{
	DEBUG_STUB("%s %-35s: MSG:  %p\n",
	           STUB_DEBUG_CLEANUP, __FUNCTION__, (void*)netreq);
	stub_cleanup(netreq);
	if (netreq->fd >= 0) {
#ifdef USE_WINSOCK
		closesocket(netreq->fd);
#else
		close(netreq->fd);
#endif
	}
}

<<<<<<< HEAD
=======
/* May be needed in future for better UDP error handling?*/
/*static void
stub_erred(getdns_network_req *netreq)
{
	DEBUG_STUB("*** %s\n", __FUNC__);
	stub_next_upstream(netreq);
	stub_cleanup(netreq);
	if (netreq->fd >= 0) close(netreq->fd);
	netreq->state = NET_REQ_FINISHED;
	_getdns_check_dns_req_complete(netreq->owner);
}*/

>>>>>>> 5f6b93f7
static void
stub_timeout_cb(void *userarg)
{
	getdns_network_req *netreq = (getdns_network_req *)userarg;
	DEBUG_STUB("%s %-35s: MSG:  %p\n",
<<<<<<< HEAD
	           STUB_DEBUG_CLEANUP, __FUNCTION__, (void*)netreq);
=======
	           STUB_DEBUG_CLEANUP, __FUNC__, (void *)netreq);
	stub_next_upstream(netreq);
>>>>>>> 5f6b93f7
	stub_cleanup(netreq);
	netreq->state = NET_REQ_TIMED_OUT;
	/* Handle upstream*/
	if (netreq->fd >= 0) {
#ifdef USE_WINSOCK
		closesocket(netreq->fd);
#else
		close(netreq->fd);
#endif
		netreq->upstream->udp_timeouts++;
#if defined(DAEMON_DEBUG) && DAEMON_DEBUG
	if (netreq->upstream->udp_timeouts % 100 == 0)
		DEBUG_DAEMON("%s %s : Upstream stats: Transport=UDP - Resp=%d,Timeouts=%d\n",
		             STUB_DEBUG_DAEMON, netreq->upstream->addr_str,
		             (int)netreq->upstream->udp_responses, (int)netreq->upstream->udp_timeouts);
#endif
		stub_next_upstream(netreq);
	} else {
		netreq->upstream->responses_timeouts++;
	}
	if (netreq->owner->user_callback) {
		netreq->debug_end_time = _getdns_get_time_as_uintt64();
		/* Note this calls cancel_request which calls stub_cleanup again....!*/
		(void) _getdns_context_request_timed_out(netreq->owner);
	} else
		_getdns_check_dns_req_complete(netreq->owner);
}

static void
upstream_idle_timeout_cb(void *userarg)
{
	getdns_upstream *upstream = (getdns_upstream *)userarg;
	DEBUG_STUB("%s %-35s: FD:  %d Closing connection\n",
	           STUB_DEBUG_CLEANUP, __FUNC__, upstream->fd);
	GETDNS_CLEAR_EVENT(upstream->loop, &upstream->event);
	upstream->event.timeout_cb = NULL;
	upstream->event.read_cb = NULL;
	upstream->event.write_cb = NULL;
	_getdns_upstream_shutdown(upstream);
}

static void
upstream_setup_timeout_cb(void *userarg)
{
	getdns_upstream *upstream = (getdns_upstream *)userarg;
	DEBUG_STUB("%s %-35s: FD:  %d\n",
	           STUB_DEBUG_CLEANUP, __FUNC__, upstream->fd);
	/* Clean up and trigger a write to let the fallback code to its job */
	upstream_failed(upstream, 1);

	/* Need to handle the case where the far end doesn't respond to a
	 * TCP SYN and doesn't do a reset (as is the case with e.g. 8.8.8.8@853).
	 * For that case the socket never becomes writable so doesn't trigger any
	 * callbacks. If so then clear out the queue in one go.*/
	int ret;
	fd_set fds;
	FD_ZERO(&fds);
	FD_SET(FD_SET_T upstream->fd, &fds);
	struct timeval tval;
	tval.tv_sec = 0;
	tval.tv_usec = 0;
	ret = select(upstream->fd+1, NULL, &fds, NULL, &tval);
	if (ret == 0) {
		DEBUG_STUB("%s %-35s: FD:  %d Cleaning up dangling queue\n",
		           STUB_DEBUG_CLEANUP, __FUNCTION__, upstream->fd);
		while (upstream->write_queue)
			upstream_write_cb(upstream);
	}
}

<<<<<<< HEAD
=======
static void
stub_tls_timeout_cb(void *userarg)
{
	getdns_network_req *netreq = (getdns_network_req *)userarg;
	getdns_upstream *upstream = netreq->upstream;
	DEBUG_STUB("%s %-35s: MSG: %p\n",
	           STUB_DEBUG_CLEANUP, __FUNC__, (void *)netreq);
	/* Clean up and trigger a write to let the fallback code to its job */
	tls_cleanup(upstream, 0);

	/* Need to handle the case where the far end doesn't respond to a
	 * TCP SYN and doesn't do a reset (as is the case with e.g. 8.8.8.8@853).
	 * For that case the socket never becomes writable so doesn't trigger any
	 * callbacks. If so then clear out the queue in one go.*/
	int ret;
	fd_set fds;
	FD_ZERO(&fds);
	FD_SET(FD_SET_T upstream->fd, &fds);
	struct timeval tval;
	tval.tv_sec = 0;
	tval.tv_usec = 0;
	ret = select(upstream->fd+1, NULL, &fds, NULL, &tval);
	if (ret == 0) {
		while (upstream->write_queue)
			upstream_write_cb(upstream);
	}
}
>>>>>>> 5f6b93f7

/****************************/
/* TCP read/write functions */
/****************************/

static int
stub_tcp_read(int fd, getdns_tcp_state *tcp, struct mem_funcs *mf)
{
	ssize_t  read;
	uint8_t *buf;
	size_t   buf_size;

	if (!tcp->read_buf) {
		/* First time tcp read, create a buffer for reading */
		if (!(tcp->read_buf = GETDNS_XMALLOC(*mf, uint8_t, 4096)))
			return STUB_TCP_ERROR;

		tcp->read_buf_len = 4096;
		tcp->read_pos = tcp->read_buf;
		tcp->to_read = 2; /* Packet size */
	}
	read = recv(fd, (void *)tcp->read_pos, tcp->to_read, 0);
	if (read < 0) {
		if (_getdns_EWOULDBLOCK)
			return STUB_TCP_WOULDBLOCK;
		else
			return STUB_TCP_ERROR;
	} else if (read == 0) {
		/* Remote end closed the socket */
		/* TODO: Try to reconnect */
		return STUB_TCP_ERROR;
	} else if ((size_t)read > tcp->to_read) {
		return STUB_TCP_ERROR;
	}
	tcp->to_read  -= read;
	tcp->read_pos += read;
	
	if (tcp->to_read > 0)
		return STUB_TCP_AGAIN;

	read = tcp->read_pos - tcp->read_buf;
	if (read == 2) {
		/* Read the packet size short */
		tcp->to_read = gldns_read_uint16(tcp->read_buf);

		if (tcp->to_read < GLDNS_HEADER_SIZE)
			return STUB_TCP_ERROR;

		/* Resize our buffer if needed */
		if (tcp->to_read > tcp->read_buf_len) {
			buf_size = tcp->read_buf_len;
			while (tcp->to_read > buf_size)
				buf_size *= 2;

			if (!(buf = GETDNS_XREALLOC(*mf,
			    tcp->read_buf, uint8_t, buf_size)))
				return STUB_TCP_ERROR;

			tcp->read_buf = buf;
			tcp->read_buf_len = buf_size;
		}
		/* Ready to start reading the packet */
		tcp->read_pos = tcp->read_buf;
		return STUB_TCP_AGAIN;
	}
	return GLDNS_ID_WIRE(tcp->read_buf);
}

/* stub_tcp_write(fd, tcp, netreq)
 * will return STUB_TCP_AGAIN when we need to come back again,
 * STUB_TCP_ERROR on error and a query_id on successfull sent.
 */
static int
stub_tcp_write(int fd, getdns_tcp_state *tcp, getdns_network_req *netreq)
{

	size_t          pkt_len;
	ssize_t         written;
	uint16_t        query_id;
	intptr_t        query_id_intptr;

	int q = tcp_connected(netreq->upstream);
	if (q != 0)
		return q;

	netreq->debug_udp = 0;
	/* Do we have remaining data that we could not write before?  */
	if (! tcp->write_buf) {
		/* No, this is an initial write. Try to send
		 */
		do {
			query_id = arc4random();
			query_id_intptr = (intptr_t)query_id;
			netreq->node.key = (void *)query_id_intptr;

		} while (!_getdns_rbtree_insert(
		    &netreq->upstream->netreq_by_query_id, &netreq->node));

		GLDNS_ID_SET(netreq->query, query_id);
		if (netreq->opt) {
			_getdns_network_req_clear_upstream_options(netreq);
			/* no limits on the max udp payload size with tcp */
			gldns_write_uint16(netreq->opt + 3, 65535);

			if (netreq->owner->edns_cookies)
				if (attach_edns_cookie(netreq))
					return STUB_OUT_OF_OPTIONS;
			if (netreq->owner->edns_client_subnet_private)
				if (attach_edns_client_subnet_private(netreq))
					return STUB_OUT_OF_OPTIONS;
			if (netreq->upstream->queries_sent == 0 && 
				netreq->owner->context->idle_timeout != 0) {
				/* Add the keepalive option to the first query on this connection*/
				DEBUG_STUB("%s %-35s: FD:  %d Requesting keepalive \n",
				           STUB_DEBUG_WRITE, __FUNC__, fd);
				if (attach_edns_keepalive(netreq))
					return STUB_OUT_OF_OPTIONS;
				netreq->keepalive_sent = 1;
			}
		}
		pkt_len = _getdns_network_req_add_tsig(netreq);
		/* We have an initialized packet buffer.
		 * Lets see how much of it we can write
		 */
		/* We use sendto() here which will do both a connect and send */
#ifdef USE_TCP_FASTOPEN
		written = sendto(fd, netreq->query - 2, pkt_len + 2,
		    MSG_FASTOPEN, (struct sockaddr *)&(netreq->upstream->addr),
		    netreq->upstream->addr_len);
		/* If pipelining we will find that the connection is already up so 
		   just fall back to a 'normal' write. */
		if (written == -1 && errno == EISCONN) 
			written = write(fd, netreq->query - 2, pkt_len + 2);
#else
		written = sendto(fd, (const char *)(netreq->query - 2),
		    pkt_len + 2, 0,
		    (struct sockaddr *)&(netreq->upstream->addr),
		    netreq->upstream->addr_len);
#endif
		if ((written < 0 && (_getdns_EWOULDBLOCK ||
		/* Add the error case where the connection is in progress which is when
		   a cookie is not available (e.g. when doing the first request to an
		   upstream). We must let the handshake complete since non-blocking. */
		                       _getdns_EINPROGRESS)) ||
		     (size_t)written < pkt_len + 2) {

			/* We couldn't write the whole packet.
			 * We have to return with STUB_TCP_AGAIN.
			 * Setup tcp to track the state.
			 */
			tcp->write_buf = netreq->query - 2;
			tcp->write_buf_len = pkt_len + 2;
			tcp->written = written >= 0 ? written : 0;

			return STUB_TCP_WOULDBLOCK;

		} else if (written == -1)
			return STUB_TCP_ERROR;

		/* We were able to write everything!  Start reading. */
		return (int) query_id;

	} else {/* if (! tcp->write_buf) */

		/* Coming back from an earlier unfinished write or handshake.
		 * Try to send remaining data */
#ifdef USE_WINSOCK
		written = send(fd, tcp->write_buf + tcp->written,
			tcp->write_buf_len - tcp->written, 0);
#else
		written = write(fd, tcp->write_buf     + tcp->written,
		                    tcp->write_buf_len - tcp->written);
#endif
		if (written == -1) {
			if (_getdns_EWOULDBLOCK)
				return STUB_TCP_WOULDBLOCK;
			else
				return STUB_TCP_ERROR;
		}
		tcp->written += written;
		if (tcp->written < tcp->write_buf_len)
			/* Still more to send */
			return STUB_TCP_AGAIN;

		query_id = (int)GLDNS_ID_WIRE(tcp->write_buf + 2);
		/* Done. Start reading */
		tcp->write_buf = NULL;
		return query_id;

	} /* if (! tcp->write_buf) */
}

/*************************/
/* TLS Utility functions */
/*************************/

static int
tls_requested(getdns_network_req *netreq)
{
	return (netreq->transports[netreq->transport_current] ==
	        GETDNS_TRANSPORT_TLS) ?
	        1 : 0;
}

int
tls_verify_callback(int preverify_ok, X509_STORE_CTX *ctx)
{
	getdns_upstream *upstream;
	getdns_return_t pinset_ret = GETDNS_RETURN_GOOD;
	upstream = _getdns_upstream_from_x509_store(ctx);
	if (!upstream)
		return 0;

	int err = X509_STORE_CTX_get_error(ctx);
#if defined(STUB_DEBUG) && STUB_DEBUG
	DEBUG_STUB("%s %-35s: FD:  %d Verify result: (%d) \"%s\"\n",
	            STUB_DEBUG_SETUP_TLS, __FUNC__, upstream->fd, err,
	            X509_verify_cert_error_string(err));
#endif

	/* First deal with the hostname authentication done by OpenSSL. */
#ifdef X509_V_ERR_HOSTNAME_MISMATCH
	/*Report if error is hostname mismatch*/
	if (err == X509_V_ERR_HOSTNAME_MISMATCH && upstream->tls_fallback_ok)
		DEBUG_STUB("%s %-35s: FD:  %d WARNING: Proceeding even though hostname validation failed!\n",
<<<<<<< HEAD
		           STUB_DEBUG_SETUP_TLS, __FUNCTION__, upstream->fd);
#else
	/* if we weren't built against OpenSSL with hostname matching we
	 * could not have matched the hostname, so this would be an automatic
	 * tls_auth_fail if there is a hostname provided*/
	if (upstream->tls_auth_name[0]) {
		upstream->tls_auth_state = GETDNS_AUTH_FAILED;
		preverify_ok = 0;
	}
=======
		           STUB_DEBUG_SETUP_TLS, __FUNC__, upstream->fd);
>>>>>>> 5f6b93f7
#endif

	/* Now deal with the pinset validation*/
	if (upstream->tls_pubkey_pinset)
		pinset_ret = _getdns_verify_pinset_match(upstream->tls_pubkey_pinset, ctx);

	if (pinset_ret != GETDNS_RETURN_GOOD) {
		DEBUG_STUB("%s %-35s: FD:  %d, WARNING: Pinset validation failure!\n",
	           STUB_DEBUG_SETUP_TLS, __FUNC__, upstream->fd);
		preverify_ok = 0;
		upstream->tls_auth_state = GETDNS_AUTH_FAILED;
		if (upstream->tls_fallback_ok)
			DEBUG_STUB("%s %-35s: FD:  %d, WARNING: Proceeding even though pinset validation failed!\n",
<<<<<<< HEAD
			            STUB_DEBUG_SETUP_TLS, __FUNCTION__, upstream->fd);
	} else {
		/* If we _only_ had a pinset and it is good then force succesful
		   authentication when the cert self-signed */
		if ((upstream->tls_pubkey_pinset && upstream->tls_auth_name[0] == '\0') &&
		     (err == X509_V_ERR_SELF_SIGNED_CERT_IN_CHAIN ||
		      err == X509_V_ERR_DEPTH_ZERO_SELF_SIGNED_CERT)) {
			preverify_ok = 1;
			DEBUG_STUB("%s %-35s: FD:  %d, Allowing self-signed (%d) cert since pins match\n",
		           STUB_DEBUG_SETUP_TLS, __FUNCTION__, upstream->fd, err);
		}
=======
			            STUB_DEBUG_SETUP_TLS, __FUNC__, upstream->fd);
>>>>>>> 5f6b93f7
	}

	/* If nothing has failed yet and we had credentials, we have succesfully authenticated*/
	if (preverify_ok == 0)
		upstream->tls_auth_state = GETDNS_AUTH_FAILED;
	else if (upstream->tls_auth_state == GETDNS_AUTH_NONE &&
	         (upstream->tls_pubkey_pinset || upstream->tls_auth_name[0]))
		upstream->tls_auth_state = GETDNS_AUTH_OK;
	/* If fallback is allowed, proceed regardless of what the auth error is
	   (might not be hostname or pinset related) */
	return (upstream->tls_fallback_ok) ? 1 : preverify_ok;
}

static SSL*
tls_create_object(getdns_dns_req *dnsreq, int fd, getdns_upstream *upstream)
{
	/* Create SSL instance */
	getdns_context *context = dnsreq->context;
	if (context->tls_ctx == NULL)
		return NULL;
	SSL* ssl = SSL_new(context->tls_ctx);
	if(!ssl) 
		return NULL;
	/* Connect the SSL object with a file descriptor */
	if(!SSL_set_fd(ssl,fd)) {
		SSL_free(ssl);
		return NULL;
	}
	/* make sure we'll be able to find the context again when we need it */
	if (_getdns_associate_upstream_with_SSL(ssl, upstream) != GETDNS_RETURN_GOOD) {
		SSL_free(ssl);
		return NULL;
	}

	/* NOTE: this code will fallback on a given upstream, without trying
	   authentication on other upstreams first. This is non-optimal and but avoids
	   multiple TLS handshakes before getting a usable connection. */

	upstream->tls_fallback_ok = 0;
	/* If we have a hostname, always use it */
	if (upstream->tls_auth_name[0] != '\0') {
		/*Request certificate for the auth_name*/
		DEBUG_STUB("%s %-35s: Hostname verification requested for: %s\n",
		           STUB_DEBUG_SETUP_TLS, __FUNC__, upstream->tls_auth_name);
		SSL_set_tlsext_host_name(ssl, upstream->tls_auth_name);
#ifdef HAVE_SSL_HN_AUTH
		/* Set up native OpenSSL hostname verification*/
		X509_VERIFY_PARAM *param;
		param = SSL_get0_param(ssl);
		X509_VERIFY_PARAM_set_hostflags(param, X509_CHECK_FLAG_NO_PARTIAL_WILDCARDS);
		X509_VERIFY_PARAM_set1_host(param, upstream->tls_auth_name, 0);
#else
		if (dnsreq->netreqs[0]->tls_auth_min == GETDNS_AUTHENTICATION_REQUIRED) {
			DEBUG_STUB("%s %-35s: ERROR: TLS Authentication functionality not available\n",
		           STUB_DEBUG_SETUP_TLS, __FUNC__);
			upstream->tls_hs_state = GETDNS_HS_FAILED;
			return NULL;
		}
#endif
		/* Allow fallback to opportunistic if settings permit it*/
		if (dnsreq->netreqs[0]->tls_auth_min != GETDNS_AUTHENTICATION_REQUIRED)
			upstream->tls_fallback_ok = 1;
	} else {
		/* Lack of host name is OK unless only authenticated
		 * TLS is specified and we have no pubkey_pinset */
		if (dnsreq->netreqs[0]->tls_auth_min == GETDNS_AUTHENTICATION_REQUIRED) {
			if (upstream->tls_pubkey_pinset) {
				DEBUG_STUB("%s %-35s: Proceeding with only pubkey pinning authentication\n",
			           STUB_DEBUG_SETUP_TLS, __FUNC__);
			} else {
				DEBUG_STUB("%s %-35s: ERROR: No host name or pubkey pinset provided for TLS authentication\n",
			           STUB_DEBUG_SETUP_TLS, __FUNC__);
				upstream->tls_hs_state = GETDNS_HS_FAILED;
				return NULL;
			}
		} else {
			/* no hostname verification, so we will make opportunistic connections */
			DEBUG_STUB("%s %-35s: Proceeding even though no hostname provided!\n",
<<<<<<< HEAD
			           STUB_DEBUG_SETUP_TLS, __FUNCTION__);
=======
			           STUB_DEBUG_SETUP_TLS, __FUNC__);
			upstream->tls_auth_failed = 1;
>>>>>>> 5f6b93f7
			upstream->tls_fallback_ok = 1;
		}
	}
	if (upstream->tls_fallback_ok) {
		SSL_set_cipher_list(ssl, "DEFAULT");
		DEBUG_STUB("%s %-35s: WARNING: Using Oppotunistic TLS (fallback allowed)!\n",
		           STUB_DEBUG_SETUP_TLS, __FUNC__);
	} else
		DEBUG_STUB("%s %-35s: Using Strict TLS \n", STUB_DEBUG_SETUP_TLS, 
		             __FUNC__);
	SSL_set_verify(ssl, SSL_VERIFY_PEER, tls_verify_callback);

	SSL_set_connect_state(ssl);
	(void) SSL_set_mode(ssl, SSL_MODE_AUTO_RETRY);

	/* Session resumption. There are trade-offs here. Want to do it when
	   possible only if we have the right type of connection. Note a change
	   to the upstream auth info creates a new upstream so never re-uses.*/
	if (upstream->tls_session != NULL) {
		if ((upstream->tls_fallback_ok == 0 &&
		     upstream->last_tls_auth_state == GETDNS_AUTH_OK) ||
		     upstream->tls_fallback_ok == 1) {
			SSL_set_session(ssl, upstream->tls_session);
			DEBUG_STUB("%s %-35s: Attempting session re-use\n", STUB_DEBUG_SETUP_TLS, 
			            __FUNCTION__);
			}
	}

	return ssl;
}

static int
tls_do_handshake(getdns_upstream *upstream)
{
	DEBUG_STUB("%s %-35s: FD:  %d \n", STUB_DEBUG_SETUP_TLS, 
	             __FUNC__, upstream->fd);
	int r;
	int want;
	ERR_clear_error();
	while ((r = SSL_do_handshake(upstream->tls_obj)) != 1)
	{
		want = SSL_get_error(upstream->tls_obj, r);
		switch (want) {
			case SSL_ERROR_WANT_READ:
				GETDNS_CLEAR_EVENT(upstream->loop, &upstream->event);
				upstream->event.read_cb = upstream_read_cb;
				upstream->event.write_cb = NULL;
				GETDNS_SCHEDULE_EVENT(upstream->loop,
				    upstream->fd, TIMEOUT_TLS, &upstream->event);
				upstream->tls_hs_state = GETDNS_HS_READ;
				return STUB_TCP_AGAIN;
			case SSL_ERROR_WANT_WRITE:
				GETDNS_CLEAR_EVENT(upstream->loop, &upstream->event);
				upstream->event.read_cb = NULL;
				upstream->event.write_cb = upstream_write_cb;
				GETDNS_SCHEDULE_EVENT(upstream->loop,
				    upstream->fd, TIMEOUT_TLS, &upstream->event);
				upstream->tls_hs_state = GETDNS_HS_WRITE;
				return STUB_TCP_AGAIN;
			default:
				DEBUG_STUB("%s %-35s: FD:  %d Handshake failed %d\n", 
				            STUB_DEBUG_SETUP_TLS, __FUNC__, upstream->fd,
				            want);
				return STUB_SETUP_ERROR;
	   }
	}
	upstream->tls_hs_state = GETDNS_HS_DONE;
<<<<<<< HEAD
	upstream->conn_state = GETDNS_CONN_OPEN;
	upstream->conn_completed++;
	/* A re-used session is not verified so need to fix up state in that case */
	if (SSL_session_reused(upstream->tls_obj))
		upstream->tls_auth_state = upstream->last_tls_auth_state;
	DEBUG_STUB("%s %-35s: FD:  %d Handshake succeeded with auth state %s. Session is %s.\n", 
		         STUB_DEBUG_SETUP_TLS, __FUNCTION__, upstream->fd, 
		         _getdns_auth_str(upstream->tls_auth_state),
=======
	DEBUG_STUB("%s %-35s: FD:  %d Handshake succeeded\n", 
	            STUB_DEBUG_SETUP_TLS, __FUNC__, upstream->fd);
	r = SSL_get_verify_result(upstream->tls_obj);
	if (upstream->tls_auth_name[0])
#ifdef X509_V_ERR_HOSTNAME_MISMATCH
		if (r == X509_V_ERR_HOSTNAME_MISMATCH)
#else
 /* if we weren't built against OpenSSL with hostname matching we
  * could not have matched the hostname, so this would be an automatic
  * tls_auth_fail. */
#endif
			upstream->tls_auth_failed = 1;
	DEBUG_STUB("%s %-35s: FD:  %d Session is %s\n", 
		         STUB_DEBUG_SETUP_TLS, __FUNC__, upstream->fd,
>>>>>>> 5f6b93f7
		         SSL_session_reused(upstream->tls_obj) ?"re-used":"new");
	if (upstream->tls_session != NULL)
	    SSL_SESSION_free(upstream->tls_session);
	upstream->tls_session = SSL_get1_session(upstream->tls_obj);
	/* Reset timeout on success*/
	GETDNS_CLEAR_EVENT(upstream->loop, &upstream->event);
	upstream->event.read_cb = NULL;
	upstream->event.write_cb = upstream_write_cb;
	GETDNS_SCHEDULE_EVENT(upstream->loop, upstream->fd, TIMEOUT_FOREVER,
	    getdns_eventloop_event_init(&upstream->event, upstream,
	     NULL, upstream_write_cb, NULL));
	return 0;
}

static int
tls_connected(getdns_upstream* upstream)
{
	/* Already have a TLS connection*/
	if (upstream->tls_hs_state == GETDNS_HS_DONE)
		return 0;

	/* Already tried and failed, so let the fallback code take care of things */
	if (upstream->tls_hs_state == GETDNS_HS_FAILED)
		return STUB_SETUP_ERROR;

	/* Lets make sure the TCP connection is up before we try a handshake*/
	int q = tcp_connected(upstream);
	if (q != 0) 
		return q;

	return tls_do_handshake(upstream);
}

/***************************/
/* TLS read/write functions*/
/***************************/

static int
stub_tls_read(getdns_upstream *upstream, getdns_tcp_state *tcp,
              struct mem_funcs *mf)
{
	ssize_t  read;
	uint8_t *buf;
	size_t   buf_size;
	SSL* tls_obj = upstream->tls_obj;

	int q = tls_connected(upstream);
	if (q != 0)
		return q;

	if (!tcp->read_buf) {
		/* First time tls read, create a buffer for reading */
		if (!(tcp->read_buf = GETDNS_XMALLOC(*mf, uint8_t, 4096)))
			return STUB_TCP_ERROR;

		tcp->read_buf_len = 4096;
		tcp->read_pos = tcp->read_buf;
		tcp->to_read = 2; /* Packet size */
	}

	ERR_clear_error();
	read = SSL_read(tls_obj, tcp->read_pos, tcp->to_read);
	if (read <= 0) {
		/* TODO[TLS]: Handle SSL_ERROR_WANT_WRITE which means handshake
		   renegotiation. Need to keep handshake state to do that.*/
		int want = SSL_get_error(tls_obj, read);
		if (want == SSL_ERROR_WANT_READ) {
			return STUB_TCP_AGAIN; /* read more later */
		} else 
			return STUB_TCP_ERROR;
	}
	tcp->to_read  -= read;
	tcp->read_pos += read;

	if ((int)tcp->to_read > 0)
		return STUB_TCP_AGAIN;

	read = tcp->read_pos - tcp->read_buf;
	if (read == 2) {
		/* Read the packet size short */
		tcp->to_read = gldns_read_uint16(tcp->read_buf);

		if (tcp->to_read < GLDNS_HEADER_SIZE)
			return STUB_TCP_ERROR;

		/* Resize our buffer if needed */
		if (tcp->to_read > tcp->read_buf_len) {
			buf_size = tcp->read_buf_len;
			while (tcp->to_read > buf_size)
				buf_size *= 2;
		
			if (!(buf = GETDNS_XREALLOC(*mf,
			    tcp->read_buf, uint8_t, buf_size)))
				return STUB_TCP_ERROR;
		
			tcp->read_buf = buf;
			tcp->read_buf_len = buf_size;
		}

		/* Ready to start reading the packet */
		tcp->read_pos = tcp->read_buf;
		read = SSL_read(tls_obj, tcp->read_pos, tcp->to_read);
		if (read <= 0) {
			/* TODO[TLS]: Handle SSL_ERROR_WANT_WRITE which means handshake
			   renegotiation. Need to keep handshake state to do that.*/
			int want = SSL_get_error(tls_obj, read);
			if (want == SSL_ERROR_WANT_READ) {
				return STUB_TCP_AGAIN; /* read more later */
			} else 
				return STUB_TCP_ERROR;
		}
		tcp->to_read  -= read;
		tcp->read_pos += read;
		if ((int)tcp->to_read > 0)
			return STUB_TCP_AGAIN;
	}
	return GLDNS_ID_WIRE(tcp->read_buf);
}

static int
stub_tls_write(getdns_upstream *upstream, getdns_tcp_state *tcp,
               getdns_network_req *netreq)
{
	size_t          pkt_len;
	ssize_t         written;
	uint16_t        query_id;
	intptr_t        query_id_intptr;
	SSL* tls_obj = upstream->tls_obj;
	uint16_t        padding_sz;

	int q = tls_connected(upstream);
	if (q != 0)
		return q;
	/* This is the case where the upstream is connected but it isn't an authenticated
	   connection, but the request needs an authenticated connection. For now, we
	   fail the write as a special case, since other oppotunistic requests can still use
	   this upstream. but this needs more thought: Should we open a second connection? */
	if (!upstream_auth_status_ok(upstream, netreq))
		return STUB_NO_AUTH;

	/* Do we have remaining data that we could not write before?  */
	if (! tcp->write_buf) {
		/* No, this is an initial write. Try to send
		 */

		 /* Find a unique query_id not already written (or in
		 * the write_queue) for that upstream.  Register this netreq 
		 * by query_id in the process.
		 */
		do {
			query_id = arc4random();
			query_id_intptr = (intptr_t)query_id;
			netreq->node.key = (void *)query_id_intptr;

		} while (!_getdns_rbtree_insert(
		    &netreq->upstream->netreq_by_query_id, &netreq->node));

		GLDNS_ID_SET(netreq->query, query_id);
		/* TODO: Review if more EDNS0 handling can be centralised.*/
		if (netreq->opt) {
			_getdns_network_req_clear_upstream_options(netreq);
			/* no limits on the max udp payload size with tcp */
			gldns_write_uint16(netreq->opt + 3, 65535);
			/* we do not edns_cookie over TLS, since TLS
			 * provides stronger guarantees than cookies
			 * already */
			if (netreq->owner->edns_client_subnet_private)
				if (attach_edns_client_subnet_private(netreq))
					return STUB_OUT_OF_OPTIONS;
			if (netreq->upstream->queries_sent % EDNS_KEEPALIVE_RESEND == 0 && 
				netreq->owner->context->idle_timeout != 0) {
				/* Add the keepalive option to every nth query on this 
				   connection */
				DEBUG_STUB("%s %-35s: FD:  %d Requesting keepalive \n",  
			             STUB_DEBUG_SETUP, __FUNC__, upstream->fd);
				if (attach_edns_keepalive(netreq))
					return STUB_OUT_OF_OPTIONS;
				netreq->keepalive_sent = 1;
			}
			if (netreq->owner->tls_query_padding_blocksize > 1) {
				pkt_len = netreq->response - netreq->query;
				pkt_len += 4; /* this accounts for the OPTION-CODE and OPTION-LENGTH of the padding */
				padding_sz = pkt_len % netreq->owner->tls_query_padding_blocksize;
				if (padding_sz)
					padding_sz = netreq->owner->tls_query_padding_blocksize - padding_sz;
				if (_getdns_network_req_add_upstream_option(netreq,
									    EDNS_PADDING_OPCODE,
									    padding_sz, NULL))
					return STUB_OUT_OF_OPTIONS;
			}
		}

		pkt_len = _getdns_network_req_add_tsig(netreq);
		/* We have an initialized packet buffer.
		 * Lets see how much of it we can write */
		
		/* TODO[TLS]: Handle error cases, partial writes, renegotiation etc. */
		ERR_clear_error();
		written = SSL_write(tls_obj, netreq->query - 2, pkt_len + 2);
		if (written <= 0)
			return STUB_TCP_ERROR;

		/* We were able to write everything!  Start reading. */
		return (int) query_id;

	} 

	return STUB_TCP_ERROR;
}

static uint64_t
_getdns_get_time_as_uintt64() {

	struct timeval tv;
	uint64_t       now;

	if (gettimeofday(&tv, NULL)) {
		return 0;
	}
	now = tv.tv_sec * 1000000 + tv.tv_usec;
	return now;
}


/**************************/
/* UDP callback functions */
/**************************/

static void
stub_udp_read_cb(void *userarg)
{
	getdns_network_req *netreq = (getdns_network_req *)userarg;
	getdns_dns_req *dnsreq = netreq->owner;
	getdns_upstream *upstream = netreq->upstream;
	ssize_t       read;
	DEBUG_STUB("%s %-35s: MSG: %p \n", STUB_DEBUG_READ, 
<<<<<<< HEAD
	             __FUNCTION__, (void*)netreq);
=======
	             __FUNC__, (void *)netreq);
>>>>>>> 5f6b93f7

	GETDNS_CLEAR_EVENT(dnsreq->loop, &netreq->event);

	read = recvfrom(netreq->fd, (void *)netreq->response,
	    netreq->max_udp_payload_size + 1, /* If read == max_udp_payload_size
	                                       * then all is good.  If read ==
	                                       * max_udp_payload_size + 1, then
	                                       * we receive more then requested!
	                                       * i.e. overflow
	                                       */
	    0, NULL, NULL);
	if (read == -1 && _getdns_EWOULDBLOCK)
		return;

	if (read < GLDNS_HEADER_SIZE)
		return; /* Not DNS */
	
	if (GLDNS_ID_WIRE(netreq->response) != netreq->query_id)
		return; /* Cache poisoning attempt ;) */

	if (netreq->owner->edns_cookies && match_and_process_server_cookie(
	    upstream, netreq->response, read))
		return; /* Client cookie didn't match? */

#ifdef USE_WINSOCK
	closesocket(netreq->fd);
#else
	close(netreq->fd);
	netreq->fd = -1;
#endif
	while (GLDNS_TC_WIRE(netreq->response)) {
		DEBUG_STUB("%s %-35s: MSG: %p TC bit set in response \n", STUB_DEBUG_READ, 
<<<<<<< HEAD
		             __FUNCTION__, (void*)netreq);
=======
		             __FUNC__, (void *)netreq);
>>>>>>> 5f6b93f7
		if (!(netreq->transport_current < netreq->transport_count))
			break;
		getdns_transport_list_t next_transport = 
		                      netreq->transports[++netreq->transport_current];
		if (next_transport != GETDNS_TRANSPORT_TCP &&
		    next_transport != GETDNS_TRANSPORT_TLS)
			break;
		/* For now, special case where fallback should be on the same upstream*/
		if ((netreq->fd = upstream_connect(upstream, next_transport,
		                                   dnsreq)) == -1)
			break;
		upstream_schedule_netreq(netreq->upstream, netreq);
		GETDNS_SCHEDULE_EVENT(
		    dnsreq->loop, -1, dnsreq->context->timeout,
		    getdns_eventloop_event_init(&netreq->event,
		    netreq, NULL, NULL, stub_timeout_cb));

		return;
	}
	netreq->response_len = read;
	dnsreq->upstreams->current_udp = 0;
	netreq->debug_end_time = _getdns_get_time_as_uintt64();
	netreq->state = NET_REQ_FINISHED;
	upstream->udp_responses++;
#if defined(DAEMON_DEBUG) && DAEMON_DEBUG
	if (upstream->udp_responses == 1 || 
	    upstream->udp_responses % 100 == 0)
		DEBUG_DAEMON("%s %s : Upstream stats: Transport=UDP - Resp=%d,Timeouts=%d\n",
		             STUB_DEBUG_DAEMON, upstream->addr_str,
		             (int)upstream->udp_responses, (int)upstream->udp_timeouts);
#endif
	_getdns_check_dns_req_complete(dnsreq);
}

static void
stub_udp_write_cb(void *userarg)
{
	getdns_network_req *netreq = (getdns_network_req *)userarg;
	getdns_dns_req     *dnsreq = netreq->owner;
	size_t             pkt_len;
	DEBUG_STUB("%s %-35s: MSG: %p \n", STUB_DEBUG_WRITE, 
<<<<<<< HEAD
	             __FUNCTION__, (void*)netreq);
=======
	             __FUNC__, (void *)netreq);
>>>>>>> 5f6b93f7

	GETDNS_CLEAR_EVENT(dnsreq->loop, &netreq->event);

	netreq->debug_start_time = _getdns_get_time_as_uintt64();
	netreq->debug_udp = 1;
	netreq->query_id = arc4random();
	GLDNS_ID_SET(netreq->query, netreq->query_id);
	if (netreq->opt) {
		_getdns_network_req_clear_upstream_options(netreq);
		if (netreq->edns_maximum_udp_payload_size == -1)
			gldns_write_uint16(netreq->opt + 3,
			    ( netreq->max_udp_payload_size =
			      netreq->upstream->addr.ss_family == AF_INET6
			    ? 1232 : 1432));
		if (netreq->owner->edns_cookies)
			if (attach_edns_cookie(netreq))
				return; /* too many upstream options */
		if (netreq->owner->edns_client_subnet_private)
			if (attach_edns_client_subnet_private(netreq))
				return; /* too many upstream options */
	}
	pkt_len = _getdns_network_req_add_tsig(netreq);
	if ((ssize_t)pkt_len != sendto(
	    netreq->fd, (const void *)netreq->query, pkt_len, 0,
	    (struct sockaddr *)&netreq->upstream->addr,
	                        netreq->upstream->addr_len)) {
#ifdef USE_WINSOCK
		closesocket(netreq->fd);
#else
		close(netreq->fd);
#endif
		return;
	}
	GETDNS_SCHEDULE_EVENT(
	    dnsreq->loop, netreq->fd, dnsreq->context->timeout,
	    getdns_eventloop_event_init(&netreq->event, netreq,
	    stub_udp_read_cb, NULL, stub_timeout_cb));
}

/**************************/
/* Upstream callback functions*/
/**************************/

static void
process_finished_cb(void *userarg)
{
	getdns_upstream *upstream = (getdns_upstream *)userarg;
	getdns_dns_req *dnsreq;

	/* Upstream->loop is always the async one, because finished_events
	 * are only scheduled against (and thus fired from) the async loop
	 */
	GETDNS_CLEAR_EVENT(upstream->loop, &upstream->finished_event);
	upstream->finished_event.timeout_cb = NULL;
	while (upstream->finished_dnsreqs) {
		dnsreq = upstream->finished_dnsreqs;
		upstream->finished_dnsreqs = dnsreq->finished_next;
		_getdns_check_dns_req_complete(dnsreq);
	}
}

static void
upstream_read_cb(void *userarg)
{
	getdns_upstream *upstream = (getdns_upstream *)userarg;
	DEBUG_STUB("%s %-35s: FD:  %d \n", STUB_DEBUG_READ, __FUNC__,
	            upstream->fd);
	getdns_network_req *netreq;
	int q;
	uint16_t query_id;
	intptr_t query_id_intptr;
	getdns_dns_req *dnsreq;

	if (upstream->transport == GETDNS_TRANSPORT_TLS)
		q = stub_tls_read(upstream, &upstream->tcp,
		                 &upstream->upstreams->mf);
	else
		q = stub_tcp_read(upstream->fd, &upstream->tcp,
		                 &upstream->upstreams->mf);

	switch (q) {
	case STUB_TCP_AGAIN:
		/* WSA TODO: if callback is still upstream_read_cb, do it again
		 */
	case STUB_TCP_WOULDBLOCK:
		return;
	case STUB_SETUP_ERROR:  /* Can happen for TLS HS*/
	case STUB_TCP_ERROR:
		upstream_failed(upstream, (q == STUB_TCP_ERROR ? 0:1) );
		return;

	default:

		/* Lookup netreq */
		query_id = (uint16_t) q;
		query_id_intptr = (intptr_t) query_id;
		netreq = (getdns_network_req *)_getdns_rbtree_delete(
		    &upstream->netreq_by_query_id, (void *)query_id_intptr);
		if (! netreq) /* maybe canceled */ {
			/* reset read buffer */
			upstream->tcp.read_pos = upstream->tcp.read_buf;
			upstream->tcp.to_read = 2;
			return;
		}

		DEBUG_STUB("%s %-35s: MSG: %p (read)\n",
<<<<<<< HEAD
		    STUB_DEBUG_READ, __FUNCTION__, (void*)netreq);
=======
		    STUB_DEBUG_READ, __FUNC__, (void *)netreq);
>>>>>>> 5f6b93f7
		netreq->state = NET_REQ_FINISHED;
		netreq->response = upstream->tcp.read_buf;
		netreq->response_len =
		    upstream->tcp.read_pos - upstream->tcp.read_buf;
		upstream->tcp.read_buf = NULL;
		upstream->responses_received++;
		
		/* !THIS CODE NEEDS TESTING! */
		if (netreq->owner->edns_cookies &&
		    match_and_process_server_cookie(
		    netreq->upstream, upstream->tcp.read_buf,
		    upstream->tcp.read_pos - upstream->tcp.read_buf))
			return; /* Client cookie didn't match (or FORMERR) */

		if (netreq->owner->context->idle_timeout != 0)
		     process_keepalive(netreq->upstream, netreq, netreq->response,
		                       netreq->response_len);

		netreq->debug_end_time = _getdns_get_time_as_uintt64();
		/* This also reschedules events for the upstream*/
		stub_cleanup(netreq);

		if (!upstream->is_sync_loop || netreq->owner->is_sync_request)
			_getdns_check_dns_req_complete(netreq->owner);

		else {
			assert(upstream->is_sync_loop &&
			    !netreq->owner->is_sync_request);

			/* We have a result for an asynchronously scheduled
			 * netreq, while processing the synchronous loop.
			 * Queue dns_req_complete checks.
			 */

			/* First check if one for the dns_req already exists */
			for ( dnsreq = upstream->finished_dnsreqs
			    ; dnsreq && dnsreq != netreq->owner
			    ; dnsreq = dnsreq->finished_next)
				; /* pass */

			if (!dnsreq) {
				/* Schedule dns_req_complete check for this
				 * netreq's owner
				 */
				dnsreq = netreq->owner;
				dnsreq->finished_next =
				    upstream->finished_dnsreqs;
				upstream->finished_dnsreqs = dnsreq;
			
				if (!upstream->finished_event.timeout_cb) {
					upstream->finished_event.timeout_cb
					    = process_finished_cb;
					GETDNS_SCHEDULE_EVENT(
					    dnsreq->context->extension,
					    -1, 1, &upstream->finished_event);
				}
			}
		}

		/* WSA TODO: if callback is still upstream_read_cb, do it again
		 */
		return;
	}
}

static void
upstream_write_cb(void *userarg)
{
	getdns_upstream *upstream = (getdns_upstream *)userarg;
	getdns_network_req *netreq = upstream->write_queue;
	int q;

	if (!netreq) {
		GETDNS_CLEAR_EVENT(upstream->loop, &upstream->event);
		upstream->event.write_cb = NULL;
		return;
	}

	netreq->debug_start_time = _getdns_get_time_as_uintt64();
	DEBUG_STUB("%s %-35s: MSG: %p (writing)\n", STUB_DEBUG_WRITE,
<<<<<<< HEAD
	            __FUNCTION__, (void*)netreq);

	/* Health checks on current connection */
	if (upstream->conn_state == GETDNS_CONN_TEARDOWN)
		q = STUB_CONN_GONE;
	else if (!upstream_working_ok(upstream))
		q = STUB_TCP_ERROR;
	/* Seems ok, now try to write */
	else if (tls_requested(netreq))
=======
	            __FUNC__, (void *)netreq);

	if (tls_requested(netreq) && tls_should_write(upstream))
>>>>>>> 5f6b93f7
		q = stub_tls_write(upstream, &upstream->tcp, netreq);
	else
		q = stub_tcp_write(upstream->fd, &upstream->tcp, netreq);

	switch (q) {
	case STUB_TCP_AGAIN:
		/* WSA TODO: if callback is still upstream_write_cb, do it again
		 */
	case STUB_TCP_WOULDBLOCK:
		return;
	case STUB_TCP_ERROR:
<<<<<<< HEAD
		/* New problem with the TCP connection itself. Need to fallback.*/
=======
		/* Problem with the TCP connection itself. Need to fallback.*/
		DEBUG_STUB("%s %-35s: MSG: %p ERROR!\n", STUB_DEBUG_WRITE,
		             __FUNC__, userarg);
		upstream->tcp.write_error = 1;
		/* Use policy of trying next upstream in this case. Need more work on
		 * TCP connection re-use.*/
		stub_next_upstream(netreq);
>>>>>>> 5f6b93f7
		/* Fall through */
	case STUB_SETUP_ERROR:
		/* Could not complete the set up. Need to fallback.*/
		DEBUG_STUB("%s %-35s: Upstream: %p ERROR = %d\n", STUB_DEBUG_WRITE,
		             __FUNCTION__, (void*)userarg, q);
		upstream_failed(upstream, (q == STUB_TCP_ERROR ? 0:1));
		/* Fall through */
	case STUB_CONN_GONE:
	case STUB_NO_AUTH:
		/* Cleaning up after connection or auth check failure. Need to fallback. */
		stub_cleanup(netreq);
#if defined(DAEMON_DEBUG) && DAEMON_DEBUG
		DEBUG_DAEMON("%s %s : Conn closed   : Transport=%s - *Failure*\n",
		             STUB_DEBUG_DAEMON, upstream->addr_str,
		             (upstream->transport == GETDNS_TRANSPORT_TLS ? "TLS" : "TCP"));
#endif
		if (fallback_on_write(netreq) == STUB_TCP_ERROR) {
			/* TODO: Need new state to report transport unavailable*/
			netreq->state = NET_REQ_FINISHED;
			_getdns_check_dns_req_complete(netreq->owner);
		}
		return;

	default:
		/* Need this because auth status is reset on connection close */
		netreq->debug_tls_auth_status = netreq->upstream->tls_auth_state;
		upstream->queries_sent++;
		netreq->query_id = (uint16_t) q;
		/* Unqueue the netreq from the write_queue */
		if (!(upstream->write_queue = netreq->write_queue_tail)) {
			upstream->write_queue_last = NULL;
			GETDNS_CLEAR_EVENT(upstream->loop, &upstream->event);
			upstream->event.write_cb = NULL;
			/* Reschedule (if already reading) to clear writable */
			if (upstream->event.read_cb) {
				GETDNS_SCHEDULE_EVENT(upstream->loop,
				    upstream->fd, TIMEOUT_FOREVER,
				    &upstream->event);
			}
		}
		/* Schedule reading (if not already scheduled) */
		if (!upstream->event.read_cb) {
			GETDNS_CLEAR_EVENT(upstream->loop, &upstream->event);
			upstream->event.read_cb = upstream_read_cb;
			GETDNS_SCHEDULE_EVENT(upstream->loop,
			    upstream->fd, TIMEOUT_FOREVER, &upstream->event);
		}
		/* WSA TODO: if callback is still upstream_write_cb, do it again
		 */
		return;
	}
}


/*****************************/
/* Upstream utility functions*/
/*****************************/

static int
upstream_working_ok(getdns_upstream *upstream) 
{
	/* [TLS1]TODO: This arbitrary logic at the moment - review and improve!*/
	return (upstream->responses_timeouts > 
		upstream->responses_received*GETDNS_CONN_ATTEMPTS ? 0 : 1);
}

static int
upstream_active(getdns_upstream *upstream) 
{
	if ((upstream->conn_state == GETDNS_CONN_SETUP || 
	     upstream->conn_state == GETDNS_CONN_OPEN) &&
	     upstream->keepalive_shutdown == 0)
		return 1;
	return 0;
}

static int
upstream_auth_status_ok(getdns_upstream *upstream, getdns_network_req *netreq) {
	if (netreq->tls_auth_min != GETDNS_AUTHENTICATION_REQUIRED)
		return 1;
	return (upstream->tls_auth_state == GETDNS_AUTH_OK ? 1 : 0);
}

static int
upstream_stats(getdns_upstream *upstream)
{
	/* [TLS1]TODO: This arbitrary logic at the moment - review and improve!*/
	return (upstream->total_responses - upstream->total_timeouts
	        - upstream->conn_shutdowns*GETDNS_TRANSPORT_FAIL_MULT);
}

static int
upstream_valid(getdns_upstream *upstream,
                          getdns_transport_list_t transport,
                          getdns_network_req *netreq)
{
	if (upstream->transport != transport || upstream->conn_state != GETDNS_CONN_CLOSED)
		return 0;
	if (transport == GETDNS_TRANSPORT_TCP)
		return 1;
	/* We need to check past authentication history to see if this is usable for TLS.*/
	if (netreq->tls_auth_min != GETDNS_AUTHENTICATION_REQUIRED)
		return 1;
	return ((upstream->best_tls_auth_state == GETDNS_AUTH_OK ||
	         upstream->best_tls_auth_state == GETDNS_AUTH_NONE) ? 1 : 0);
}

static int
upstream_valid_and_open(getdns_upstream *upstream,
                        getdns_transport_list_t transport,
                        getdns_network_req *netreq)
{
	if (!(upstream->transport == transport && upstream_active(upstream)))
		return 0;
	if (transport == GETDNS_TRANSPORT_TCP)
		return 1;
	/* Connection is complete, we know the auth status so check*/
	if (upstream->conn_state == GETDNS_CONN_OPEN && 
	    !upstream_auth_status_ok(upstream, netreq)) 
		return 0;
	/* We must have a TLS connection still setting up so schedule and the
	   write code will check again once the connection is complete*/
	 return 1;
}

static getdns_upstream *
upstream_select_stateful(getdns_network_req *netreq, getdns_transport_list_t transport)
{
	getdns_upstream *upstream = NULL;
	getdns_upstreams *upstreams = netreq->owner->upstreams;
	size_t i;
	time_t now = time(NULL);
	
	if (!upstreams->count)
		return NULL;

	/* A check to re-instate backed-off upstreams after X amount of time*/
	for (i = 0; i < upstreams->count; i++) {
		if (upstreams->upstreams[i].conn_state == GETDNS_CONN_BACKOFF &&
		    upstreams->upstreams[i].conn_retry_time < now) {
			upstreams->upstreams[i].conn_state = GETDNS_CONN_CLOSED;
#if defined(DAEMON_DEBUG) && DAEMON_DEBUG
			DEBUG_DAEMON("%s %s : Re-instating upstream\n",
		            STUB_DEBUG_DAEMON, upstreams->upstreams[i].addr_str);
#endif
		}
	}

	/* First find if an open upstream has the correct properties and use that*/
	for (i = 0; i < upstreams->count; i++) {
		if (upstream_valid_and_open(&upstreams->upstreams[i], transport, netreq)) 
			return &upstreams->upstreams[i];
	}

	/* OK - we will have to open one. Choose the first one that has the best stats
	   and the right properties, but because we completely back off failed 
	   upstreams we may have no valid upstream at all (in contrast to UDP). This
	   will be better communicated to the user when we have better error codes*/
	for (i = 0; i < upstreams->count; i++) {
		DEBUG_STUB("%s %-35s: Testing upstreams  %d %d\n", STUB_DEBUG_SETUP, 
	           __FUNCTION__, (int)i, (int)upstreams->upstreams[i].conn_state);
		if (upstream_valid(&upstreams->upstreams[i], transport, netreq)) {
			upstream = &upstreams->upstreams[i];
			break;
		}
	}
	if (!upstream)
		return NULL;
	for (i++; i < upstreams->count; i++) {
		if (upstream_valid(&upstreams->upstreams[i], transport, netreq) &&
		    upstream_stats(&upstreams->upstreams[i]) > upstream_stats(upstream))
			upstream = &upstreams->upstreams[i];
	}
	return upstream;
}

static getdns_upstream *
upstream_select(getdns_network_req *netreq)
{
	getdns_upstream *upstream;
	getdns_upstreams *upstreams = netreq->owner->upstreams;
	size_t i;

	if (!upstreams->count)
		return NULL;
	/* First UPD/TCP upstream is always at i=0 and then start of each upstream block*/
	/* TODO: Have direct access to sets of upstreams for different transports*/
	for (i = 0; i < upstreams->count; i+=GETDNS_UPSTREAM_TRANSPORTS)
		if (upstreams->upstreams[i].to_retry <= 0)
			upstreams->upstreams[i].to_retry++;

<<<<<<< HEAD
	i = upstreams->current_udp;
	do {
		if (upstreams->upstreams[i].to_retry > 0) {
			upstreams->current_udp = i;
=======
	/* TODO[TLS]: Should we create a tmp array of upstreams with correct*/
	/*  transport type and/or maintain separate current for transports?*/
	i = upstreams->current;
	DEBUG_STUB("%s %-35s: Starting from upstream: %d of %d available \n", STUB_DEBUG_SETUP,
	            __FUNC__, (int)i, (int)upstreams->count);
	do {
		if (upstreams->upstreams[i].to_retry > 0 &&
		    upstream_transport_valid(&upstreams->upstreams[i], transport, netreq)) {
			upstreams->current = i;
			DEBUG_STUB("%s %-35s: Selected upstream:      %d      %p transport: %d\n",
			           STUB_DEBUG_SETUP, __FUNC__, (int)i, 
			           (void *)&upstreams->upstreams[i], transport);
>>>>>>> 5f6b93f7
			return &upstreams->upstreams[i];
		}
		i+=GETDNS_UPSTREAM_TRANSPORTS;
		if (i > upstreams->count)
			i = 0;
	} while (i != upstreams->current_udp);

	upstream = upstreams->upstreams;
	for (i = 0; i < upstreams->count; i+=GETDNS_UPSTREAM_TRANSPORTS)
		if (upstreams->upstreams[i].back_off <
		    upstream->back_off)
			upstream = &upstreams->upstreams[i];

<<<<<<< HEAD
=======
	/* Need to check again that the transport is valid */
	if (!upstream_transport_valid(upstream, transport, netreq)) {
		DEBUG_STUB("%s %-35s: No valid upstream available for transport %d!\n",
		           STUB_DEBUG_SETUP, __FUNC__, transport);
		return NULL;
	}
>>>>>>> 5f6b93f7
	upstream->back_off++;
	upstream->to_retry = 1;
	upstreams->current_udp = (upstream - upstreams->upstreams) / GETDNS_UPSTREAM_TRANSPORTS;
	return upstream;
}

int
upstream_connect(getdns_upstream *upstream, getdns_transport_list_t transport,
                    getdns_dns_req *dnsreq) 
{
<<<<<<< HEAD
	DEBUG_STUB("%s %-35s: Getting upstream connection:  %p\n", STUB_DEBUG_SETUP, 
	           __FUNCTION__, (void*)upstream);
=======
	DEBUG_STUB("%s %-35s: Checking upstream connection:  %p\n", STUB_DEBUG_SETUP, 
	           __FUNC__, (void *)upstream);
>>>>>>> 5f6b93f7
	int fd = -1;
	switch(transport) {
	case GETDNS_TRANSPORT_UDP:
		if ((fd = socket(
		    upstream->addr.ss_family, SOCK_DGRAM, IPPROTO_UDP)) == -1)
			return -1;
		getdns_sock_nonblock(fd);
		break;

	case GETDNS_TRANSPORT_TCP:
	case GETDNS_TRANSPORT_TLS:
		/* Use existing if available*/
		if (upstream->fd != -1)
			return upstream->fd;
		fd = tcp_connect(upstream, transport);
		if (fd == -1) {
			upstream_failed(upstream, 1);
			return -1;
		}
		upstream->loop = dnsreq->loop;
		upstream->is_sync_loop = dnsreq->is_sync_request;
		upstream->fd = fd;
		if (transport == GETDNS_TRANSPORT_TLS) {
			upstream->tls_obj = tls_create_object(dnsreq, fd, upstream);
			if (upstream->tls_obj == NULL) {
				upstream_failed(upstream, 1);
#ifdef USE_WINSOCK
				closesocket(fd);
#else
				close(fd);
#endif
				return -1;
			}
			upstream->tls_hs_state = GETDNS_HS_WRITE;
		}
		upstream->conn_state = GETDNS_CONN_SETUP;
#if defined(DAEMON_DEBUG) && DAEMON_DEBUG
	DEBUG_DAEMON("%s %s : Conn init     : Transport=%s - Profile=%s\n", STUB_DEBUG_DAEMON, 
	             upstream->addr_str, transport == GETDNS_TRANSPORT_TLS ? "TLS":"TCP",
	             dnsreq->context->tls_auth_min == GETDNS_AUTHENTICATION_NONE ? "Opportunistic":"Strict");
#endif
		break;
	default:
		return -1;
		/* Nothing to do*/
	}
	return fd;
}

static getdns_upstream*
upstream_find_for_transport(getdns_network_req *netreq,
                            getdns_transport_list_t transport,
                            int *fd)
{
<<<<<<< HEAD
	getdns_upstream *upstream = NULL;

	/*  UDP always returns an upstream, the only reason this will fail is if
	    no socket is available, in which case that is an error.*/
	if (transport == GETDNS_TRANSPORT_UDP) {
		upstream = upstream_select(netreq);
		*fd = upstream_connect(upstream, transport, netreq->owner);
		return upstream;
	}
	else {
		/* For stateful transport we should keep trying until all our transports
		   are exhausted/backed-off (no upstream)*/
		do {
			upstream = upstream_select_stateful(netreq, transport);
			if (!upstream)
				return NULL;
			*fd = upstream_connect(upstream, transport, netreq->owner);
		} while (*fd == -1);
		DEBUG_STUB("%s %-35s: FD:  %d Connecting to upstream: %p   No: %d\n", 
	           STUB_DEBUG_SETUP, __FUNCTION__, *fd, (void*)upstream,
	           (int)(upstream - netreq->owner->context->upstreams->upstreams));
	}
=======
	// TODO[TLS]: Need to loop over upstreams here!! 
	getdns_upstream *upstream = upstream_select(netreq, transport);
	if (!upstream)
		return NULL;
	*fd = upstream_connect(upstream, transport, netreq->owner);
	DEBUG_STUB("%s %-35s: FD:  %d Connected for upstream: %p\n", 
	           STUB_DEBUG_SETUP, __FUNC__, *fd, (void *)upstream);
>>>>>>> 5f6b93f7
	return upstream;
}

static int
upstream_find_for_netreq(getdns_network_req *netreq)
{
	int fd = -1;
	getdns_upstream *upstream;
	for (size_t i = netreq->transport_current; 
	            i < netreq->transport_count; i++) {
		upstream = upstream_find_for_transport(netreq,
		                                  netreq->transports[i],
		                                  &fd);
		if (fd == -1 || !upstream)
			continue;
		netreq->transport_current = i;
		netreq->upstream = upstream;
		netreq->keepalive_sent = 0;
		return fd;
	}
	/* Handle better, will give generic error*/
	DEBUG_STUB("%s %-35s: MSG: %p No valid upstream! \n", STUB_DEBUG_SCHEDULE, __FUNCTION__, (void*)netreq);
#if defined(DAEMON_DEBUG) && DAEMON_DEBUG
	DEBUG_DAEMON("%s *FAILURE* no valid transports or upstreams available!\n",
	              STUB_DEBUG_DAEMON);
#endif
	return -1;
}

/************************/
/* Scheduling functions */
/***********************/

static int
fallback_on_write(getdns_network_req *netreq) 
{

<<<<<<< HEAD
	/* Deal with UDP one day*/
	DEBUG_STUB("%s %-35s: MSG: %p FALLING BACK \n", STUB_DEBUG_SCHEDULE, __FUNCTION__, (void*)netreq);
=======
	/* Deal with UDP and change error code*/

	DEBUG_STUB("%s %-35s: MSG: %p FALLING BACK \n", STUB_DEBUG_SCHEDULE, __FUNC__, (void *)netreq);
>>>>>>> 5f6b93f7

	/* Try to find a fallback transport*/
	getdns_return_t result = _getdns_submit_stub_request(netreq);

	if (result != GETDNS_RETURN_GOOD)
		return STUB_TCP_ERROR;

	return (netreq->transports[netreq->transport_current] 
	         == GETDNS_TRANSPORT_UDP) ?
	      netreq->fd : netreq->upstream->fd;
}

static void
upstream_reschedule_events(getdns_upstream *upstream, uint64_t idle_timeout) {

	DEBUG_STUB("%s %-35s: FD:  %d \n", STUB_DEBUG_SCHEDULE, 
	             __FUNC__, upstream->fd);
	GETDNS_CLEAR_EVENT(upstream->loop, &upstream->event);
	if (!upstream->write_queue && upstream->event.write_cb) {
		upstream->event.write_cb = NULL;
	}
	if (upstream->write_queue && !upstream->event.write_cb) {
		upstream->event.write_cb = upstream_write_cb;
	}
	if (!upstream->netreq_by_query_id.count && upstream->event.read_cb) {
		upstream->event.read_cb = NULL;
	}
	if (upstream->netreq_by_query_id.count && !upstream->event.read_cb) {
		upstream->event.read_cb = upstream_read_cb;
	}
	if (upstream->event.read_cb || upstream->event.write_cb)
		GETDNS_SCHEDULE_EVENT(upstream->loop,
		    upstream->fd, TIMEOUT_FOREVER, &upstream->event);
	else {
		DEBUG_STUB("%s %-35s: FD:  %d Connection idle - timeout is %d\n", 
			    STUB_DEBUG_SCHEDULE, __FUNC__, upstream->fd, (int)idle_timeout);
		upstream->event.timeout_cb = upstream_idle_timeout_cb;
		if (upstream->conn_state != GETDNS_CONN_OPEN)
			idle_timeout = 0;
		GETDNS_SCHEDULE_EVENT(upstream->loop, -1, 
		    idle_timeout, &upstream->event);
	}
}

static void
upstream_schedule_netreq(getdns_upstream *upstream, getdns_network_req *netreq)
{
<<<<<<< HEAD
	DEBUG_STUB("%s %-35s: MSG: %p (schedule event)\n", STUB_DEBUG_SCHEDULE, __FUNCTION__, (void*)netreq);
=======
	DEBUG_STUB("%s %-35s: MSG: %p (schedule event)\n", STUB_DEBUG_SCHEDULE, __FUNC__, (void *)netreq);
>>>>>>> 5f6b93f7
	/* We have a connected socket and a global event loop */
	assert(upstream->fd >= 0);
	assert(upstream->loop);

	/* Append netreq to write_queue */
	if (!upstream->write_queue) {
		upstream->write_queue = upstream->write_queue_last = netreq;
		GETDNS_CLEAR_EVENT(upstream->loop, &upstream->event);
		if (netreq->owner->is_sync_request && !upstream->is_sync_loop){
			/* An initial synchronous call, change loop */
			upstream->loop = netreq->owner->loop;
			upstream->is_sync_loop = 1;
		}
		upstream->event.timeout_cb = NULL;
		upstream->event.write_cb = upstream_write_cb;
		if (upstream->queries_sent == 0) {
			/* Set a timeout on the upstream so we can catch failed setup*/
			upstream->event.timeout_cb = upstream_setup_timeout_cb;
			GETDNS_SCHEDULE_EVENT(upstream->loop,
			    upstream->fd, netreq->owner->context->timeout / 2, 
			    &upstream->event);
		} else {
			GETDNS_SCHEDULE_EVENT(upstream->loop,
			    upstream->fd, TIMEOUT_FOREVER, &upstream->event);
		}
	} else if (netreq->owner->is_sync_request && !upstream->is_sync_loop) {
		/* Initial synchronous call on an upstream in use,
		 * prioritize this request (insert at 0)
		 * and reschedule against synchronous loop.
		 */
		netreq->write_queue_tail = upstream->write_queue;
		upstream->write_queue = netreq;
		GETDNS_CLEAR_EVENT(upstream->loop, &upstream->event);
		upstream->loop = netreq->owner->loop;
		upstream->is_sync_loop = 1;
		GETDNS_SCHEDULE_EVENT(upstream->loop, upstream->fd,
		    TIMEOUT_FOREVER, &upstream->event);

	} else {
		/* "Follow-up synchronous" or Asynchronous call,
		 * this request comes last (append)
		 */
		upstream->write_queue_last->write_queue_tail = netreq;
		upstream->write_queue_last = netreq;
	}
}

getdns_return_t
_getdns_submit_stub_request(getdns_network_req *netreq)
{
<<<<<<< HEAD
	DEBUG_STUB("%s %-35s: MSG: %p TYPE: %d\n", STUB_DEBUG_ENTRY, __FUNCTION__,
	           (void*)netreq, netreq->request_type);
=======
	DEBUG_STUB("%s %-35s: MSG: %p TYPE: %d\n", STUB_DEBUG_ENTRY, __FUNC__,
	           (void *)netreq, netreq->request_type);
>>>>>>> 5f6b93f7
	int fd = -1;
	getdns_dns_req *dnsreq = netreq->owner;

	/* This does a best effort to get a initial fd.
	 * All other set up is done async*/
	fd = upstream_find_for_netreq(netreq);
	if (fd == -1)
		/* Handle better, will give unhelpful error is some cases */
		return GETDNS_RETURN_GENERIC_ERROR;

	getdns_transport_list_t transport =
	                             netreq->transports[netreq->transport_current];
	switch(transport) {
	case GETDNS_TRANSPORT_UDP:
		netreq->fd = fd;
		GETDNS_CLEAR_EVENT(dnsreq->loop, &netreq->event);
		GETDNS_SCHEDULE_EVENT(
		    dnsreq->loop, netreq->fd, dnsreq->context->timeout,
		    getdns_eventloop_event_init(&netreq->event, netreq,
		    NULL, stub_udp_write_cb, stub_timeout_cb));
		return GETDNS_RETURN_GOOD;

	case GETDNS_TRANSPORT_TLS:
	case GETDNS_TRANSPORT_TCP:
		upstream_schedule_netreq(netreq->upstream, netreq);
		/* For TLS, set a short timeout to catch setup problems. This is reset
		   when the connection is successful.*/
		GETDNS_CLEAR_EVENT(dnsreq->loop, &netreq->event);
		/*************************************************************
		 ******                                                  *****
		 ******            Scheduling differences of             *****
		 ******      synchronous and asynchronous requests       *****
		 ******                                                  *****
		 *************************************************************
		 *
		 * Besides the asynchronous event loop, which is typically
		 * shared with the application, every getdns context also
		 * has another event loop (not registered by the user) which
		 * is used specifically and only for synchronous requests:
		 * context->sync_eventloop.
		 *
		 * We do not use the asynchronous loop for the duration of the
		 * synchronous query, because:
		 * - Callbacks for outstanding (and thus asynchronous) queries
		 *   might fire as a side effect.
		 * - But worse, since the asynchronous loop is created and 
		 *   managed by the user, which may well have her own non-dns
		 *   related events scheduled against it, they will fire as
		 *   well as a side effect of doing the synchronous request!
		 *
		 *
		 * Transports that keep connections open, have their own event
		 * structure to keep their connection state.  The event is 
		 * associated with the upstream struct.  Note that there is a
		 * separate upstream struct for each state full transport, so
		 * each upstream has multiple transport structs!
		 *
		 *     side note: The upstream structs have their own reference
		 *                to the "context's" event loop so they can,
		 *                in theory, be detached (to finish running 
		 *                queries for example).
		 *
		 * If a synchronous request is scheduled for such a transport,
		 * then the sync-loop temporarily has to "run" that 
		 * upstream/transport's event!  Outstanding requests for that
		 * upstream/transport might come in while processing the 
		 * synchronous call.  When this happens, they are queued up
		 * (at upstream->finished_queue) and an timeout event of 1
		 * will be scheduled against the asynchronous loop to start
		 * processing those received request as soon as the 
		 * asynchronous loop will be run.
		 *
		 *
		 * When getdns is linked with libunbound 1.5.8 or older, then
		 * when a RECURSING synchronous request is made then 
		 * outstanding asynchronously scheduled RECURSING requests
		 * may fire as a side effect, as we reuse the same code path 
		 * For both synchronous and asynchronous calls,
		 * ub_resolve_async() is used under the hood.
		 *
		 * With libunbound versions newer than 1.5.8, libunbound will
		 * share the event loops used with getdns which will prevent
		 * these side effects from happening.
		 *
		 *
		 * The event loop used for a specific request is in 
		 * dnsreq->loop.  The asynchronous is always also available
		 * at the upstream as upstream->loop. 
		 */
		GETDNS_SCHEDULE_EVENT(
		    dnsreq->loop, -1,
		    dnsreq->context->timeout,
		    getdns_eventloop_event_init(
		    &netreq->event, netreq, NULL, NULL,
		    stub_timeout_cb));

		return GETDNS_RETURN_GOOD;
	default:
		return GETDNS_RETURN_GENERIC_ERROR;
	}
}

/* stub.c */<|MERGE_RESOLUTION|>--- conflicted
+++ resolved
@@ -251,13 +251,8 @@
 	size_t data_len = rr_iter->nxt - rr_iter->pos;
 	(void) gldns_wire2str_rr_scan(
 	    &data, &data_len, &str, &str_len, (uint8_t *)rr_iter->pkt, rr_iter->pkt_end - rr_iter->pkt);
-<<<<<<< HEAD
 	DEBUG_STUB("%s %-35s: OPT RR: %s",
-	           STUB_DEBUG_READ, __FUNCTION__, str_spc);
-=======
-	DEBUG_STUB("%s %-35s: OPT RR: %s\n",
-	           STUB_DEBUG_CLEANUP, __FUNC__, str_spc);
->>>>>>> 5f6b93f7
+	           STUB_DEBUG_READ, __FUNC__, str_spc);
 #endif
 
 	/* OPT found, now search for the specified option */
@@ -348,7 +343,7 @@
 	   Convert to ms first (wire value has units of 100ms) */
 	uint64_t server_keepalive = ((uint64_t)gldns_read_uint16(position))*100;
 	DEBUG_STUB("%s %-35s: FD:  %d Server Keepalive recieved: %d ms\n",
-           STUB_DEBUG_READ, __FUNCTION__, upstream->fd, 
+           STUB_DEBUG_READ, __FUNC__, upstream->fd, 
            (int)server_keepalive);
 	if (netreq->owner->context->idle_timeout < server_keepalive)
 		upstream->keepalive_timeout = netreq->owner->context->idle_timeout;
@@ -360,11 +355,7 @@
 		}
 		upstream->keepalive_timeout = server_keepalive;
 		DEBUG_STUB("%s %-35s: FD:  %d Server Keepalive used: %d ms\n",
-<<<<<<< HEAD
-		           STUB_DEBUG_READ, __FUNCTION__, upstream->fd, 
-=======
-		           STUB_DEBUG_CLEANUP, __FUNC__, upstream->fd, 
->>>>>>> 5f6b93f7
+		           STUB_DEBUG_READ, __FUNC__, upstream->fd, 
 		           (int)server_keepalive);
 	}
 }
@@ -393,13 +384,8 @@
 tcp_connect(getdns_upstream *upstream, getdns_transport_list_t transport) 
 {
 	int fd = -1;
-<<<<<<< HEAD
 	DEBUG_STUB("%s %-35s: Creating TCP connection:      %p\n", STUB_DEBUG_SETUP, 
-	           __FUNCTION__, (void*)upstream);
-=======
-	DEBUG_STUB("%s %-35s: Creating TCP connection:       %p\n", STUB_DEBUG_SETUP, 
-	           __FUNC__, (void *)upstream);
->>>>>>> 5f6b93f7
+	           __FUNC__, (void*)upstream);
 	if ((fd = socket(upstream->addr.ss_family, SOCK_STREAM, IPPROTO_TCP)) == -1)
 		return -1;
 
@@ -495,11 +481,7 @@
 stub_cleanup(getdns_network_req *netreq)
 {
 	DEBUG_STUB("%s %-35s: MSG: %p\n",
-<<<<<<< HEAD
-	           STUB_DEBUG_CLEANUP, __FUNCTION__, (void*)netreq);
-=======
-	           STUB_DEBUG_CLEANUP, __FUNC__, (void *)netreq);
->>>>>>> 5f6b93f7
+	           STUB_DEBUG_CLEANUP, __FUNC__, (void*)netreq);
 	getdns_dns_req *dnsreq = netreq->owner;
 	getdns_network_req *r, *prev_r;
 	getdns_upstream *upstream;
@@ -535,35 +517,11 @@
 	upstream_reschedule_events(upstream, upstream->keepalive_timeout);
 }
 
-<<<<<<< HEAD
-=======
-static int
-tls_cleanup(getdns_upstream *upstream, int handshake_fail)
-{
-	DEBUG_STUB("%s %-35s: FD:  %d\n",
-	           STUB_DEBUG_CLEANUP, __FUNC__, upstream->fd);
-	if (upstream->tls_obj != NULL)
-		SSL_free(upstream->tls_obj);
-	upstream->tls_obj = NULL;
-	/* This will prevent the connection from being tried again for the cases
-	   where we know it didn't work. Otherwise leave it to try again.*/
-	if (handshake_fail)
-		upstream->tls_hs_state = GETDNS_HS_FAILED;
-	/* Reset timeout on failure*/
-	GETDNS_CLEAR_EVENT(upstream->loop, &upstream->event);
-	GETDNS_SCHEDULE_EVENT(upstream->loop, upstream->fd, TIMEOUT_FOREVER,
-	    getdns_eventloop_event_init(&upstream->event, upstream,
-	     NULL, upstream_write_cb, NULL));
-	return STUB_TLS_SETUP_ERROR;
-}
-
->>>>>>> 5f6b93f7
 static void
 upstream_failed(getdns_upstream *upstream, int during_setup)
 {
-<<<<<<< HEAD
 	DEBUG_STUB("%s %-35s: FD:  %d During setup = %d\n",
-	           STUB_DEBUG_CLEANUP, __FUNCTION__, upstream->fd, during_setup);
+	           STUB_DEBUG_CLEANUP, __FUNC__, upstream->fd, during_setup);
 	/* Fallback code should take care of queue queries and then close conn
 	   when idle.*/
 	/* [TLS1]TODO: Work out how to re-open the connection and re-try
@@ -595,23 +553,6 @@
 			netreq->state = NET_REQ_FINISHED;
 			_getdns_check_dns_req_complete(netreq->owner);
 		}
-=======
-	DEBUG_STUB("%s %-35s: FD:  %d\n",
-	           STUB_DEBUG_CLEANUP, __FUNC__, upstream->fd);
-	getdns_network_req *netreq;
-
-	while ((netreq = upstream->write_queue)) {
-		stub_cleanup(netreq);
-		netreq->state = NET_REQ_FINISHED;
-		_getdns_check_dns_req_complete(netreq->owner);
-	}
-	while (upstream->netreq_by_query_id.count) {
-		netreq = (getdns_network_req *)
-		    _getdns_rbtree_first(&upstream->netreq_by_query_id);
-		stub_cleanup(netreq);
-		netreq->state = NET_REQ_FINISHED;
-		_getdns_check_dns_req_complete(netreq->owner);
->>>>>>> 5f6b93f7
 	}
 	
 	upstream->conn_state = GETDNS_CONN_TEARDOWN;
@@ -621,7 +562,7 @@
 _getdns_cancel_stub_request(getdns_network_req *netreq)
 {
 	DEBUG_STUB("%s %-35s: MSG:  %p\n",
-	           STUB_DEBUG_CLEANUP, __FUNCTION__, (void*)netreq);
+	           STUB_DEBUG_CLEANUP, __FUNC__, (void*)netreq);
 	stub_cleanup(netreq);
 	if (netreq->fd >= 0) {
 #ifdef USE_WINSOCK
@@ -632,32 +573,12 @@
 	}
 }
 
-<<<<<<< HEAD
-=======
-/* May be needed in future for better UDP error handling?*/
-/*static void
-stub_erred(getdns_network_req *netreq)
-{
-	DEBUG_STUB("*** %s\n", __FUNC__);
-	stub_next_upstream(netreq);
-	stub_cleanup(netreq);
-	if (netreq->fd >= 0) close(netreq->fd);
-	netreq->state = NET_REQ_FINISHED;
-	_getdns_check_dns_req_complete(netreq->owner);
-}*/
-
->>>>>>> 5f6b93f7
 static void
 stub_timeout_cb(void *userarg)
 {
 	getdns_network_req *netreq = (getdns_network_req *)userarg;
 	DEBUG_STUB("%s %-35s: MSG:  %p\n",
-<<<<<<< HEAD
-	           STUB_DEBUG_CLEANUP, __FUNCTION__, (void*)netreq);
-=======
-	           STUB_DEBUG_CLEANUP, __FUNC__, (void *)netreq);
-	stub_next_upstream(netreq);
->>>>>>> 5f6b93f7
+	           STUB_DEBUG_CLEANUP, __FUNC__, (void*)netreq);
 	stub_cleanup(netreq);
 	netreq->state = NET_REQ_TIMED_OUT;
 	/* Handle upstream*/
@@ -722,42 +643,12 @@
 	ret = select(upstream->fd+1, NULL, &fds, NULL, &tval);
 	if (ret == 0) {
 		DEBUG_STUB("%s %-35s: FD:  %d Cleaning up dangling queue\n",
-		           STUB_DEBUG_CLEANUP, __FUNCTION__, upstream->fd);
+		           STUB_DEBUG_CLEANUP, __FUNC__, upstream->fd);
 		while (upstream->write_queue)
 			upstream_write_cb(upstream);
 	}
 }
 
-<<<<<<< HEAD
-=======
-static void
-stub_tls_timeout_cb(void *userarg)
-{
-	getdns_network_req *netreq = (getdns_network_req *)userarg;
-	getdns_upstream *upstream = netreq->upstream;
-	DEBUG_STUB("%s %-35s: MSG: %p\n",
-	           STUB_DEBUG_CLEANUP, __FUNC__, (void *)netreq);
-	/* Clean up and trigger a write to let the fallback code to its job */
-	tls_cleanup(upstream, 0);
-
-	/* Need to handle the case where the far end doesn't respond to a
-	 * TCP SYN and doesn't do a reset (as is the case with e.g. 8.8.8.8@853).
-	 * For that case the socket never becomes writable so doesn't trigger any
-	 * callbacks. If so then clear out the queue in one go.*/
-	int ret;
-	fd_set fds;
-	FD_ZERO(&fds);
-	FD_SET(FD_SET_T upstream->fd, &fds);
-	struct timeval tval;
-	tval.tv_sec = 0;
-	tval.tv_usec = 0;
-	ret = select(upstream->fd+1, NULL, &fds, NULL, &tval);
-	if (ret == 0) {
-		while (upstream->write_queue)
-			upstream_write_cb(upstream);
-	}
-}
->>>>>>> 5f6b93f7
 
 /****************************/
 /* TCP read/write functions */
@@ -983,8 +874,7 @@
 	/*Report if error is hostname mismatch*/
 	if (err == X509_V_ERR_HOSTNAME_MISMATCH && upstream->tls_fallback_ok)
 		DEBUG_STUB("%s %-35s: FD:  %d WARNING: Proceeding even though hostname validation failed!\n",
-<<<<<<< HEAD
-		           STUB_DEBUG_SETUP_TLS, __FUNCTION__, upstream->fd);
+		           STUB_DEBUG_SETUP_TLS, __FUNC__, upstream->fd);
 #else
 	/* if we weren't built against OpenSSL with hostname matching we
 	 * could not have matched the hostname, so this would be an automatic
@@ -993,9 +883,6 @@
 		upstream->tls_auth_state = GETDNS_AUTH_FAILED;
 		preverify_ok = 0;
 	}
-=======
-		           STUB_DEBUG_SETUP_TLS, __FUNC__, upstream->fd);
->>>>>>> 5f6b93f7
 #endif
 
 	/* Now deal with the pinset validation*/
@@ -1009,8 +896,7 @@
 		upstream->tls_auth_state = GETDNS_AUTH_FAILED;
 		if (upstream->tls_fallback_ok)
 			DEBUG_STUB("%s %-35s: FD:  %d, WARNING: Proceeding even though pinset validation failed!\n",
-<<<<<<< HEAD
-			            STUB_DEBUG_SETUP_TLS, __FUNCTION__, upstream->fd);
+			            STUB_DEBUG_SETUP_TLS, __FUNC__, upstream->fd);
 	} else {
 		/* If we _only_ had a pinset and it is good then force succesful
 		   authentication when the cert self-signed */
@@ -1019,11 +905,8 @@
 		      err == X509_V_ERR_DEPTH_ZERO_SELF_SIGNED_CERT)) {
 			preverify_ok = 1;
 			DEBUG_STUB("%s %-35s: FD:  %d, Allowing self-signed (%d) cert since pins match\n",
-		           STUB_DEBUG_SETUP_TLS, __FUNCTION__, upstream->fd, err);
-		}
-=======
-			            STUB_DEBUG_SETUP_TLS, __FUNC__, upstream->fd);
->>>>>>> 5f6b93f7
+		           STUB_DEBUG_SETUP_TLS, __FUNC__, upstream->fd, err);
+		}
 	}
 
 	/* If nothing has failed yet and we had credentials, we have succesfully authenticated*/
@@ -1102,12 +985,7 @@
 		} else {
 			/* no hostname verification, so we will make opportunistic connections */
 			DEBUG_STUB("%s %-35s: Proceeding even though no hostname provided!\n",
-<<<<<<< HEAD
-			           STUB_DEBUG_SETUP_TLS, __FUNCTION__);
-=======
 			           STUB_DEBUG_SETUP_TLS, __FUNC__);
-			upstream->tls_auth_failed = 1;
->>>>>>> 5f6b93f7
 			upstream->tls_fallback_ok = 1;
 		}
 	}
@@ -1132,7 +1010,7 @@
 		     upstream->tls_fallback_ok == 1) {
 			SSL_set_session(ssl, upstream->tls_session);
 			DEBUG_STUB("%s %-35s: Attempting session re-use\n", STUB_DEBUG_SETUP_TLS, 
-			            __FUNCTION__);
+			            __FUNC__);
 			}
 	}
 
@@ -1175,31 +1053,14 @@
 	   }
 	}
 	upstream->tls_hs_state = GETDNS_HS_DONE;
-<<<<<<< HEAD
 	upstream->conn_state = GETDNS_CONN_OPEN;
 	upstream->conn_completed++;
 	/* A re-used session is not verified so need to fix up state in that case */
 	if (SSL_session_reused(upstream->tls_obj))
 		upstream->tls_auth_state = upstream->last_tls_auth_state;
 	DEBUG_STUB("%s %-35s: FD:  %d Handshake succeeded with auth state %s. Session is %s.\n", 
-		         STUB_DEBUG_SETUP_TLS, __FUNCTION__, upstream->fd, 
+		         STUB_DEBUG_SETUP_TLS, __FUNC__, upstream->fd, 
 		         _getdns_auth_str(upstream->tls_auth_state),
-=======
-	DEBUG_STUB("%s %-35s: FD:  %d Handshake succeeded\n", 
-	            STUB_DEBUG_SETUP_TLS, __FUNC__, upstream->fd);
-	r = SSL_get_verify_result(upstream->tls_obj);
-	if (upstream->tls_auth_name[0])
-#ifdef X509_V_ERR_HOSTNAME_MISMATCH
-		if (r == X509_V_ERR_HOSTNAME_MISMATCH)
-#else
- /* if we weren't built against OpenSSL with hostname matching we
-  * could not have matched the hostname, so this would be an automatic
-  * tls_auth_fail. */
-#endif
-			upstream->tls_auth_failed = 1;
-	DEBUG_STUB("%s %-35s: FD:  %d Session is %s\n", 
-		         STUB_DEBUG_SETUP_TLS, __FUNC__, upstream->fd,
->>>>>>> 5f6b93f7
 		         SSL_session_reused(upstream->tls_obj) ?"re-used":"new");
 	if (upstream->tls_session != NULL)
 	    SSL_SESSION_free(upstream->tls_session);
@@ -1436,11 +1297,7 @@
 	getdns_upstream *upstream = netreq->upstream;
 	ssize_t       read;
 	DEBUG_STUB("%s %-35s: MSG: %p \n", STUB_DEBUG_READ, 
-<<<<<<< HEAD
-	             __FUNCTION__, (void*)netreq);
-=======
-	             __FUNC__, (void *)netreq);
->>>>>>> 5f6b93f7
+	             __FUNC__, (void*)netreq);
 
 	GETDNS_CLEAR_EVENT(dnsreq->loop, &netreq->event);
 
@@ -1473,11 +1330,7 @@
 #endif
 	while (GLDNS_TC_WIRE(netreq->response)) {
 		DEBUG_STUB("%s %-35s: MSG: %p TC bit set in response \n", STUB_DEBUG_READ, 
-<<<<<<< HEAD
-		             __FUNCTION__, (void*)netreq);
-=======
-		             __FUNC__, (void *)netreq);
->>>>>>> 5f6b93f7
+		             __FUNC__, (void*)netreq);
 		if (!(netreq->transport_current < netreq->transport_count))
 			break;
 		getdns_transport_list_t next_transport = 
@@ -1519,11 +1372,7 @@
 	getdns_dns_req     *dnsreq = netreq->owner;
 	size_t             pkt_len;
 	DEBUG_STUB("%s %-35s: MSG: %p \n", STUB_DEBUG_WRITE, 
-<<<<<<< HEAD
-	             __FUNCTION__, (void*)netreq);
-=======
 	             __FUNC__, (void *)netreq);
->>>>>>> 5f6b93f7
 
 	GETDNS_CLEAR_EVENT(dnsreq->loop, &netreq->event);
 
@@ -1630,11 +1479,7 @@
 		}
 
 		DEBUG_STUB("%s %-35s: MSG: %p (read)\n",
-<<<<<<< HEAD
-		    STUB_DEBUG_READ, __FUNCTION__, (void*)netreq);
-=======
-		    STUB_DEBUG_READ, __FUNC__, (void *)netreq);
->>>>>>> 5f6b93f7
+		    STUB_DEBUG_READ, __FUNC__, (void*)netreq);
 		netreq->state = NET_REQ_FINISHED;
 		netreq->response = upstream->tcp.read_buf;
 		netreq->response_len =
@@ -1715,8 +1560,7 @@
 
 	netreq->debug_start_time = _getdns_get_time_as_uintt64();
 	DEBUG_STUB("%s %-35s: MSG: %p (writing)\n", STUB_DEBUG_WRITE,
-<<<<<<< HEAD
-	            __FUNCTION__, (void*)netreq);
+	            __FUNC__, (void*)netreq);
 
 	/* Health checks on current connection */
 	if (upstream->conn_state == GETDNS_CONN_TEARDOWN)
@@ -1725,11 +1569,6 @@
 		q = STUB_TCP_ERROR;
 	/* Seems ok, now try to write */
 	else if (tls_requested(netreq))
-=======
-	            __FUNC__, (void *)netreq);
-
-	if (tls_requested(netreq) && tls_should_write(upstream))
->>>>>>> 5f6b93f7
 		q = stub_tls_write(upstream, &upstream->tcp, netreq);
 	else
 		q = stub_tcp_write(upstream->fd, &upstream->tcp, netreq);
@@ -1741,22 +1580,12 @@
 	case STUB_TCP_WOULDBLOCK:
 		return;
 	case STUB_TCP_ERROR:
-<<<<<<< HEAD
 		/* New problem with the TCP connection itself. Need to fallback.*/
-=======
-		/* Problem with the TCP connection itself. Need to fallback.*/
-		DEBUG_STUB("%s %-35s: MSG: %p ERROR!\n", STUB_DEBUG_WRITE,
-		             __FUNC__, userarg);
-		upstream->tcp.write_error = 1;
-		/* Use policy of trying next upstream in this case. Need more work on
-		 * TCP connection re-use.*/
-		stub_next_upstream(netreq);
->>>>>>> 5f6b93f7
 		/* Fall through */
 	case STUB_SETUP_ERROR:
 		/* Could not complete the set up. Need to fallback.*/
 		DEBUG_STUB("%s %-35s: Upstream: %p ERROR = %d\n", STUB_DEBUG_WRITE,
-		             __FUNCTION__, (void*)userarg, q);
+		             __FUNC__, (void*)userarg, q);
 		upstream_failed(upstream, (q == STUB_TCP_ERROR ? 0:1));
 		/* Fall through */
 	case STUB_CONN_GONE:
@@ -1912,7 +1741,7 @@
 	   will be better communicated to the user when we have better error codes*/
 	for (i = 0; i < upstreams->count; i++) {
 		DEBUG_STUB("%s %-35s: Testing upstreams  %d %d\n", STUB_DEBUG_SETUP, 
-	           __FUNCTION__, (int)i, (int)upstreams->upstreams[i].conn_state);
+	           __FUNC__, (int)i, (int)upstreams->upstreams[i].conn_state);
 		if (upstream_valid(&upstreams->upstreams[i], transport, netreq)) {
 			upstream = &upstreams->upstreams[i];
 			break;
@@ -1943,25 +1772,10 @@
 		if (upstreams->upstreams[i].to_retry <= 0)
 			upstreams->upstreams[i].to_retry++;
 
-<<<<<<< HEAD
 	i = upstreams->current_udp;
 	do {
 		if (upstreams->upstreams[i].to_retry > 0) {
 			upstreams->current_udp = i;
-=======
-	/* TODO[TLS]: Should we create a tmp array of upstreams with correct*/
-	/*  transport type and/or maintain separate current for transports?*/
-	i = upstreams->current;
-	DEBUG_STUB("%s %-35s: Starting from upstream: %d of %d available \n", STUB_DEBUG_SETUP,
-	            __FUNC__, (int)i, (int)upstreams->count);
-	do {
-		if (upstreams->upstreams[i].to_retry > 0 &&
-		    upstream_transport_valid(&upstreams->upstreams[i], transport, netreq)) {
-			upstreams->current = i;
-			DEBUG_STUB("%s %-35s: Selected upstream:      %d      %p transport: %d\n",
-			           STUB_DEBUG_SETUP, __FUNC__, (int)i, 
-			           (void *)&upstreams->upstreams[i], transport);
->>>>>>> 5f6b93f7
 			return &upstreams->upstreams[i];
 		}
 		i+=GETDNS_UPSTREAM_TRANSPORTS;
@@ -1975,15 +1789,6 @@
 		    upstream->back_off)
 			upstream = &upstreams->upstreams[i];
 
-<<<<<<< HEAD
-=======
-	/* Need to check again that the transport is valid */
-	if (!upstream_transport_valid(upstream, transport, netreq)) {
-		DEBUG_STUB("%s %-35s: No valid upstream available for transport %d!\n",
-		           STUB_DEBUG_SETUP, __FUNC__, transport);
-		return NULL;
-	}
->>>>>>> 5f6b93f7
 	upstream->back_off++;
 	upstream->to_retry = 1;
 	upstreams->current_udp = (upstream - upstreams->upstreams) / GETDNS_UPSTREAM_TRANSPORTS;
@@ -1994,13 +1799,8 @@
 upstream_connect(getdns_upstream *upstream, getdns_transport_list_t transport,
                     getdns_dns_req *dnsreq) 
 {
-<<<<<<< HEAD
 	DEBUG_STUB("%s %-35s: Getting upstream connection:  %p\n", STUB_DEBUG_SETUP, 
-	           __FUNCTION__, (void*)upstream);
-=======
-	DEBUG_STUB("%s %-35s: Checking upstream connection:  %p\n", STUB_DEBUG_SETUP, 
-	           __FUNC__, (void *)upstream);
->>>>>>> 5f6b93f7
+	           __FUNC__, (void*)upstream);
 	int fd = -1;
 	switch(transport) {
 	case GETDNS_TRANSPORT_UDP:
@@ -2055,7 +1855,6 @@
                             getdns_transport_list_t transport,
                             int *fd)
 {
-<<<<<<< HEAD
 	getdns_upstream *upstream = NULL;
 
 	/*  UDP always returns an upstream, the only reason this will fail is if
@@ -2075,18 +1874,9 @@
 			*fd = upstream_connect(upstream, transport, netreq->owner);
 		} while (*fd == -1);
 		DEBUG_STUB("%s %-35s: FD:  %d Connecting to upstream: %p   No: %d\n", 
-	           STUB_DEBUG_SETUP, __FUNCTION__, *fd, (void*)upstream,
+	           STUB_DEBUG_SETUP, __FUNC__, *fd, (void*)upstream,
 	           (int)(upstream - netreq->owner->context->upstreams->upstreams));
 	}
-=======
-	// TODO[TLS]: Need to loop over upstreams here!! 
-	getdns_upstream *upstream = upstream_select(netreq, transport);
-	if (!upstream)
-		return NULL;
-	*fd = upstream_connect(upstream, transport, netreq->owner);
-	DEBUG_STUB("%s %-35s: FD:  %d Connected for upstream: %p\n", 
-	           STUB_DEBUG_SETUP, __FUNC__, *fd, (void *)upstream);
->>>>>>> 5f6b93f7
 	return upstream;
 }
 
@@ -2108,7 +1898,7 @@
 		return fd;
 	}
 	/* Handle better, will give generic error*/
-	DEBUG_STUB("%s %-35s: MSG: %p No valid upstream! \n", STUB_DEBUG_SCHEDULE, __FUNCTION__, (void*)netreq);
+	DEBUG_STUB("%s %-35s: MSG: %p No valid upstream! \n", STUB_DEBUG_SCHEDULE, __FUNC__, (void*)netreq);
 #if defined(DAEMON_DEBUG) && DAEMON_DEBUG
 	DEBUG_DAEMON("%s *FAILURE* no valid transports or upstreams available!\n",
 	              STUB_DEBUG_DAEMON);
@@ -2124,14 +1914,8 @@
 fallback_on_write(getdns_network_req *netreq) 
 {
 
-<<<<<<< HEAD
 	/* Deal with UDP one day*/
-	DEBUG_STUB("%s %-35s: MSG: %p FALLING BACK \n", STUB_DEBUG_SCHEDULE, __FUNCTION__, (void*)netreq);
-=======
-	/* Deal with UDP and change error code*/
-
-	DEBUG_STUB("%s %-35s: MSG: %p FALLING BACK \n", STUB_DEBUG_SCHEDULE, __FUNC__, (void *)netreq);
->>>>>>> 5f6b93f7
+	DEBUG_STUB("%s %-35s: MSG: %p FALLING BACK \n", STUB_DEBUG_SCHEDULE, __FUNC__, (void*)netreq);
 
 	/* Try to find a fallback transport*/
 	getdns_return_t result = _getdns_submit_stub_request(netreq);
@@ -2179,11 +1963,7 @@
 static void
 upstream_schedule_netreq(getdns_upstream *upstream, getdns_network_req *netreq)
 {
-<<<<<<< HEAD
-	DEBUG_STUB("%s %-35s: MSG: %p (schedule event)\n", STUB_DEBUG_SCHEDULE, __FUNCTION__, (void*)netreq);
-=======
-	DEBUG_STUB("%s %-35s: MSG: %p (schedule event)\n", STUB_DEBUG_SCHEDULE, __FUNC__, (void *)netreq);
->>>>>>> 5f6b93f7
+	DEBUG_STUB("%s %-35s: MSG: %p (schedule event)\n", STUB_DEBUG_SCHEDULE, __FUNC__, (void*)netreq);
 	/* We have a connected socket and a global event loop */
 	assert(upstream->fd >= 0);
 	assert(upstream->loop);
@@ -2234,13 +2014,8 @@
 getdns_return_t
 _getdns_submit_stub_request(getdns_network_req *netreq)
 {
-<<<<<<< HEAD
-	DEBUG_STUB("%s %-35s: MSG: %p TYPE: %d\n", STUB_DEBUG_ENTRY, __FUNCTION__,
+	DEBUG_STUB("%s %-35s: MSG: %p TYPE: %d\n", STUB_DEBUG_ENTRY, __FUNC__,
 	           (void*)netreq, netreq->request_type);
-=======
-	DEBUG_STUB("%s %-35s: MSG: %p TYPE: %d\n", STUB_DEBUG_ENTRY, __FUNC__,
-	           (void *)netreq, netreq->request_type);
->>>>>>> 5f6b93f7
 	int fd = -1;
 	getdns_dns_req *dnsreq = netreq->owner;
 
