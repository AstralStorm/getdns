--- conflicted
+++ resolved
@@ -897,23 +897,6 @@
 			_getdns_upstream_log(upstream, GETDNS_LOG_UPSTREAM_STATS, GETDNS_LOG_ERR,
 			    "%-40s : Conn failed: TLS - *Failure* - Pinset validation failure\n",
 			    upstream->addr_str);
-<<<<<<< HEAD
-=======
-	} else {
-		/* If we _only_ had a pinset and it is good then force succesful
-		   authentication when the cert self-signed
-		   TODO: We need to check for other error cases here, not blindly accept the cert!! */
-		if ((upstream->tls_pubkey_pinset && upstream->tls_auth_name[0] == '\0') &&
-		     (err == X509_V_ERR_SELF_SIGNED_CERT_IN_CHAIN ||
-		      err == X509_V_ERR_DEPTH_ZERO_SELF_SIGNED_CERT)) {
-			preverify_ok = 1;
-			DEBUG_STUB("%s %-35s: FD:  %d, Allowing self-signed (%d) cert since pins match\n",
-		           STUB_DEBUG_SETUP_TLS, __FUNC__, upstream->fd, err);
-			_getdns_upstream_log(upstream, GETDNS_LOG_UPSTREAM_STATS, GETDNS_LOG_DEBUG, 
-			    "%-40s : Verify passed : TLS - Allowing self-signed cert since pins match\n",
-			    upstream->addr_str);
-		}
->>>>>>> 7e3439ef
 	}
 	/* If nothing has failed yet and we had credentials, we have succesfully authenticated*/
 	if (preverify_ok == 0)
@@ -978,11 +961,8 @@
 			    "%-40s : ERROR: Hostname Authentication not available from TLS library (check library version)\n",
 			    upstream->addr_str);
 			upstream->tls_hs_state = GETDNS_HS_FAILED;
-<<<<<<< HEAD
 			SSL_free(ssl);
-=======
 			upstream->tls_auth_state = GETDNS_AUTH_FAILED;
->>>>>>> 7e3439ef
 			return NULL;
 		}
 #endif
@@ -1003,11 +983,8 @@
 				    "%-40s : Verify fail: *CONFIG ERROR* - No auth name or pinset provided for this upstream for Strict TLS authentication\n",
 				    upstream->addr_str);
 				upstream->tls_hs_state = GETDNS_HS_FAILED;
-<<<<<<< HEAD
 				SSL_free(ssl);
-=======
 				upstream->tls_auth_state = GETDNS_AUTH_FAILED;
->>>>>>> 7e3439ef
 				return NULL;
 			}
 		} else {
