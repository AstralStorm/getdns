/**
 *
 * /brief functions for dealing with pubkey pinsets
 *
 */

/*
 * Copyright (c) 2015 ACLU
 * All rights reserved.
 *
 * Redistribution and use in source and binary forms, with or without
 * modification, are permitted provided that the following conditions are met:
 * * Redistributions of source code must retain the above copyright
 *   notice, this list of conditions and the following disclaimer.
 * * Redistributions in binary form must reproduce the above copyright
 *   notice, this list of conditions and the following disclaimer in the
 *   documentation and/or other materials provided with the distribution.
 * * Neither the names of the copyright holders nor the
 *   names of its contributors may be used to endorse or promote products
 *   derived from this software without specific prior written permission.
 *
 * THIS SOFTWARE IS PROVIDED BY THE COPYRIGHT HOLDERS AND CONTRIBUTORS "AS IS" AND
 * ANY EXPRESS OR IMPLIED WARRANTIES, INCLUDING, BUT NOT LIMITED TO, THE IMPLIED
 * WARRANTIES OF MERCHANTABILITY AND FITNESS FOR A PARTICULAR PURPOSE ARE
 * DISCLAIMED. IN NO EVENT SHALL Verisign, Inc. BE LIABLE FOR ANY
 * DIRECT, INDIRECT, INCIDENTAL, SPECIAL, EXEMPLARY, OR CONSEQUENTIAL DAMAGES
 * (INCLUDING, BUT NOT LIMITED TO, PROCUREMENT OF SUBSTITUTE GOODS OR SERVICES;
 * LOSS OF USE, DATA, OR PROFITS; OR BUSINESS INTERRUPTION) HOWEVER CAUSED AND
 * ON ANY THEORY OF LIABILITY, WHETHER IN CONTRACT, STRICT LIABILITY, OR TORT
 * (INCLUDING NEGLIGENCE OR OTHERWISE) ARISING IN ANY WAY OUT OF THE USE OF THIS
 * SOFTWARE, EVEN IF ADVISED OF THE POSSIBILITY OF SUCH DAMAGE.
 */

#ifndef PUBKEY_PINNING_H_
#define PUBKEY_PINNING_H_

#include "tls.h"

/**
 ** Internal functions, implemented in pubkey-pinning-internal.c.
 **/
getdns_return_t _getdns_decode_base64(const char* str, uint8_t* res, size_t res_size);

/**
 ** Public interface.
 **/

/* create and populate a pinset linked list from a getdns_list pinset */
getdns_return_t
_getdns_get_pubkey_pinset_from_list(const getdns_list *pinset_list,
				    struct mem_funcs *mf,
				    sha256_pin_t **pinset_out);


/* create a getdns_list version of the pinset */
getdns_return_t
_getdns_get_pubkey_pinset_list(const getdns_context *ctx,
			       const sha256_pin_t *pinset_in,
			       getdns_list **pinset_list);

getdns_return_t
_getdns_associate_upstream_with_connection(_getdns_tls_connection *conn,
					   getdns_upstream *upstream);

<<<<<<< HEAD
getdns_dict* getdns_pubkey_pin_create_from_string(getdns_context* context, const char* str);
=======
getdns_return_t
_getdns_verify_pinset_match(const getdns_upstream *upstream,
    const sha256_pin_t *pinset, X509_STORE_CTX *store);
>>>>>>> 411c5cf5

#endif
/* pubkey-pinning.h */<|MERGE_RESOLUTION|>--- conflicted
+++ resolved
@@ -34,16 +34,10 @@
 #ifndef PUBKEY_PINNING_H_
 #define PUBKEY_PINNING_H_
 
+/* getdns_pubkey_pin_create_from_string() is implemented in pubkey-pinning.c */
+#include "getdns/getdns_extra.h"
+
 #include "tls.h"
-
-/**
- ** Internal functions, implemented in pubkey-pinning-internal.c.
- **/
-getdns_return_t _getdns_decode_base64(const char* str, uint8_t* res, size_t res_size);
-
-/**
- ** Public interface.
- **/
 
 /* create and populate a pinset linked list from a getdns_list pinset */
 getdns_return_t
@@ -62,13 +56,5 @@
 _getdns_associate_upstream_with_connection(_getdns_tls_connection *conn,
 					   getdns_upstream *upstream);
 
-<<<<<<< HEAD
-getdns_dict* getdns_pubkey_pin_create_from_string(getdns_context* context, const char* str);
-=======
-getdns_return_t
-_getdns_verify_pinset_match(const getdns_upstream *upstream,
-    const sha256_pin_t *pinset, X509_STORE_CTX *store);
->>>>>>> 411c5cf5
-
 #endif
 /* pubkey-pinning.h */