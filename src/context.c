/**
 *
 * \file context.c
 * @brief getdns context management functions
 *
 * Declarations taken from the getdns API description pseudo implementation.
 *
 */

/*
 * Copyright (c) 2013, NLnet Labs, Verisign, Inc.
 * All rights reserved.
 *
 * Redistribution and use in source and binary forms, with or without
 * modification, are permitted provided that the following conditions are met:
 * * Redistributions of source code must retain the above copyright
 *   notice, this list of conditions and the following disclaimer.
 * * Redistributions in binary form must reproduce the above copyright
 *   notice, this list of conditions and the following disclaimer in the
 *   documentation and/or other materials provided with the distribution.
 * * Neither the names of the copyright holders nor the
 *   names of its contributors may be used to endorse or promote products
 *   derived from this software without specific prior written permission.
 *
 * THIS SOFTWARE IS PROVIDED BY THE COPYRIGHT HOLDERS AND CONTRIBUTORS "AS IS" AND
 * ANY EXPRESS OR IMPLIED WARRANTIES, INCLUDING, BUT NOT LIMITED TO, THE IMPLIED
 * WARRANTIES OF MERCHANTABILITY AND FITNESS FOR A PARTICULAR PURPOSE ARE
 * DISCLAIMED. IN NO EVENT SHALL Verisign, Inc. BE LIABLE FOR ANY
 * DIRECT, INDIRECT, INCIDENTAL, SPECIAL, EXEMPLARY, OR CONSEQUENTIAL DAMAGES
 * (INCLUDING, BUT NOT LIMITED TO, PROCUREMENT OF SUBSTITUTE GOODS OR SERVICES;
 * LOSS OF USE, DATA, OR PROFITS; OR BUSINESS INTERRUPTION) HOWEVER CAUSED AND
 * ON ANY THEORY OF LIABILITY, WHETHER IN CONTRACT, STRICT LIABILITY, OR TORT
 * (INCLUDING NEGLIGENCE OR OTHERWISE) ARISING IN ANY WAY OUT OF THE USE OF THIS
 * SOFTWARE, EVEN IF ADVISED OF THE POSSIBILITY OF SUCH DAMAGE.
 */

#include "config.h"
#include "anchor.h"

#ifndef USE_WINSOCK
#include <arpa/inet.h>
#include <sys/time.h>
#include <netdb.h>
#include <pwd.h>
#else
#include <winsock2.h>
#include <iphlpapi.h>
typedef unsigned short in_port_t;

#include <stdio.h>
#include <windows.h>
#include <wincrypt.h>
#include <shlobj.h>
#endif

#include <sys/stat.h>
#include <string.h>
#include <stdio.h>
#include <stdlib.h>

#include <assert.h>
#include <ctype.h>
#include <stdarg.h>

#ifdef HAVE_PTHREAD
#include <pthread.h>
#endif
#include <stdbool.h>

#ifdef HAVE_LIBUNBOUND
#include <unbound.h>
#endif
#include "debug.h"
#include "gldns/str2wire.h"
#include "gldns/wire2str.h"
#include "context.h"
#include "types-internal.h"
#include "util-internal.h"
#include "platform.h"
#include "dnssec.h"
#include "stub.h"
#include "list.h"
#include "dict.h"
#include "pubkey-pinning.h"
#include "const-info.h"
#include "tls.h"

#define GETDNS_PORT_ZERO 0
#define GETDNS_PORT_DNS 53
#define GETDNS_PORT_DNS_OVER_TLS 853
#define GETDNS_STR_PORT_ZERO "0"
#define GETDNS_STR_PORT_DNS "53"
#define GETDNS_STR_PORT_DNS_OVER_TLS "853"

#ifdef HAVE_PTHREAD
static pthread_mutex_t ssl_init_lock = PTHREAD_MUTEX_INITIALIZER;
#endif
static bool ssl_init=false;

#ifdef HAVE_MDNS_SUPPORT
/*
 * Forward declaration of MDNS context init and destroy function.
 * We do this here instead of including mdns.h, in order to
 * minimize dependencies.
 */
void _getdns_mdns_context_init(struct getdns_context *context);
void _getdns_mdns_context_destroy(struct getdns_context *context);
#endif

void *plain_mem_funcs_user_arg = MF_PLAIN;

typedef struct host_name_addrs {
	_getdns_rbnode_t node;
	getdns_list *ipv4addrs;
	getdns_list *ipv6addrs;
	uint8_t host_name[];
} host_name_addrs;


/*  If changing these lists also remember to
    change the value of GETDNS_UPSTREAM_TRANSPORTS */
static getdns_transport_list_t
getdns_upstream_transports[GETDNS_UPSTREAM_TRANSPORTS] = {
	GETDNS_TRANSPORT_TCP,
	GETDNS_TRANSPORT_TLS,
};

static in_port_t
getdns_port_array[GETDNS_UPSTREAM_TRANSPORTS] = {
	GETDNS_PORT_DNS,
	GETDNS_PORT_DNS_OVER_TLS
};

static char*
getdns_port_str_array[] = {
	GETDNS_STR_PORT_DNS,
	GETDNS_STR_PORT_DNS_OVER_TLS
};

static const uint8_t no_suffixes[] = { 1, 0 };

/* Private functions */
static getdns_return_t create_default_namespaces(struct getdns_context *context);
static getdns_return_t create_default_dns_transports(struct getdns_context *context);
static int transaction_id_cmp(const void *, const void *);
static void dispatch_updated(struct getdns_context *, uint16_t);
static void cancel_outstanding_requests(getdns_context*);

/* unbound helpers */
#ifdef HAVE_LIBUNBOUND
static getdns_return_t rebuild_ub_ctx(struct getdns_context* context);
static void set_ub_string_opt(struct getdns_context *, char *, char *);
static void set_ub_number_opt(struct getdns_context *, char *, uint16_t);
static getdns_return_t set_ub_dns_transport(struct getdns_context*);
static void set_ub_limit_outstanding_queries(struct getdns_context*,
    uint16_t);
static void set_ub_dnssec_allowed_skew(struct getdns_context*, uint32_t);
#endif

/* Stuff to make it compile pedantically */
#define RETURN_IF_NULL(ptr, code) if(ptr == NULL) return code;

static char *
_getdns_strdup2(const struct mem_funcs *mfs, const getdns_bindata *s)
{
    char *r;
    if (!s || !(r = GETDNS_XMALLOC(*mfs, char, s->size + 1)))
        return NULL;
    else {
	r[s->size] = '\0';
        return memcpy(r, s->data, s->size);
    }
}

<<<<<<< HEAD
=======
#ifdef USE_WINSOCK
/* For windows, the CA trust store is not read by openssl.
   Add code to open the trust store using wincrypt API and add
   the root certs into openssl trust store */
static int
add_WIN_cacerts_to_openssl_store(getdns_context *ctxt, SSL_CTX* tls_ctx)
{
	HCERTSTORE      hSystemStore;
	PCCERT_CONTEXT  pTargetCert = NULL;
	
	_getdns_log(&ctxt->log, GETDNS_LOG_SYS_STUB, GETDNS_LOG_DEBUG
	    , "%s: %s\n", STUB_DEBUG_SETUP_TLS,
	    , "Adding Windows certificates from system root store to CA store")
	    ;

	/* load just once per context lifetime for this version of getdns
	   TODO: dynamically update CA trust changes as they are available */
	assert(tls_ctx);

	/* Call wincrypt's CertOpenStore to open the CA root store. */

	if ((hSystemStore = CertOpenStore(
		CERT_STORE_PROV_SYSTEM,
		0,
		0,
		/* NOTE: mingw does not have this const: replace with 1 << 16 from code
		   CERT_SYSTEM_STORE_CURRENT_USER, */
		1 << 16,
		L"root")) == 0)
	{
		_getdns_log(&ctxt->log, GETDNS_LOG_SYS_STUB, GETDNS_LOG_ERR
		    , "%s: %s\n", STUB_DEBUG_SETUP_TLS
		    , "Could not CertOpenStore()");
		return 0;
	}

	X509_STORE* store = SSL_CTX_get_cert_store(tls_ctx);
	if (!store) {
		_getdns_log(&ctxt->log, GETDNS_LOG_SYS_STUB, GETDNS_LOG_ERR
		    , "%s: %s\n", STUB_DEBUG_SETUP_TLS
		    , "Could not SSL_CTX_get_cert_store()");
		return 0;
	}

	/* failure if the CA store is empty or the call fails */
	if ((pTargetCert = CertEnumCertificatesInStore(
	    hSystemStore, pTargetCert)) == 0) {
		_getdns_log(&ctxt->log, GETDNS_LOG_SYS_STUB, GETDNS_LOG_NOTICE
		    , "%s: %s\n", STUB_DEBUG_SETUP_TLS
		    , "CA certificate store for Windows is empty.");
		return 0;
	}
	/* iterate over the windows cert store and add to openssl store */
	do
	{
		X509 *cert1 = d2i_X509(NULL,
			(const unsigned char **)&pTargetCert->pbCertEncoded,
			pTargetCert->cbCertEncoded);
		if (!cert1) {
			/* return error if a cert fails */
			_getdns_log(&ctxt->log
			    , GETDNS_LOG_SYS_STUB, GETDNS_LOG_ERR,
			    , "%s: %s %d:%s\n"
			    , STUB_DEBUG_SETUP_TLS
			    , "Unable to parse certificate in memory"
			    , ERR_get_error()
			    , ERR_error_string(ERR_get_error(), NULL));
			return 0;
		}
		else {
			/* return error if a cert add to store fails */
			if (X509_STORE_add_cert(store, cert1) == 0) {
				unsigned long error = ERR_peek_last_error();

				/* Ignore error X509_R_CERT_ALREADY_IN_HASH_TABLE which means the
				* certificate is already in the store.  */
				if(ERR_GET_LIB(error) != ERR_LIB_X509 ||
				   ERR_GET_REASON(error) != X509_R_CERT_ALREADY_IN_HASH_TABLE) {
					_getdns_log(&ctxt->log
					    , GETDNS_LOG_SYS_STUB
					    , GETDNS_LOG_ERR
					    , "%s: %s %d:%s\n"
					    , STUB_DEBUG_SETUP_TLS
					    , "Error adding certificate"
					    , ERR_get_error()
					    , ERR_error_string( ERR_get_error()
					                      , NULL)
					    );
					X509_free(cert1);
					return 0;
				}
			}
			X509_free(cert1);
		}
	} while ((pTargetCert = CertEnumCertificatesInStore(
		hSystemStore, pTargetCert)) != 0);

	/* Clean up memory and quit. */
	if (pTargetCert)
		CertFreeCertificateContext(pTargetCert);
	if (hSystemStore)
	{
		if (!CertCloseStore(hSystemStore, 0)) {
			_getdns_log(&ctxt->log
			    , GETDNS_LOG_SYS_STUB, GETDNS_LOG_ERR
			    , "%s: %s\n", STUB_DEBUG_SETUP_TLS
			    , "Could not CertCloseStore()");
			return 0;
		}
	}
	_getdns_log(&ctxt->log, GETDNS_LOG_SYS_STUB, GETDNS_LOG_INFO
	    , "%s: %s\n", STUB_DEBUG_SETUP_TLS
	    , "Completed adding Windows certificates to CA store successfully")
	    ;
	return 1;
}
#endif

>>>>>>> 411c5cf5
static uint8_t*
upstream_addr(getdns_upstream *upstream)
{
	return upstream->addr.ss_family == AF_INET
	    ? (void *)&((struct sockaddr_in*)&upstream->addr)->sin_addr
	    : (void *)&((struct sockaddr_in6*)&upstream->addr)->sin6_addr;
}

static in_port_t
upstream_port(getdns_upstream *upstream)
{
	return ntohs(upstream->addr.ss_family == AF_INET
	     ? ((struct sockaddr_in *)&upstream->addr)->sin_port
	     : ((struct sockaddr_in6*)&upstream->addr)->sin6_port);
}

static void destroy_local_host(_getdns_rbnode_t * node, void *arg)
{
	getdns_context *context = (getdns_context *)arg;
	host_name_addrs *hnas = (host_name_addrs *)node;
	getdns_list_destroy(hnas->ipv4addrs);
	getdns_list_destroy(hnas->ipv6addrs);
	GETDNS_FREE(context->my_mf, hnas);
}

/**
 * Helper to get default lookup namespaces.
 * TODO: Determine from OS
 */
static getdns_return_t
create_default_namespaces(getdns_context *context)
{
	if (!( context->namespaces
	     = GETDNS_XMALLOC(context->my_mf, getdns_namespace_t, 2)))
		return GETDNS_RETURN_MEMORY_ERROR;

	context->namespaces[0] = GETDNS_NAMESPACE_LOCALNAMES;
	context->namespaces[1] = GETDNS_NAMESPACE_DNS;
	context->namespace_count = 2;
	return GETDNS_RETURN_GOOD;
}

/**
 * Helper to get default transports.
 */
static getdns_return_t
create_default_dns_transports(getdns_context *context)
{
	if (!( context->dns_transports
	     = GETDNS_XMALLOC(context->my_mf, getdns_transport_list_t, 2)))
		return GETDNS_RETURN_MEMORY_ERROR;

	context->dns_transports[0] = GETDNS_TRANSPORT_UDP;
	context->dns_transports[1] = GETDNS_TRANSPORT_TCP;
	context->dns_transport_count = 2;

	return GETDNS_RETURN_GOOD;
}

static inline void canonicalize_dname(uint8_t *dname)
{
	uint8_t *next_label;

	while (*dname && !(*dname & 0xC0)) {
		next_label = dname + *dname + 1;
		dname += 1;
		while (dname < next_label) {
			*dname = (uint8_t)tolower((unsigned char)*dname);
			dname++;
		}
	}
}

static int
canonical_dname_compare(register const uint8_t *d1, register const uint8_t *d2)
{
	register uint8_t lab1, lab2;

	assert(d1 && d2);

	lab1 = *d1++;
	lab2 = *d2++;
	while (lab1 != 0 || lab2 != 0) {
		/* compare label length */
		/* if one dname ends, it has labellength 0 */
		if (lab1 != lab2) {
			if (lab1 < lab2)
				return -1;
			return 1;
		}
		while (lab1--) {
			/* compare bytes first for speed */
			if (*d1 != *d2) {
				if (*d1 < *d2)
					return -1;
				return  1;
			}
			d1++;
			d2++;
		}
		/* next pair of labels. */
		lab1 = *d1++;
		lab2 = *d2++;
	}
	return 0;
}

static int
local_host_cmp(const void *id1, const void *id2)
{
	return canonical_dname_compare(id1, id2);
}

/** return 0 on success */
static getdns_return_t
add_local_host(getdns_context *context, getdns_dict *address, const char *str)
{
	uint8_t host_name[256];
	size_t host_name_len = sizeof(host_name);
	host_name_addrs *hnas;
	getdns_bindata *address_type;
	int hnas_found = 0;
	getdns_list **addrs;
	getdns_return_t r;

	if (gldns_str2wire_dname_buf(str, host_name, &host_name_len))
		return GETDNS_RETURN_BAD_DOMAIN_NAME;

	canonicalize_dname(host_name);
	
	if (!(hnas = (host_name_addrs *)_getdns_rbtree_search(
	    &context->local_hosts, host_name))) {

		if (!(hnas = (host_name_addrs *)GETDNS_XMALLOC(context->mf,
		    uint8_t, sizeof(host_name_addrs) + host_name_len)))
			return GETDNS_RETURN_MEMORY_ERROR;

		hnas->ipv4addrs = NULL;
		hnas->ipv6addrs = NULL;
		(void)memcpy(hnas->host_name, host_name, host_name_len);
		hnas->node.key = &hnas->host_name;

	} else
		hnas_found = 1;
	
	if ((r = getdns_dict_get_bindata(address,"address_type",&address_type))
	||  address_type->size < 4
	||  !(addrs = address_type->data[3] == '4'? &hnas->ipv4addrs
	            : address_type->data[3] == '6'? &hnas->ipv4addrs : NULL)) {

		if (!hnas_found) GETDNS_FREE(context->mf, hnas);
		return r ? r : GETDNS_RETURN_WRONG_TYPE_REQUESTED;
	}
	if (!*addrs && !(*addrs = getdns_list_create_with_context(context))) {
		if (!hnas_found) GETDNS_FREE(context->mf, hnas);
		return GETDNS_RETURN_MEMORY_ERROR;
	}
	if ((r = _getdns_list_append_this_dict(*addrs, address))) {
	       	if (!hnas_found) {
			getdns_list_destroy(*addrs);
			GETDNS_FREE(context->mf, hnas);
		}
		return r;

	} else if (!hnas_found)
		(void)_getdns_rbtree_insert(&context->local_hosts, &hnas->node);

	return GETDNS_RETURN_GOOD;
}

static getdns_dict *
sockaddr_dict(const getdns_context *context, struct sockaddr *sa)
{
	getdns_dict *address = getdns_dict_create_with_context(context);
	char addrstr[1024], *b;
	getdns_bindata bindata;
	uint16_t port;

	if (!address)
		return NULL;

	switch (sa->sa_family) {
	case AF_INET:
		if (getdns_dict_util_set_string(address,"address_type","IPv4"))
			break;

		bindata.size = 4;
		bindata.data = (void *)&((struct sockaddr_in*)sa)->sin_addr;
		if ((getdns_dict_set_bindata(address,"address_data",&bindata)))
			break;

		port = ntohs(((struct sockaddr_in *)sa)->sin_port);
		if (port != GETDNS_PORT_ZERO && port != GETDNS_PORT_DNS &&
		    getdns_dict_set_int(address, "port", (uint32_t)port))
			break;

		return address;

	case AF_INET6:
		if (getdns_dict_util_set_string(address,"address_type","IPv6"))
			break;

		bindata.size = 16;
		bindata.data = (void *)&((struct sockaddr_in6*)sa)->sin6_addr;
		if ((getdns_dict_set_bindata(address,"address_data",&bindata)))
			break;

		port = ntohs(((struct sockaddr_in6 *)sa)->sin6_port);
		if (port != GETDNS_PORT_ZERO && port != GETDNS_PORT_DNS &&
		    getdns_dict_set_int(address, "port", (uint32_t)port))
			break;

		/* Try to get scope_id too */
		if (getnameinfo(sa, sizeof(struct sockaddr_in6),
		    addrstr, sizeof(addrstr), NULL, 0, NI_NUMERICHOST))
			break;
		if ((b = strchr(addrstr, '%')) &&
		    getdns_dict_util_set_string(address, "scope_id", b+1))
			break;

		return address;
	default:
		/* Unknown protocol */
		break;
	}
	getdns_dict_destroy(address);
	return NULL;
}

static getdns_dict *
str_addr_dict(getdns_context *context, const char *str)
{
	static struct addrinfo hints = { .ai_family = AF_UNSPEC
	                               , .ai_flags  = AI_NUMERICHOST };
	struct addrinfo *ai;
	getdns_dict *address;

	if (getaddrinfo(str, NULL, &hints, &ai))
		return NULL;
	if (!ai)
		return NULL;
		
	address = sockaddr_dict(context, ai->ai_addr);
	freeaddrinfo(ai);

	return address;
}

/**
 * check a file for changes since the last check
 * and refresh the current data if changes are detected
 * @param context pointer to a previously created context to be used for this call
 * @param fchg file to check
 * @returns changes as OR'd list of GETDNS_FCHG_* values
 * @returns GETDNS_FCHG_NONE if no changes
 * @returns GETDNS_FCHG_ERRORS if problems (see fchg->errors for details)
 */
static int
_getdns_filechg_check(struct filechg *fchg)
{
	struct stat finfo;

	if(fchg == NULL)
		return 0;

	fchg->errors  = GETDNS_FCHG_NOERROR;
	fchg->changes = GETDNS_FCHG_NOCHANGES;

	if(stat(fchg->fn, &finfo) != 0) {
		fchg->errors = errno;
		return GETDNS_FCHG_ERRORS;
	}

	/* we want to consider a file that previously returned error for stat() as a
	   change */

	if(fchg->prevstat.st_mtime != finfo.st_mtime)
		fchg->changes |= GETDNS_FCHG_MTIME;
	if(fchg->prevstat.st_ctime != finfo.st_ctime)
		fchg->changes |= GETDNS_FCHG_CTIME;

	fchg->prevstat = finfo;
	return fchg->changes;
} /* filechg */

getdns_return_t
getdns_context_set_hosts(getdns_context *context, const char *hosts)
{
	/* enough space in buf for longest allowed domain name */
	char buf[2048];
	char *pos = buf, prev_c, *start_of_word = NULL;
	FILE *in;
	int start_of_line = 1;
	getdns_dict *address = NULL;

	if (!context || !hosts)
		return GETDNS_RETURN_INVALID_PARAMETER;

	if (!(in = fopen(hosts, "r")))
		return GETDNS_RETURN_IO_ERROR;

	(void) strlcpy(context->fchg_hosts.fn, hosts, _GETDNS_PATH_MAX);
	(void) memset(&context->fchg_hosts.prevstat, 0, sizeof(struct stat));
	context->fchg_hosts.changes = GETDNS_FCHG_NOCHANGES;
	context->fchg_hosts.errors = GETDNS_FCHG_NOERROR;
	(void) _getdns_filechg_check(&context->fchg_hosts);
	_getdns_traverse_postorder(&context->local_hosts,
	    destroy_local_host, context);
	_getdns_rbtree_init(&context->local_hosts, local_host_cmp);

	while (fgets(pos, (int)(sizeof(buf) - (pos - buf)), in)) {
		pos = buf;
		/* Break out of for to read more */
		for (;;) {
			/* Skip whitespace */
			while (*pos == ' '  || *pos == '\f'
			    || *pos == '\t' || *pos == '\v')
				pos++;

			if (*pos == '\0') { /* End of read data */
				pos = buf;
				goto read_more;

			} else if (*pos == '#' || *pos == '\r' || *pos == '\n')
				/* Comments or end of line */
				break; /* skip to next line */

			assert(*pos && !isspace(*pos));

			start_of_word = pos;

			/* Search for end of word */
			while (*pos && !isspace(*pos))
				pos++;

			/* '\0' before whitespace, so either the word did not
			 * fit, or we are at the end of the file.
			 */
			if (*pos == '\0') {
				if (start_of_word == buf) /* word too big */
					break; /* skip to next line */

				/* Move word to fit in buffer */
				memmove(buf,start_of_word,pos - start_of_word);
				pos = buf + (pos - start_of_word);
				start_of_word = buf;
				*pos = '\0';
				goto read_more;
			}
			assert(isspace(*pos));
			prev_c = *pos;
			*pos = '\0';
			if (start_of_line) {
				start_of_line = 0;
				if (address)
					getdns_dict_destroy(address);
				if (!(address =
				    str_addr_dict(context, start_of_word)))
					/* Unparseable address */
					break; /* skip to next line */
			} else if (!add_local_host(context, address, start_of_word))
				address = NULL;

			start_of_word = NULL;
			*pos = prev_c;
			/* process next word in buf */
		}
		/* skip to next line */
		while (*pos != '\r' && *pos != '\n')
			if (*pos)
				pos++;
			else if (!fgets((pos = buf), sizeof(buf), in))
				break; /* We're done */
		start_of_line = 1;
		if (address) {
			getdns_dict_destroy(address);
			address = NULL;
		}
		pos = buf;
read_more:	;
	}
	fclose(in);
	if (address) {
		/* One last name for this address? */
		if (start_of_word && !start_of_line)
			if (!add_local_host(context, address, start_of_word))
				address = NULL;
		getdns_dict_destroy(address);
	}
	return GETDNS_RETURN_GOOD;
}

getdns_return_t
getdns_context_get_hosts(const getdns_context *context, const char **hosts)
{
	if (!context || !hosts)
		return GETDNS_RETURN_INVALID_PARAMETER;

	*hosts = *context->fchg_hosts.fn ? context->fchg_hosts.fn : NULL;
	return GETDNS_RETURN_GOOD;
}


static getdns_upstreams *
upstreams_create(getdns_context *context, size_t size)
{
	getdns_upstreams *r = (void *) GETDNS_XMALLOC(context->mf, char,
	    sizeof(getdns_upstreams) +
	    sizeof(getdns_upstream) * size);

	if (r) {
		r->mf = context->mf;
		r->referenced = 1;
		r->count = 0;
		r->current_udp = 0;
		r->current_stateful = 0;
		r->max_backoff_value = context->max_backoff_value;
		r->tls_backoff_time = context->tls_backoff_time;
		r->tls_connection_retries = context->tls_connection_retries;
		r->log = context->log;
	}
	return r;
}


void
_getdns_upstreams_dereference(getdns_upstreams *upstreams)
{
	getdns_upstream *upstream;
	getdns_dns_req *dnsreq;

	if (!upstreams || --upstreams->referenced > 0)
		return;

	for ( upstream = upstreams->upstreams
	    ; upstreams->count
	    ; upstreams->count--, upstream++ ) {

		sha256_pin_t *pin = upstream->tls_pubkey_pinset;
		if (upstream->loop && (   upstream->event.read_cb
		                       || upstream->event.write_cb
		                       || upstream->event.timeout_cb) ) {

			GETDNS_CLEAR_EVENT(upstream->loop, &upstream->event);
			upstream->event.read_cb = NULL;
			upstream->event.write_cb = NULL;
			upstream->event.timeout_cb = NULL;
		}
		if (upstream->loop &&  upstream->finished_event.timeout_cb) {
			GETDNS_CLEAR_EVENT(upstream->loop,
			    &upstream->finished_event);
			upstream->finished_event.timeout_cb = NULL;
		}
		while (upstream->finished_dnsreqs) {
			dnsreq = upstream->finished_dnsreqs;
			upstream->finished_dnsreqs = dnsreq->finished_next;
			if (!dnsreq->internal_cb) { /* Not part of chain */
				debug_req("Destroy    ", *dnsreq->netreqs);
				_getdns_context_cancel_request(dnsreq);
			}
		}
		if (upstream->tls_session != NULL)
			_getdns_tls_session_free(&upstreams->mf, upstream->tls_session);

		if (upstream->tls_obj != NULL) {
<<<<<<< HEAD
			_getdns_tls_connection_shutdown(upstream->tls_obj);
			_getdns_tls_connection_free(&upstreams->mf, upstream->tls_obj);
=======
			SSL_shutdown(upstream->tls_obj);
#ifdef USE_DANESSL
			DANESSL_cleanup(upstream->tls_obj);
#endif
			SSL_free(upstream->tls_obj);
>>>>>>> 411c5cf5
		}
		if (upstream->fd != -1)
		{
			_getdns_closesocket(upstream->fd);
		}
		if (upstream->tcp.read_buf)
			GETDNS_FREE(upstreams->mf, upstream->tcp.read_buf);
		while (pin) {
			sha256_pin_t *nextpin = pin->next;
			GETDNS_FREE(upstreams->mf, pin);
			pin = nextpin;
		}
		upstream->tls_pubkey_pinset = NULL;
		if (upstream->tls_cipher_list)
			GETDNS_FREE(upstreams->mf, upstream->tls_cipher_list);
		if (upstream->tls_ciphersuites)
			GETDNS_FREE(upstreams->mf, upstream->tls_ciphersuites);
		if (upstream->tls_curves_list)
			GETDNS_FREE(upstreams->mf, upstream->tls_curves_list);
	}
	GETDNS_FREE(upstreams->mf, upstreams);
}

static void
upstream_backoff(getdns_upstream *upstream) {
	upstream->conn_state = GETDNS_CONN_BACKOFF;
	/* Increase the backoff interval incrementally up to the tls_backoff_time*/
	if (upstream->conn_backoff_interval < upstream->upstreams->tls_backoff_time) {
		if (upstream->conn_backoff_interval < (UINT16_MAX-1)/2)
			upstream->conn_backoff_interval *= 2;
		else
			upstream->conn_backoff_interval = upstream->upstreams->tls_backoff_time;
	}
	if (upstream->conn_backoff_interval < upstream->upstreams->tls_backoff_time)
		upstream->conn_retry_time = time(NULL) + upstream->conn_backoff_interval;
	else
		upstream->conn_retry_time = time(NULL) + upstream->upstreams->tls_backoff_time;
	upstream->total_responses = 0;
	upstream->total_timeouts = 0;
	upstream->conn_completed = 0;
	upstream->conn_setup_failed = 0;
	upstream->conn_shutdowns = 0;
	upstream->conn_backoffs++;
	_getdns_upstream_log(upstream, GETDNS_LOG_UPSTREAM_STATS, GETDNS_LOG_NOTICE,
	    "%-40s : Upstream   : !Backing off %s on this upstream    - Will retry again in %ds at %s",
	            upstream->addr_str,
	            upstream->transport == GETDNS_TRANSPORT_TLS ? "TLS" : "TCP",
	            upstream->conn_backoff_interval,
	            asctime(gmtime(&upstream->conn_retry_time)));
}

static void
_getdns_upstream_reset(getdns_upstream *upstream)
{
	/* Back off connections that never got up service at all (probably no
	   TCP service or incompatible TLS version/cipher).
	   Leave choice between working upstreams to the stub.
	   This back-off should be time based for TLS according to RFC7858. For now,
	   use the same basis if we simply can't get TCP service either.*/
	/* [TLS1]TODO: This arbitrary logic at the moment - review and improve!*/

	/*This is the configured number of retries to attempt*/
	uint16_t conn_retries = upstream->upstreams->tls_connection_retries;

	if (upstream->conn_setup_failed >= conn_retries

	    || ((int)upstream->conn_shutdowns >= conn_retries*GETDNS_TRANSPORT_FAIL_MULT
	     && upstream->total_responses == 0)

	    || (upstream->conn_completed >= conn_retries &&
	     upstream->total_responses == 0 &&
	     upstream->total_timeouts > GETDNS_TRANSPORT_FAIL_MULT)) {

		upstream_backoff(upstream);
	}

	/* If we didn't backoff it would be nice to reset the conn_backoff_interval
	   if the upstream is working well again otherwise it would get stuck at the
	   tls_backoff_time forever... How about */
	if (upstream->conn_state != GETDNS_CONN_BACKOFF &&
	    upstream->responses_received > 1)
		upstream->conn_backoff_interval = 1;

	// Reset per connection counters
	upstream->queries_sent = 0;
	upstream->responses_received = 0;
	upstream->responses_timeouts = 0;
	upstream->keepalive_timeout = 0;
	upstream->keepalive_shutdown = 0;

	/* Now TLS stuff*/
	upstream->tls_auth_state = GETDNS_AUTH_NONE;
	if (upstream->event.ev && upstream->loop) {
		upstream->loop->vmt->clear(
		    upstream->loop, &upstream->event);
	}
	if (upstream->tls_obj != NULL) {
<<<<<<< HEAD
		_getdns_tls_connection_shutdown(upstream->tls_obj);
		_getdns_tls_connection_free(&upstream->upstreams->mf, upstream->tls_obj);
=======
		SSL_shutdown(upstream->tls_obj);
#ifdef USE_DANESSL
		DANESSL_cleanup(upstream->tls_obj);
#endif
		SSL_free(upstream->tls_obj);
>>>>>>> 411c5cf5
		upstream->tls_obj = NULL;
	}
	if (upstream->fd != -1) {
		_getdns_closesocket(upstream->fd);
		upstream->fd = -1;
	}
	/* Set connection ready for use again*/
	if (upstream->conn_state != GETDNS_CONN_BACKOFF)
		upstream->conn_state = GETDNS_CONN_CLOSED;
}

void
_getdns_upstream_shutdown(getdns_upstream *upstream)
{
	/* Update total stats for the upstream.*/
	upstream->total_responses+=upstream->responses_received;
	upstream->total_timeouts+=upstream->responses_timeouts;
	/* Need the last auth state when using session resumption*/
	upstream->last_tls_auth_state = upstream->tls_auth_state;
	/* Keep track of the best auth state this upstream has had*/
	if (upstream->tls_auth_state > upstream->best_tls_auth_state)
		upstream->best_tls_auth_state = upstream->tls_auth_state;
	_getdns_upstream_log(upstream, GETDNS_LOG_UPSTREAM_STATS, GETDNS_LOG_DEBUG,
	    "%-40s : Conn closed: %s - Resps=%6d, Timeouts  =%6d, Curr_auth =%7s, Keepalive(ms)=%6d\n",
	             upstream->addr_str,
	             (upstream->transport == GETDNS_TRANSPORT_TLS ? "TLS" : "TCP"),
	             (int)upstream->responses_received, (int)upstream->responses_timeouts,
	             _getdns_auth_str(upstream->tls_auth_state), (int)upstream->keepalive_timeout);
	_getdns_upstream_log(upstream, GETDNS_LOG_UPSTREAM_STATS, GETDNS_LOG_INFO,
	    "%-40s : Upstream   : %s - Resps=%6d, Timeouts  =%6d, Best_auth =%7s\n",
	             upstream->addr_str,
	             (upstream->transport == GETDNS_TRANSPORT_TLS ? "TLS" : "TCP"),
	             (int)upstream->total_responses, (int)upstream->total_timeouts,
	             _getdns_auth_str(upstream->best_tls_auth_state));
	_getdns_upstream_log(upstream, GETDNS_LOG_UPSTREAM_STATS, GETDNS_LOG_INFO,
	    "%-40s : Upstream   : %s - Conns=%6d, Conn_fails=%6d, Conn_shuts=%7d, Backoffs     =%6d\n",
	             upstream->addr_str,
	             (upstream->transport == GETDNS_TRANSPORT_TLS ? "TLS" : "TCP"),
	             (int)upstream->conn_completed, (int)upstream->conn_setup_failed,
	             (int)upstream->conn_shutdowns, (int)upstream->conn_backoffs);

	_getdns_upstream_reset(upstream);
}

static int
tls_is_in_transports_list(getdns_context *context)
{
	size_t i;

	for (i = 0; i< context->dns_transport_count;i++) {
		if (context->dns_transports[i] == GETDNS_TRANSPORT_TLS)
			return 1;
	}
	return 0;
}

static int
tls_only_is_in_transports_list(getdns_context *context) {
	if (context->dns_transport_count != 1)
		return 0;
	if (context->dns_transports[0] == GETDNS_TRANSPORT_TLS)
			return 1;
	return 0;
}


static int
net_req_query_id_cmp(const void *id1, const void *id2)
{
	/*
	 * old code was:
	 * return (intptr_t)id1 - (intptr_t)id2;
	 *but this is incorrect on 64 bit architectures.
	 */
	int ret = 0;

	if (id1 != id2)
	{
		ret = ((intptr_t)id1 < (intptr_t)id2) ? -1 : 1;
	}

	return ret;
}


static getdns_tsig_info const tsig_info[] = {
	  { GETDNS_NO_TSIG, NULL, 0, NULL, 0, 0, 0 }
	, { GETDNS_HMAC_MD5   , "hmac-md5.sig-alg.reg.int", 24
	       , (uint8_t *)"\x08hmac-md5\x07sig-alg\x03reg\x03int", 26, 10, 16 }
	, { GETDNS_NO_TSIG, NULL, 0, NULL, 0, 0, 0 }
	, { GETDNS_HMAC_SHA1  , "hmac-sha1"  ,  9
	       , (uint8_t *)"\x09hmac-sha1"  , 11, 10, 20 }
	, { GETDNS_HMAC_SHA224, "hmac-sha224", 11
	       , (uint8_t *)"\x0bhmac-sha224", 13, 14, 28 }
	, { GETDNS_HMAC_SHA256, "hmac-sha256", 11
	       , (uint8_t *)"\x0bhmac-sha256", 13, 16, 32 }
	, { GETDNS_HMAC_SHA384, "hmac-sha384", 11
	       , (uint8_t *)"\x0bhmac-sha384", 13, 24, 48 }
	, { GETDNS_HMAC_SHA512, "hmac-sha512", 11
	       , (uint8_t *)"\x0bhmac-sha512", 13, 32, 64 }
	, { GETDNS_HMAC_MD5   , "hmac-md5"   ,  8
	       , (uint8_t *)"\x08hmac-md5"   , 10, 10, 16 }
};
static size_t const n_tsig_infos =
    sizeof(tsig_info) / sizeof(getdns_tsig_info);

static getdns_tsig_info const * const last_tsig_info =
    tsig_info + (sizeof(tsig_info) / sizeof(getdns_tsig_info));

const getdns_tsig_info *_getdns_get_tsig_info(getdns_tsig_algo tsig_alg)
{
	return ((unsigned) tsig_alg > n_tsig_infos - 1)
	    || tsig_info[tsig_alg].alg == GETDNS_NO_TSIG ? NULL
	    : &tsig_info[tsig_alg];
}

static getdns_tsig_algo _getdns_get_tsig_algo(getdns_bindata *algo)
{
	const getdns_tsig_info *i;

	if (!algo || algo->size == 0)
		return GETDNS_NO_TSIG;

	if (algo->data[algo->size-1] != 0) {
		/* Unterminated string */
		for (i = tsig_info; i < last_tsig_info; i++)
			if ((algo->size == i->strlen_name ||
			     (algo->size - 1 == i->strlen_name &&
			      algo->data[algo->size - 1] == '.'
			     )
			    )&&
			    strncasecmp((const char *)algo->data, i->name,
			    i->strlen_name) == 0)
				return i->alg;
		
	} else if (!_getdns_bindata_is_dname(algo)) {
		/* Terminated string */
		for (i = tsig_info; i < last_tsig_info; i++)
			if (algo->size - 1 == i->strlen_name &&
			    strncasecmp((const char *)algo->data, i->name,
			    i->strlen_name) == 0)
				return i->alg;

	} else {
		/* fqdn, canonical_dname_compare is now safe to use! */
		for (i = tsig_info; i < last_tsig_info; i++)
			if (canonical_dname_compare(algo->data, i->dname) == 0)
				return i->alg;
	}
	return GETDNS_NO_TSIG;
}

static void
upstream_init(getdns_upstream *upstream,
    getdns_upstreams *parent, struct addrinfo *ai)
{
	upstream->upstreams = parent;

	upstream->addr_len = ai->ai_addrlen;
	(void) memcpy(&upstream->addr, ai->ai_addr, ai->ai_addrlen);
	inet_ntop(upstream->addr.ss_family, upstream_addr(upstream),
	          upstream->addr_str, INET6_ADDRSTRLEN);

	/* How is this upstream doing on connections? */
	upstream->conn_completed = 0;
	upstream->conn_shutdowns = 0;
	upstream->conn_setup_failed = 0;
	upstream->conn_retry_time = 0;
	upstream->conn_backoff_interval = 1;
	upstream->conn_backoffs = 0;
	upstream->total_responses = 0;
	upstream->total_timeouts = 0;
	upstream->conn_state = GETDNS_CONN_CLOSED;
	upstream->queries_sent = 0;
	upstream->responses_received = 0;
	upstream->responses_timeouts = 0;
	upstream->keepalive_shutdown = 0;
	upstream->keepalive_timeout = 0;
	upstream->server_keepalive_received = 0;
	/* How is this upstream doing on UDP? */
	upstream->to_retry =  1;
	upstream->back_off =  1;
	upstream->udp_responses = 0;
	upstream->udp_timeouts = 0;

	/* For sharing a socket to this upstream with TCP  */
	upstream->fd       = -1;
	upstream->tls_obj  = NULL;
	upstream->tls_session = NULL;
	upstream->tls_cipher_list = NULL;
	upstream->tls_ciphersuites = NULL;
	upstream->tls_curves_list = NULL;
	upstream->tls_min_version = (getdns_tls_version_t)0;
	upstream->tls_max_version = (getdns_tls_version_t)0;
	upstream->transport = GETDNS_TRANSPORT_TCP;
	upstream->tls_hs_state = GETDNS_HS_NONE;
	upstream->tls_auth_name[0] = '\0';
	upstream->tls_auth_state = GETDNS_AUTH_NONE;
	upstream->last_tls_auth_state = GETDNS_AUTH_NONE;
	upstream->best_tls_auth_state = GETDNS_AUTH_NONE;
	upstream->tls_pubkey_pinset = NULL;
	upstream->loop = NULL;
	(void) getdns_eventloop_event_init(
	    &upstream->event, upstream, NULL, NULL, NULL);
	(void) memset(&upstream->tcp, 0, sizeof(upstream->tcp));

	upstream->write_queue = NULL;
	upstream->write_queue_last = NULL;

	upstream->finished_dnsreqs = NULL;
	(void) getdns_eventloop_event_init(
	    &upstream->finished_event, upstream, NULL, NULL, NULL);

	upstream->has_client_cookie = 0;
	upstream->has_prev_client_cookie = 0;
	upstream->has_server_cookie = 0;

	upstream->tsig_alg  = GETDNS_NO_TSIG;
	upstream->tsig_dname_len = 0;
	upstream->tsig_size = 0;

	/* Tracking of network requests on this socket */
	_getdns_rbtree_init(&upstream->netreq_by_query_id,
	    net_req_query_id_cmp);
}

#ifdef USE_WINSOCK

/*
Read the Windows search suffix and add to context
There may or may not be domains and suffixes so do not error if missing
*/
static int get_dns_suffix_windows(getdns_list *suffix, char* domain)
{
    char *parse, *token, prev_ch;
    char lszValue[255] = "";
    char lszDomain[255] = "";
    HKEY hKey;
    LONG returnStatus;
    DWORD dwType=REG_SZ;
    DWORD dwSize=255;
    returnStatus = RegOpenKeyEx(HKEY_LOCAL_MACHINE,
                    "SYSTEM\\CurrentControlSet\\Services\\TcpIp\\Parameters",
                     0,  KEY_READ, &hKey);
    if (returnStatus != ERROR_SUCCESS)
    {
        /* try windows 9x/me */
        returnStatus = RegOpenKeyEx(HKEY_LOCAL_MACHINE,
                    "SYSTEM\\CurrentControlSet\\Services\\VxD\\MSTCP",
                     0,  KEY_READ, &hKey);

    }
    if (returnStatus == ERROR_SUCCESS)
    {
        returnStatus = RegQueryValueEx(hKey,
             TEXT("SearchList"), 0, &dwType,(LPBYTE)&lszValue, &dwSize);
        if (returnStatus == ERROR_SUCCESS)
        {
           if ((strlen(lszValue)) > 0) {
           parse = lszValue;
           do {
               parse += strspn(parse, ",");
               token = parse + strcspn(parse, ",");
               prev_ch = *token;
               *token = 0;
               _getdns_list_append_string(suffix, parse);

               *token = prev_ch;
               parse = token;
           } while (*parse);
           }

        }

        dwSize = 255;
        returnStatus = RegQueryValueEx(hKey,
             TEXT("Domain"), 0, &dwType,(LPBYTE)&lszDomain, &dwSize);
        if (returnStatus == ERROR_SUCCESS)
        {
             strcpy_s(domain, dwSize, lszDomain);
        }

        RegCloseKey(hKey);
    } else {
        return 0; /* no DNS keys or suffixes */
    }

    return 1;
}


static getdns_return_t
set_os_defaults_windows(getdns_context *context)
{
    char domain[1024] = "";
    size_t upstreams_limit = 10;
    struct addrinfo hints;
    struct addrinfo *result;
    getdns_list *suffix;
    getdns_upstream *upstream;
    size_t length;
    int s;
	uint32_t info_err = 0;

    if (!(context->upstreams = upstreams_create(context, upstreams_limit)))
	    return GETDNS_RETURN_MEMORY_ERROR;

    memset(&hints, 0, sizeof(struct addrinfo));
    hints.ai_family = AF_UNSPEC;      /* Allow IPv4 or IPv6 */
    hints.ai_socktype = 0;              /* Datagram socket */
    hints.ai_flags = AI_NUMERICHOST; /* No reverse name lookups */
    hints.ai_protocol = 0;              /* Any protocol */
    hints.ai_canonname = NULL;
    hints.ai_addr = NULL;
    hints.ai_next = NULL;

    FIXED_INFO *info;
    ULONG buflen = sizeof(*info);
    IP_ADDR_STRING *ptr = 0;

    info = (FIXED_INFO *)malloc(sizeof(FIXED_INFO));
    if (info == NULL)
		return GETDNS_RETURN_MEMORY_ERROR;

	if ((info_err = GetNetworkParams(info, &buflen)) == ERROR_BUFFER_OVERFLOW) {
		free(info);
		info = (FIXED_INFO *)malloc(buflen);
		if (info == NULL)
			return GETDNS_RETURN_GENERIC_ERROR;
		info_err = GetNetworkParams(info, &buflen);
	}

	if (info_err == NO_ERROR) {
		ptr = &info->DnsServerList;
		*domain = 0;
		while (ptr) {
			size_t i;
			for (i = 0; i < GETDNS_UPSTREAM_TRANSPORTS; i++) {
				char *port_str = getdns_port_str_array[i];
				if ((s = getaddrinfo(ptr->IpAddress.String, port_str, &hints, &result)))
					continue;
				if (!result)
					continue;

				upstream = &context->upstreams->
					upstreams[context->upstreams->count++];
				upstream_init(upstream, context->upstreams, result);
				upstream->transport = getdns_upstream_transports[i];
				freeaddrinfo(result);
			}
			ptr = ptr->Next;
		}
	}

	if (info != NULL)
		free(info);

    suffix = getdns_list_create_with_context(context);

    if (get_dns_suffix_windows(suffix, domain)) {
        (void) getdns_list_get_length(suffix, &length);
        if (*domain != 0) {
            _getdns_list_append_string(suffix, domain);
        }
        (void) getdns_list_get_length(suffix, &length);
        if (length > 0) {
            (void )getdns_context_set_suffix(context, suffix);
        }
    }
    getdns_list_destroy(suffix);

    return GETDNS_RETURN_GOOD;
} /* set_os_defaults_windows */

#else

getdns_return_t
getdns_context_set_resolvconf(getdns_context *context, const char *resolvconf)
{
	FILE *in;
	char line[1024], domain[1024];
	char *parse, *token, prev_ch;
	size_t upstream_count, length;
	struct addrinfo hints;
	struct addrinfo *result;
	getdns_upstream *upstream;
	getdns_list     *suffix;
	int s;

	if (!context || !resolvconf)
		return GETDNS_RETURN_INVALID_PARAMETER;


	(void) strlcpy( context->fchg_resolvconf.fn, resolvconf, _GETDNS_PATH_MAX);
	(void) memset(&context->fchg_resolvconf.prevstat, 0, sizeof(struct stat));
	context->fchg_resolvconf.changes = GETDNS_FCHG_NOCHANGES;
	context->fchg_resolvconf.errors = GETDNS_FCHG_NOERROR;
	(void) _getdns_filechg_check(&context->fchg_resolvconf);

	if (!(in = fopen(context->fchg_resolvconf.fn, "r")))
		return GETDNS_RETURN_IO_ERROR;

	upstream_count = 0;
	while (fgets(line, (int)sizeof(line), in))
		if (strncmp(line, "nameserver", 10) == 0)
			upstream_count++;
	fclose(in);

	suffix = getdns_list_create_with_context(context);
	if (context->upstreams) {
		_getdns_upstreams_dereference(context->upstreams);
		context->upstreams = NULL;
	}
	if (!(context->upstreams = upstreams_create(
	    context, upstream_count * GETDNS_UPSTREAM_TRANSPORTS))) {
		return GETDNS_RETURN_MEMORY_ERROR;
	}
	if (!(in = fopen(context->fchg_resolvconf.fn, "r")))
		return GETDNS_RETURN_IO_ERROR;

	memset(&hints, 0, sizeof(struct addrinfo));
	hints.ai_family    = AF_UNSPEC;      /* Allow IPv4 or IPv6 */
	hints.ai_socktype  = 0;              /* Datagram socket */
	hints.ai_flags     = AI_NUMERICHOST; /* No reverse name lookups */
	hints.ai_protocol  = 0;              /* Any protocol */
	hints.ai_canonname = NULL;
	hints.ai_addr      = NULL;
	hints.ai_next      = NULL;

	*domain = 0;
	while (fgets(line, (int)sizeof(line), in)) {
		size_t i;

		line[sizeof(line)-1] = 0;
		/* parse = line + strspn(line, " \t"); */ /* No leading whitespace */
		parse = line;

		if (strncmp(parse, "domain", 6) == 0) {
			parse += 6;
			parse += strspn(parse, " \t");
			if (*parse == 0 || *parse == '#') continue;
			token = parse + strcspn(parse, " \t\r\n");
			*token = 0;

			(void) strlcpy(domain, parse, sizeof(domain));
			continue;
		}
		if (strncmp(parse, "search", 6) == 0) {
			parse += 6;
			do {
				parse += strspn(parse, " \t");
				if (*parse == '#' || *parse == '\n') break;
				token = parse + strcspn(parse, " \t\r\n");
				prev_ch = *token;
				*token = 0;

				_getdns_list_append_string(suffix, parse);

				*token = prev_ch;
				parse = token;
			} while (*parse);
			continue;
		}
		if (strncmp(parse, "nameserver", 10) != 0)
			continue;

		parse += 10;
		parse += strspn(parse, " \t");
		if (*parse == 0 || *parse == '#') continue;
		token = parse + strcspn(parse, " \t\r\n");
		*token = 0;

		for (i = 0; i < GETDNS_UPSTREAM_TRANSPORTS; i++) {
			char *port_str = getdns_port_str_array[i];
			if ((s = getaddrinfo(parse, port_str, &hints, &result)))
				continue;
			if (!result)
				continue;

			upstream = &context->upstreams->
			    upstreams[context->upstreams->count++];
			upstream_init(upstream, context->upstreams, result);
			upstream->transport = getdns_upstream_transports[i];
			freeaddrinfo(result);
		}
	}
	fclose(in);

	(void) getdns_list_get_length(suffix, &length);
	if (length == 0 && *domain != 0)
		_getdns_list_append_string(suffix, domain);
	(void )getdns_context_set_suffix(context, suffix);
	getdns_list_destroy(suffix);

	dispatch_updated(context,
		GETDNS_CONTEXT_CODE_UPSTREAM_RECURSIVE_SERVERS);

	return GETDNS_RETURN_GOOD;
} /* set_os_defaults */
#endif

getdns_return_t
getdns_context_get_resolvconf(
    const getdns_context *context, const char **resolvconf)
{
	if (!context || !resolvconf)
		return GETDNS_RETURN_INVALID_PARAMETER;

	*resolvconf = *context->fchg_resolvconf.fn
	            ?  context->fchg_resolvconf.fn : NULL;
	return GETDNS_RETURN_GOOD;
}


/* compare of transaction ids in DESCENDING order
   so that 0 comes last
*/
static int
transaction_id_cmp(const void *id1, const void *id2)
{
    if (id1 == NULL && id2 == NULL) {
        return 0;
    } else if (id1 == NULL && id2 != NULL) {
        return 1;
    } else if (id1 != NULL && id2 == NULL) {
        return -1;
    } else {
        getdns_transaction_t t1 =
            *((const getdns_transaction_t *) id1);
        getdns_transaction_t t2 =
            *((const getdns_transaction_t *) id2);
        if (t1 == t2) {
            return 0;
        } else if (t1 > t2) {
            return -1;
        } else {
            return 1;
        }
    }
}

static void
NULL_update_callback(
    getdns_context *context, getdns_context_code_t code, void *userarg)
{ (void)context; (void)code; (void)userarg; }

static int
netreq_expiry_cmp(const void *id1, const void *id2)
{
	getdns_network_req *req1 = (getdns_network_req *)id1;
	getdns_network_req *req2 = (getdns_network_req *)id2;

	return req1->owner->expires < req2->owner->expires ? -1 :
	       req1->owner->expires > req2->owner->expires ?  1 :
	       req1 < req2 ? -1 :
	       req1 > req2 ?  1 : 0;
}

void _getdns_check_expired_pending_netreqs(
    getdns_context *context, uint64_t *now_ms);
static void _getdns_check_expired_pending_netreqs_cb(void *arg)
{
	uint64_t now_ms = 0;
	_getdns_check_expired_pending_netreqs((getdns_context *)arg, &now_ms);
}

static char const * const _getdns_default_trust_anchors_url =
    "http://data.iana.org/root-anchors/root-anchors.xml";

/* The ICANN CA fetched at 24 Sep 2010.  Valid to 2028 */
static char const * const _getdns_default_trust_anchors_verify_CA =
"-----BEGIN CERTIFICATE-----\n"
"MIIDdzCCAl+gAwIBAgIBATANBgkqhkiG9w0BAQsFADBdMQ4wDAYDVQQKEwVJQ0FO\n"
"TjEmMCQGA1UECxMdSUNBTk4gQ2VydGlmaWNhdGlvbiBBdXRob3JpdHkxFjAUBgNV\n"
"BAMTDUlDQU5OIFJvb3QgQ0ExCzAJBgNVBAYTAlVTMB4XDTA5MTIyMzA0MTkxMloX\n"
"DTI5MTIxODA0MTkxMlowXTEOMAwGA1UEChMFSUNBTk4xJjAkBgNVBAsTHUlDQU5O\n"
"IENlcnRpZmljYXRpb24gQXV0aG9yaXR5MRYwFAYDVQQDEw1JQ0FOTiBSb290IENB\n"
"MQswCQYDVQQGEwJVUzCCASIwDQYJKoZIhvcNAQEBBQADggEPADCCAQoCggEBAKDb\n"
"cLhPNNqc1NB+u+oVvOnJESofYS9qub0/PXagmgr37pNublVThIzyLPGCJ8gPms9S\n"
"G1TaKNIsMI7d+5IgMy3WyPEOECGIcfqEIktdR1YWfJufXcMReZwU4v/AdKzdOdfg\n"
"ONiwc6r70duEr1IiqPbVm5T05l1e6D+HkAvHGnf1LtOPGs4CHQdpIUcy2kauAEy2\n"
"paKcOcHASvbTHK7TbbvHGPB+7faAztABLoneErruEcumetcNfPMIjXKdv1V1E3C7\n"
"MSJKy+jAqqQJqjZoQGB0necZgUMiUv7JK1IPQRM2CXJllcyJrm9WFxY0c1KjBO29\n"
"iIKK69fcglKcBuFShUECAwEAAaNCMEAwDwYDVR0TAQH/BAUwAwEB/zAOBgNVHQ8B\n"
"Af8EBAMCAf4wHQYDVR0OBBYEFLpS6UmDJIZSL8eZzfyNa2kITcBQMA0GCSqGSIb3\n"
"DQEBCwUAA4IBAQAP8emCogqHny2UYFqywEuhLys7R9UKmYY4suzGO4nkbgfPFMfH\n"
"6M+Zj6owwxlwueZt1j/IaCayoKU3QsrYYoDRolpILh+FPwx7wseUEV8ZKpWsoDoD\n"
"2JFbLg2cfB8u/OlE4RYmcxxFSmXBg0yQ8/IoQt/bxOcEEhhiQ168H2yE5rxJMt9h\n"
"15nu5JBSewrCkYqYYmaxyOC3WrVGfHZxVI7MpIFcGdvSb2a1uyuua8l0BKgk3ujF\n"
"0/wsHNeP22qNyVO+XVBzrM8fk8BSUFuiT/6tZTYXRtEt5aKQZgXbKU5dUF3jT9qg\n"
"j/Br5BZw3X/zd325TvnswzMC1+ljLzHnQGGk\n"
"-----END CERTIFICATE-----\n";

static char const * const _getdns_default_trust_anchors_verify_email =
    "dnssec@iana.org";

<<<<<<< HEAD
=======

static char const * const _getdns_default_tls_cipher_list =
#ifndef HAVE_SSL_CTX_SET_CIPHERSUITES
    "TLS13-AES-256-GCM-SHA384:TLS13-AES-128-GCM-SHA256:"
    "TLS13-CHACHA20-POLY1305-SHA256:"
#endif
    "EECDH+AESGCM:EECDH+CHACHA20";

static char const * const _getdns_default_tls_ciphersuites =
  "TLS_AES_256_GCM_SHA384:TLS_CHACHA20_POLY1305_SHA256:TLS_AES_128_GCM_SHA256";

>>>>>>> 411c5cf5
/*
 * getdns_context_create
 *
 * Call this to initialize the context that is used in other getdns calls.
 */
getdns_return_t
getdns_context_create_with_extended_memory_functions(
    getdns_context **context,
    int set_from_os,
    void *userarg,
    void *(*malloc)(void *userarg, size_t),
    void *(*realloc)(void *userarg, void *, size_t),
    void (*free)(void *userarg, void *)
    )
{
	getdns_return_t r;
	struct getdns_context *result = NULL;
	mf_union mf;
	gldns_buffer gbuf;
#ifdef USE_WINSOCK
	WORD wVersionRequested;
#endif

	if (!context || !malloc || !realloc || !free)
		return GETDNS_RETURN_INVALID_PARAMETER;

	/** default init **/
	mf.ext.malloc = malloc;
	result = userarg == MF_PLAIN
	    ? (*mf.pln.malloc)(         sizeof(struct getdns_context))
	    : (*mf.ext.malloc)(userarg, sizeof(struct getdns_context));

	if (!result)
		return GETDNS_RETURN_MEMORY_ERROR;

#ifdef USE_WINSOCK
	/* We need to run WSAStartup() to be able to use getaddrinfo() */
	wVersionRequested = MAKEWORD(2, 2);
	if (WSAStartup(wVersionRequested, &result->wsaData)) {
		r = GETDNS_RETURN_GENERIC_ERROR;
		goto error;
	}
#endif
	result->processing = 0;
	result->destroying = 0;
	result->my_mf.mf_arg         = userarg;
	result->my_mf.mf.ext.malloc  = malloc;
	result->my_mf.mf.ext.realloc = realloc;
	result->my_mf.mf.ext.free    = free;

	result->update_callback  = NULL;
	result->update_callback2 = NULL_update_callback;
	result->update_userarg   = NULL;

	result->log.func    = NULL;
	result->log.userarg = NULL;
	result->log.system  = 0;
	result->log.level   = GETDNS_LOG_ERR;

	result->mf.mf_arg         = userarg;
	result->mf.mf.ext.malloc  = malloc;
	result->mf.mf.ext.realloc = realloc;
	result->mf.mf.ext.free    = free;

	result->resolution_type_set = 0;

	_getdns_rbtree_init(&result->outbound_requests, transaction_id_cmp);
	_getdns_rbtree_init(&result->local_hosts, local_host_cmp);
	_getdns_rbtree_init(&result->pending_netreqs, netreq_expiry_cmp);
	result->first_pending_netreq = NULL;
	result->netreqs_in_flight = 0;
	result->pending_timeout_event.userarg    = result;
	result->pending_timeout_event.read_cb    = NULL;
	result->pending_timeout_event.write_cb   = NULL;
	result->pending_timeout_event.timeout_cb =
	    _getdns_check_expired_pending_netreqs_cb;
	result->pending_timeout_event.ev         = NULL;

	result->server = NULL;

#ifdef HAVE_LIBUNBOUND
	result->resolution_type = GETDNS_RESOLUTION_RECURSING;
#else
	result->resolution_type = GETDNS_RESOLUTION_STUB;
#endif
	if ((r = create_default_namespaces(result)))
		goto error;

	result->timeout = 5000;
	result->idle_timeout = 0;
	result->follow_redirects = GETDNS_REDIRECTS_FOLLOW;
	result->dns_root_servers = NULL;
#if defined(HAVE_LIBUNBOUND) && !defined(HAVE_UB_CTX_SET_STUB)
	result->root_servers_fn[0] = 0;
#endif
	result->append_name = GETDNS_APPEND_NAME_TO_SINGLE_LABEL_FIRST;
	result->suffixes = no_suffixes;
	result->suffixes_len = sizeof(no_suffixes);

	result->trust_anchors_source = GETDNS_TASRC_NONE;
	result->can_write_appdata = PROP_UNKNOWN;
	result->trust_anchors_url = NULL;
	result->trust_anchors_verify_email = NULL;
	result->trust_anchors_verify_CA = NULL;
	result->trust_anchors_backoff_time = 2500;
	result->appdata_dir = NULL;
	result->tls_ca_path = NULL;
	result->tls_ca_file = NULL;
	result->tls_cipher_list = NULL;
	result->tls_ciphersuites = NULL;
	result->tls_curves_list = NULL;
	result->tls_min_version = GETDNS_TLS1_2;
	result->tls_max_version = (getdns_tls_version_t)0;

	(void) memset(&result->root_ksk, 0, sizeof(result->root_ksk));

	(void) memset(&result->a, 0, sizeof(result->a));
	(void) memset(&result->aaaa, 0, sizeof(result->aaaa));
	result->a.fd = -1;
	result->aaaa.fd = -1;

	gldns_buffer_init_vfixed_frm_data(&gbuf, result->trust_anchors_spc
	                                , sizeof(result->trust_anchors_spc));

	if (!_getdns_parse_ta_file(NULL, &gbuf)) {
		result->trust_anchors = NULL;
		result->trust_anchors_len = 0;

	} else if ((result->trust_anchors_len = gldns_buffer_position(&gbuf))
		    > sizeof(result->trust_anchors_spc)) {

		if ((result->trust_anchors = GETDNS_XMALLOC(
		    result->mf, uint8_t, result->trust_anchors_len))) {

			gldns_buffer_init_frm_data(&gbuf
			                          , result->trust_anchors
						  , result->trust_anchors_len);
			if (!_getdns_parse_ta_file(NULL, &gbuf)) {
				GETDNS_FREE(result->mf, result->trust_anchors);
				result->trust_anchors = NULL;
				result->trust_anchors_len = 0;
			} else
				result->trust_anchors_source = GETDNS_TASRC_ZONE;
		}
	} else {
		result->trust_anchors = result->trust_anchors_spc;
		result->trust_anchors_source = GETDNS_TASRC_ZONE;
	}

	result->upstreams = NULL;

	result->edns_extended_rcode = 0;
	result->edns_version = 0;
	result->edns_do_bit = 0;
	result->edns_client_subnet_private = 0;
	result->tls_query_padding_blocksize = 1; /* default is to pad queries sensibly */
	result->tls_ctx = NULL;

	result->extension = &result->default_eventloop.loop;
	_getdns_default_eventloop_init(&result->mf, &result->default_eventloop);
	_getdns_default_eventloop_init(&result->mf, &result->sync_eventloop);

	/* request extension defaults
	 */
	result->header = NULL;
	result->add_opt_parameters = NULL;
	result->add_warning_for_bad_dns = 0;
	result->dnssec = 0;
	result->dnssec_return_all_statuses = 0;
	result->dnssec_return_full_validation_chain = 0;
	result->dnssec_return_only_secure = 0;
	result->dnssec_return_status = 0;
	result->dnssec_return_validation_chain = 0;
#ifdef DNSSEC_ROADBLOCK_AVOIDANCE
	result->dnssec_roadblock_avoidance = 0;
#endif
	result->edns_cookies = 0;
	result->return_api_information = 0;
	result->return_both_v4_and_v6 = 0;
	result->return_call_reporting = 0;
	result->specify_class = GETDNS_RRCLASS_IN;

	result->sys_ctxt  = NULL;
	result->ta_notify = NULL;

	/* state data used to detect changes to the system config files
	 */
	(void)memset(&result->fchg_resolvconf, 0, sizeof(struct filechg));
	(void)memset(&result->fchg_hosts     , 0, sizeof(struct filechg));

	result->dnssec_allowed_skew = 0;
	result->edns_maximum_udp_payload_size = -1;
	if ((r = create_default_dns_transports(result)))
		goto error;
	result->tls_auth = GETDNS_AUTHENTICATION_NONE;
	result->tls_auth_min = GETDNS_AUTHENTICATION_NONE;
	result->round_robin_upstreams = 0;
	result->tls_backoff_time = 3600;
	result->tls_connection_retries = 2;
	result->limit_outstanding_queries = 0;
	result->max_backoff_value = UDP_MAX_BACKOFF;

	/* unbound context is initialized here */
	/* Unbound needs SSL to be init'ed this early when TLS is used. However we
	 * don't know that till later so we will have to do this every time. */

#ifdef HAVE_PTHREAD
	pthread_mutex_lock(&ssl_init_lock);
#else
	/* XXX implement Windows-style lock here */
#endif
	/* Only initialise SSL once and ideally in a thread-safe manner */
	if (ssl_init == false) {
		_getdns_tls_init();
		ssl_init = true;
	}
#ifdef HAVE_PTHREAD
	pthread_mutex_unlock(&ssl_init_lock);
#else
	/* XXX implement Windows-style unlock here */
#endif
#ifdef HAVE_LIBUNBOUND
	result->unbound_ctx = NULL;
	if ((r = rebuild_ub_ctx(result)))
		goto error;
#endif


#ifdef HAVE_MDNS_SUPPORT
	_getdns_mdns_context_init(result);
#endif

	// resolv.conf does not exist on Windows, handle differently
#ifndef USE_WINSOCK
	if ((set_from_os & 1)) {
		(void) getdns_context_set_resolvconf(result, GETDNS_FN_RESOLVCONF);
		(void) getdns_context_set_hosts(result, GETDNS_FN_HOSTS);
	}
#else
	if ((set_from_os & 1) && (r = set_os_defaults_windows(result)))
		goto error;
#endif

	*context = result;
	return GETDNS_RETURN_GOOD;
error:
	getdns_context_destroy(result);
	return r;
} /* getdns_context_create_with_extended_memory_functions */

/*
 * getdns_context_create
 *
 * Call this to initialize the context that is used in other getdns calls.
 */
getdns_return_t
getdns_context_create_with_memory_functions(struct getdns_context ** context,
    int set_from_os,
    void *(*malloc)(size_t),
    void *(*realloc)(void *, size_t),
    void (*free)(void *)
    )
{
    mf_union mf;
    mf.pln.malloc = malloc;
    mf.pln.realloc = realloc;
    mf.pln.free = free;
    return getdns_context_create_with_extended_memory_functions(
        context, set_from_os, MF_PLAIN,
        mf.ext.malloc, mf.ext.realloc, mf.ext.free);
}               /* getdns_context_create */

/*
 * getdns_context_create
 *
 * Call this to initialize the context that is used in other getdns calls.
 */
getdns_return_t
getdns_context_create(struct getdns_context ** context, int set_from_os)
{
    return getdns_context_create_with_memory_functions(context,
            set_from_os, malloc, realloc, free);
}               /* getdns_context_create */

/*
 * getdns_context_destroy
 *
 * Call this to dispose of resources associated with a context once you
 * are done with it.
 */
void
getdns_context_destroy(struct getdns_context *context)
{
	if (context == NULL)
		return;

	/*  If being destroyed during getdns callback, fail via assert */
	assert(context->processing == 0);
	if (context->destroying)
		return;

	context->destroying = 1;

	if (context->sys_ctxt)
		getdns_context_destroy(context->sys_ctxt);

	/* cancel all outstanding requests */
	cancel_outstanding_requests(context);

	/* Destroy listening addresses */
	(void) getdns_context_set_listen_addresses(context, NULL, NULL, NULL);

	/* This needs to be done before cleaning the extension, because there
	 * might be an idle_timeout schedules, which will not get unscheduled
	 * with cancel_outstanding_requests.
	 */
	_getdns_upstreams_dereference(context->upstreams);

	context->sync_eventloop.loop.vmt->cleanup(&context->sync_eventloop.loop);
	context->extension->vmt->cleanup(context->extension);
#ifdef HAVE_LIBUNBOUND
	if (context->unbound_ctx)
		ub_ctx_delete(context->unbound_ctx);
#endif

#ifdef HAVE_MDNS_SUPPORT
	/*
	 * Release all ressource allocated for MDNS.
	 */
	_getdns_mdns_context_destroy(context);
#endif

	if (context->namespaces)
		GETDNS_FREE(context->my_mf, context->namespaces);

	if (context->dns_transports)
		GETDNS_FREE(context->my_mf, context->dns_transports);

	if (context->tls_ctx)
		_getdns_tls_context_free(&context->my_mf, context->tls_ctx);

	getdns_list_destroy(context->dns_root_servers);

#if defined(HAVE_LIBUNBOUND) && !defined(HAVE_UB_CTX_SET_STUB)
	if (context->root_servers_fn[0])
		unlink(context->root_servers_fn);
#endif

	if (context->suffixes && context->suffixes != no_suffixes)
		GETDNS_FREE(context->mf, (void *)context->suffixes);

	if (context->trust_anchors &&
	    context->trust_anchors != context->trust_anchors_spc)
		GETDNS_FREE(context->mf, context->trust_anchors);

	_getdns_traverse_postorder(&context->local_hosts,
	    destroy_local_host, context);

	getdns_dict_destroy(context->header);
	getdns_dict_destroy(context->add_opt_parameters);

	if (context->trust_anchors_url)
		GETDNS_FREE(context->mf, context->trust_anchors_url);
	if (context->trust_anchors_verify_CA)
		GETDNS_FREE( context->mf
		           , context->trust_anchors_verify_CA);
	if (context->trust_anchors_verify_email)
		GETDNS_FREE( context->mf
		           , context->trust_anchors_verify_email);
	if (context->appdata_dir)
		GETDNS_FREE(context->mf, context->appdata_dir);
	if (context->tls_ca_path)
		GETDNS_FREE(context->mf, context->tls_ca_path);
	if (context->tls_ca_file)
		GETDNS_FREE(context->mf, context->tls_ca_file);
	if (context->tls_cipher_list)
		GETDNS_FREE(context->mf, context->tls_cipher_list);
	if (context->tls_ciphersuites)
		GETDNS_FREE(context->mf, context->tls_ciphersuites);
	if (context->tls_curves_list)
		GETDNS_FREE(context->mf, context->tls_curves_list);

#ifdef USE_WINSOCK
	WSACleanup();
#endif
	GETDNS_FREE(context->my_mf, context);
}               /* getdns_context_destroy */

/*
 * getdns_context_set_context_update_callback
 *
 */
getdns_return_t
getdns_context_set_context_update_callback(struct getdns_context *context,
    void (*value) (struct getdns_context *context,
                   getdns_context_code_t changed_item))
{
    RETURN_IF_NULL(context, GETDNS_RETURN_INVALID_PARAMETER);
    context->update_callback = value;
    return GETDNS_RETURN_GOOD;
}               /* getdns_context_set_context_update_callback */

getdns_return_t
getdns_context_set_update_callback(getdns_context *context, void *userarg,
    void (*cb)(getdns_context *, getdns_context_code_t, void *))
{
	if (!context) return GETDNS_RETURN_INVALID_PARAMETER;
	context->update_userarg = userarg;
	context->update_callback2 = cb ? cb : NULL_update_callback;
	return GETDNS_RETURN_GOOD;
}

getdns_return_t
getdns_context_get_update_callback(const getdns_context *context,
    void **userarg,
    void (**cb)(getdns_context *, getdns_context_code_t, void *))
{
	if (!context || !userarg || !cb)
		return GETDNS_RETURN_INVALID_PARAMETER;

	*userarg = context->update_userarg;
	*cb = context->update_callback2;
	return GETDNS_RETURN_GOOD;
}

getdns_return_t
getdns_context_set_logfunc(getdns_context *context, void *userarg,
    uint64_t system, getdns_loglevel_type level, getdns_logfunc_type log)
{
	if (!context)
		return GETDNS_RETURN_INVALID_PARAMETER;

	context->log.func = log;
	context->log.userarg = userarg;
	context->log.system = system;
	context->log.level = level;
	if (context->upstreams) {
		context->upstreams->log = context->log;
	}
	return GETDNS_RETURN_GOOD;
}

#ifdef HAVE_LIBUNBOUND
/*
 * Helpers to set options on the unbound ctx
 */
static void
set_ub_string_opt(struct getdns_context *ctx, char *opt, char *value)
{
    if (ctx->unbound_ctx)
        ub_ctx_set_option(ctx->unbound_ctx, opt, value);
}

static void
set_ub_number_opt(struct getdns_context *ctx, char *opt, uint16_t value)
{
    char buffer[64];
    snprintf(buffer, 64, "%hu", value);
    set_ub_string_opt(ctx, opt, buffer);
}

static void
getdns_context_request_count_changed(getdns_context *context)
{
	size_t prev_count;

	if (context->ub_event_scheduling) {
		return;
	}
	context->ub_event_scheduling++;
	do {
		prev_count = context->outbound_requests.count;
		DEBUG_SCHED("getdns_context_request_count_changed(%d)\n",
		    (int) context->outbound_requests.count);
		if (context->outbound_requests.count && ! context->ub_event.ev){
			DEBUG_SCHED("gc_request_count_changed "
			    "-> ub schedule(el_ev = %p, el_ev->ev = %p)\n",
			    (void *)&context->ub_event, (void *)context->ub_event.ev);
#ifndef USE_WINSOCK
#ifdef HAVE_UNBOUND_EVENT_API
			if (!_getdns_ub_loop_enabled(&context->ub_loop))
#endif
				context->extension->vmt->schedule(
				    context->extension,
				    ub_fd(context->unbound_ctx),
				    TIMEOUT_FOREVER, &context->ub_event);
#endif
		} else if (! context->outbound_requests.count &&
		    context->ub_event.ev) {
			DEBUG_SCHED("gc_request_count_changed "
			    "-> ub clear(el_ev = %p, el_ev->ev = %p)\n",
			    (void *)&context->ub_event, (void *)context->ub_event.ev);

#ifndef USE_WINSOCK
#ifdef HAVE_UNBOUND_EVENT_API
			if (!_getdns_ub_loop_enabled(&context->ub_loop))
#endif
				context->extension->vmt->clear(
				    context->extension, &context->ub_event);
#endif
		}
	} while (prev_count != context->outbound_requests.count);
	context->ub_event_scheduling--;
}

void
_getdns_context_ub_read_cb(void *userarg)
{
	getdns_context *context = (getdns_context *)userarg;

	/* getdns_context_process_async, but without reinvoking an eventloop
	 * (with context->extension->vmt->run*), because we are already
	 * called from a running eventloop.
	 */
	if (ub_poll(context->unbound_ctx))
		(void) ub_process(context->unbound_ctx);

	/* No need to handle timeouts. They are handled by the extension. */

	getdns_context_request_count_changed(context);
}

static getdns_return_t
rebuild_ub_ctx(struct getdns_context* context) {
	if (context->unbound_ctx != NULL) {
		/* cancel all requests and delete */
		cancel_outstanding_requests(context);
		ub_ctx_delete(context->unbound_ctx);
		context->unbound_ctx = NULL;
	}
	/* setup */
#ifdef HAVE_UNBOUND_EVENT_API
	_getdns_ub_loop_init(&context->ub_loop, &context->mf, context->extension);
	if (_getdns_ub_loop_enabled(&context->ub_loop)) {
		context->unbound_ctx = ub_ctx_create_ub_event(&context->ub_loop.super);
	} else {
#endif
		context->unbound_ctx = ub_ctx_create();
		(void) ub_ctx_async(context->unbound_ctx, 1);
#ifdef HAVE_UNBOUND_EVENT_API
	}
#endif
	context->unbound_ta_set = 0;
	if (!context->unbound_ctx)
		return GETDNS_RETURN_MEMORY_ERROR;

#ifdef HAVE_UNBOUND_EVENT_API
        ub_ctx_set_option(context->unbound_ctx,
	    "target-fetch-policy:", "0 0 0 0 0");
#endif
	set_ub_dnssec_allowed_skew(context,
	    context->dnssec_allowed_skew);
    	set_ub_number_opt(context, "edns-buffer-size:",
	    context->edns_maximum_udp_payload_size);
	set_ub_dns_transport(context);

	context->ub_event.userarg    = context;
	context->ub_event.read_cb    = _getdns_context_ub_read_cb;
	context->ub_event.write_cb   = NULL;
	context->ub_event.timeout_cb = NULL;
	context->ub_event.ev         = NULL;
	context->ub_event_scheduling = 0;

	return GETDNS_RETURN_GOOD;
}
#else
#define set_ub_string_opt(ctx, opt, value) do {} while (0)
#define set_ub_number_opt(ctx, opt, value) do {} while (0)
#define getdns_context_request_count_changed(context) do {} while (0)
#endif

/**
 * Helper to dispatch the updated callback
 */
static void
dispatch_updated(struct getdns_context *context, uint16_t item)
{
	if (context->update_callback2 != NULL_update_callback)
		context->update_callback2(
		    context, item, context->update_userarg);

    if (context->update_callback) {
        context->update_callback(context, item);
    }
}

/*
 * getdns_context_set_resolution_type
 *
 */
getdns_return_t
getdns_context_set_resolution_type(struct getdns_context *context,
    getdns_resolution_t value)
{
    RETURN_IF_NULL(context, GETDNS_RETURN_INVALID_PARAMETER);
    if (value != GETDNS_RESOLUTION_STUB && value != GETDNS_RESOLUTION_RECURSING) {
        return GETDNS_RETURN_CONTEXT_UPDATE_FAIL;
    }
#ifndef HAVE_LIBUNBOUND
    if (value == GETDNS_RESOLUTION_RECURSING)
	    return GETDNS_RETURN_NOT_IMPLEMENTED;
#endif
#ifndef STUB_NATIVE_DNSSEC
    if (context->resolution_type_set != 0) {
        /* already setup */
        return GETDNS_RETURN_CONTEXT_UPDATE_FAIL;
    }
#endif
    context->resolution_type = value;

    dispatch_updated(context, GETDNS_CONTEXT_CODE_RESOLUTION_TYPE);

    return GETDNS_RETURN_GOOD;
}               /* getdns_context_set_resolution_type */

/*
 * getdns_context_set_namespaces
 *
 */
getdns_return_t
getdns_context_set_namespaces(getdns_context *context,
    size_t namespace_count, const getdns_namespace_t *namespaces)
{
	size_t i;
	getdns_return_t r = GETDNS_RETURN_GOOD;

	if (!context)
		return GETDNS_RETURN_INVALID_PARAMETER;

	if (namespace_count == 0 || namespaces == NULL)
		return GETDNS_RETURN_CONTEXT_UPDATE_FAIL;

	for (i = 0; i < namespace_count; i++) {
		if (namespaces[i] == GETDNS_NAMESPACE_NETBIOS ||
#ifndef HAVE_MDNS_SUPPORT
			namespaces[i] == GETDNS_NAMESPACE_MDNS ||
#endif
		    namespaces[i] == GETDNS_NAMESPACE_NIS)
			r = GETDNS_RETURN_NOT_IMPLEMENTED;

		else if (namespaces[i] != GETDNS_NAMESPACE_DNS &&
#ifdef HAVE_MDNS_SUPPORT
			namespaces[i] != GETDNS_NAMESPACE_MDNS &&
#endif
		    namespaces[i] != GETDNS_NAMESPACE_LOCALNAMES )
			return GETDNS_RETURN_CONTEXT_UPDATE_FAIL;
	}
	GETDNS_FREE(context->my_mf, context->namespaces);

	/** duplicate **/
	context->namespaces = GETDNS_XMALLOC(
	    context->my_mf, getdns_namespace_t, namespace_count);
	(void) memcpy(context->namespaces, namespaces,
	    namespace_count * sizeof(getdns_namespace_t));
	context->namespace_count = namespace_count;

	dispatch_updated(context, GETDNS_CONTEXT_CODE_NAMESPACES);

	return r;
}               /* getdns_context_set_namespaces */

static getdns_return_t
getdns_set_base_dns_transports(
    getdns_context *context, size_t transport_count, getdns_transport_list_t *transports)
{
	size_t i;
	getdns_transport_list_t *new_transports;

	RETURN_IF_NULL(context, GETDNS_RETURN_INVALID_PARAMETER);
	if (transport_count == 0 || !transports)
		return GETDNS_RETURN_INVALID_PARAMETER;

	/* Check for valid transports and that they are used only once*/
	int u=0,t=0,l=0;
	for(i=0; i<transport_count; i++)
	{
		switch (transports[i]) {
			case GETDNS_TRANSPORT_UDP:       u++; break;
			case GETDNS_TRANSPORT_TCP:       t++; break;
			case GETDNS_TRANSPORT_TLS:       l++; break;
			default: return GETDNS_RETURN_CONTEXT_UPDATE_FAIL;
		}
	}
	if ( u>1 || t>1 || l>1)
		return GETDNS_RETURN_CONTEXT_UPDATE_FAIL;
	
	if (!(new_transports = GETDNS_XMALLOC(context->my_mf,
		getdns_transport_list_t, transport_count)))
		return GETDNS_RETURN_CONTEXT_UPDATE_FAIL;

	if (context->dns_transports)
		GETDNS_FREE(context->my_mf, context->dns_transports);

	/** duplicate **/
	context->dns_transports = new_transports;
	memcpy(context->dns_transports, transports,
	    transport_count * sizeof(getdns_transport_list_t));
	context->dns_transport_count = transport_count;

	return GETDNS_RETURN_GOOD;
}

static getdns_return_t
set_ub_dns_transport(struct getdns_context* context) {
	int fallback;
	size_t i;

    /* These mappings are not exact because Unbound is configured differently,
       so just map as close as possible. Not all options can be supported.*/
    switch (context->dns_transports[0]) {
        case GETDNS_TRANSPORT_UDP:
            set_ub_string_opt(context, "do-udp:", "yes");
            if (context->dns_transport_count > 1
	        && context->dns_transports[1] == GETDNS_TRANSPORT_TCP)
                set_ub_string_opt(context, "do-tcp:", "yes");
            else
                set_ub_string_opt(context, "do-tcp:", "no");
            break;
        case GETDNS_TRANSPORT_TCP:
            set_ub_string_opt(context, "do-udp:", "no");
            set_ub_string_opt(context, "do-tcp:", "yes");
            break;
        case GETDNS_TRANSPORT_TLS:
            set_ub_string_opt(context, "do-udp:", "no");
            set_ub_string_opt(context, "do-tcp:", "yes");
            /* Find out if there is a fallback available. */
            fallback = 0;
            for (i = 1; i < context->dns_transport_count; i++) {
                if (context->dns_transports[i] == GETDNS_TRANSPORT_TCP) {
                    fallback = 1;
                    break;
                }
                else if (context->dns_transports[i] == GETDNS_TRANSPORT_UDP) {
                    set_ub_string_opt(context, "do-udp:", "yes");
                    set_ub_string_opt(context, "do-tcp:", "no");
                    fallback = 1;
                    break;
                }
            }
            if (fallback == 0)
                /* Use TLS if it is the only thing.*/
                set_ub_string_opt(context, "ssl-upstream:", "yes");
            break;
       default:
           return GETDNS_RETURN_CONTEXT_UPDATE_FAIL;
        }
    return GETDNS_RETURN_GOOD;
}

/*
 * getdns_context_set_dns_transport
 *
 */
getdns_return_t
getdns_context_set_dns_transport(
    getdns_context *context, getdns_transport_t value)
{
	size_t count = 2;
	getdns_transport_list_t *new_transports;

	RETURN_IF_NULL(context, GETDNS_RETURN_INVALID_PARAMETER);

	if (value == GETDNS_TRANSPORT_UDP_ONLY ||
	    value == GETDNS_TRANSPORT_TCP_ONLY ||
	    value == GETDNS_TRANSPORT_TCP_ONLY_KEEP_CONNECTIONS_OPEN ||
	    value == GETDNS_TRANSPORT_TLS_ONLY_KEEP_CONNECTIONS_OPEN)
	    count = 1;

	if (!(new_transports = GETDNS_XMALLOC(
	       context->my_mf, getdns_transport_list_t, count)))
		return GETDNS_RETURN_CONTEXT_UPDATE_FAIL;

	if (context->dns_transports)
		GETDNS_FREE(context->my_mf, context->dns_transports);

	context->dns_transport_count = count;
	context->dns_transports = new_transports;

	switch ((int)value) {
	    case GETDNS_TRANSPORT_UDP_FIRST_AND_FALL_BACK_TO_TCP:
	        context->dns_transports[0] = GETDNS_TRANSPORT_UDP;
	        context->dns_transports[1] = GETDNS_TRANSPORT_TCP;
	        break;
	    case GETDNS_TRANSPORT_UDP_ONLY:
	        context->dns_transports[0] = GETDNS_TRANSPORT_UDP;
	        break;
	    case GETDNS_TRANSPORT_TCP_ONLY:
	    case GETDNS_TRANSPORT_TCP_ONLY_KEEP_CONNECTIONS_OPEN:
	        context->dns_transports[0] = GETDNS_TRANSPORT_TCP;
	        break;
	    case GETDNS_TRANSPORT_TLS_ONLY_KEEP_CONNECTIONS_OPEN:
	        context->dns_transports[0] = GETDNS_TRANSPORT_TLS;
	        break;
	    case GETDNS_TRANSPORT_TLS_FIRST_AND_FALL_BACK_TO_TCP_KEEP_CONNECTIONS_OPEN:
	        context->dns_transports[0] = GETDNS_TRANSPORT_TLS;
	        context->dns_transports[1] = GETDNS_TRANSPORT_TCP;
	       break;
	   default:
	       return GETDNS_RETURN_CONTEXT_UPDATE_FAIL;
	}
	/* Note that the call below does not have any effect in unbound after the
	 * ctx is finalised so for recursive mode or stub + dnssec only the first
	 * transport specified on the first query is used.
	 * However the method returns success as otherwise the transport could not
	 * be reset for stub mode.
	 * Also, not all transport options supported in libunbound yet */
	if (set_ub_dns_transport(context) != GETDNS_RETURN_GOOD) {
	    return GETDNS_RETURN_CONTEXT_UPDATE_FAIL;
	}
	dispatch_updated(context, GETDNS_CONTEXT_CODE_DNS_TRANSPORT);
	return GETDNS_RETURN_GOOD;
}

/*
 * getdns_context_set_dns_transport_list
 *
 */
getdns_return_t
getdns_context_set_dns_transport_list(getdns_context *context,
    size_t transport_count, getdns_transport_list_t *transports)
{
    RETURN_IF_NULL(context, GETDNS_RETURN_INVALID_PARAMETER);
    if (getdns_set_base_dns_transports(context, transport_count, transports) != GETDNS_RETURN_GOOD)
        return GETDNS_RETURN_CONTEXT_UPDATE_FAIL;
    /* Note that the call below does not have any effect in unbound after the
     * ctx is finalised so for recursive mode or stub + dnssec only the first
     * transport specified on the first query is used.
     * However the method returns success as otherwise the transport could not
     * be reset for stub mode.
     * Also, not all transport options supported in libunbound yet */
    if (set_ub_dns_transport(context) != GETDNS_RETURN_GOOD) {
        return GETDNS_RETURN_CONTEXT_UPDATE_FAIL;
    }
    dispatch_updated(context, GETDNS_CONTEXT_CODE_DNS_TRANSPORT);
    return GETDNS_RETURN_GOOD;
}               /* getdns_context_set_dns_transport_list */

/*
 * getdns_context_set_tls_authentication
 *
 */
getdns_return_t
getdns_context_set_tls_authentication(getdns_context *context,
                                      getdns_tls_authentication_t value)
{
    RETURN_IF_NULL(context, GETDNS_RETURN_INVALID_PARAMETER);
    if (value != GETDNS_AUTHENTICATION_NONE &&
        value != GETDNS_AUTHENTICATION_REQUIRED) {
        return GETDNS_RETURN_CONTEXT_UPDATE_FAIL;
    }
    context->tls_auth = value;

    dispatch_updated(context, GETDNS_CONTEXT_CODE_TLS_AUTHENTICATION);

    return GETDNS_RETURN_GOOD;
}               /* getdns_context_set_tls_authentication_list */

/*
 * getdns_context_set_round_robin_upstreams
 *
 */
getdns_return_t
getdns_context_set_round_robin_upstreams(getdns_context *context, uint8_t value)
{
    RETURN_IF_NULL(context, GETDNS_RETURN_INVALID_PARAMETER);
    /* only allow 0 or 1 */
    if (value != 0 && value != 1) {
        return GETDNS_RETURN_CONTEXT_UPDATE_FAIL;
    }

    context->round_robin_upstreams = value;

    dispatch_updated(context, GETDNS_CONTEXT_CODE_ROUND_ROBIN_UPSTREAMS);

    return GETDNS_RETURN_GOOD;
}               /* getdns_context_set_round_robin_upstreams */

/**
 * Set the maximum number of messages that can be sent to other upstreams
 * before the upstream which has previously timed out will be tried again.
 * @see getdns_context_get_max_backoff_value
 * @param[in] context  The context to configure
 * @param[in[ value    Number of messages sent to other upstreams before
 *                     retrying the upstream which had timed out.
 * @return GETDNS_RETURN_GOOD on success
 * @return GETDNS_RETURN_INVALID_PARAMETER if context is null.
 */
getdns_return_t
getdns_context_set_max_backoff_value(getdns_context *context, uint16_t value)
{
    RETURN_IF_NULL(context, GETDNS_RETURN_INVALID_PARAMETER);

    context->max_backoff_value = value;

    dispatch_updated(context, GETDNS_CONTEXT_CODE_MAX_BACKOFF_VALUE);

    return GETDNS_RETURN_GOOD;
}               /* getdns_context_set_max_backoff_value */

/*
 * getdns_context_set_tls_backoff_time
 *
 */
getdns_return_t
getdns_context_set_tls_backoff_time(getdns_context *context, uint16_t value)
{
    RETURN_IF_NULL(context, GETDNS_RETURN_INVALID_PARAMETER);
    /* Value is in seconds. Should we have a lower limit? 1 second?*/
    context->tls_backoff_time = value;

    dispatch_updated(context, GETDNS_CONTEXT_CODE_TLS_BACKOFF_TIME);

    return GETDNS_RETURN_GOOD;
}               /* getdns_context_set_tls_backoff_time */

/*
 * getdns_context_set_tls_connection_retries
 *
 */
getdns_return_t
getdns_context_set_tls_connection_retries(getdns_context *context, uint16_t value)
{
    RETURN_IF_NULL(context, GETDNS_RETURN_INVALID_PARAMETER);
    /* Should we put a sensible upper limit on this? 10?*/
    // if (value > 10) {
    //     return GETDNS_RETURN_CONTEXT_UPDATE_FAIL;
    // }

    context->tls_connection_retries = value;

    dispatch_updated(context, GETDNS_CONTEXT_CODE_TLS_CONNECTION_RETRIES);

    return GETDNS_RETURN_GOOD;
}               /* getdns_context_set_tls_connection retries */

#ifdef HAVE_LIBUNBOUND
static void
set_ub_limit_outstanding_queries(getdns_context* context, uint16_t value) {
    /* num-queries-per-thread */
    set_ub_number_opt(context, "num-queries-per-thread:", value);
}
#endif
/*
 * getdns_context_set_limit_outstanding_queries
 *
 */
getdns_return_t
getdns_context_set_limit_outstanding_queries(struct getdns_context *context,
    uint16_t limit)
{
    RETURN_IF_NULL(context, GETDNS_RETURN_INVALID_PARAMETER);
#ifdef HAVE_LIBUNBOUND
    set_ub_limit_outstanding_queries(context, limit);
#endif
    if (limit != context->limit_outstanding_queries) {
        context->limit_outstanding_queries = limit;
        dispatch_updated(context,
            GETDNS_CONTEXT_CODE_LIMIT_OUTSTANDING_QUERIES);
    }

    return GETDNS_RETURN_GOOD;
}               /* getdns_context_set_limit_outstanding_queries */

/*
 * getdns_context_set_timeout
 *
 */
getdns_return_t
getdns_context_set_timeout(struct getdns_context *context, uint64_t timeout)
{
    RETURN_IF_NULL(context, GETDNS_RETURN_INVALID_PARAMETER);

    if (timeout == 0) {
        return GETDNS_RETURN_INVALID_PARAMETER;
    }

    context->timeout = timeout;

    dispatch_updated(context, GETDNS_CONTEXT_CODE_TIMEOUT);

    return GETDNS_RETURN_GOOD;
}               /* getdns_context_set_timeout */

/*
 * getdns_context_set_idle_timeout
 *
 */
getdns_return_t
getdns_context_set_idle_timeout(getdns_context *context, uint64_t timeout)
{
	size_t i;

	if (!context)
		return GETDNS_RETURN_INVALID_PARAMETER;

	/* Shuold we enforce maximum based on edns-tcp-keepalive spec? */
	/* 0 should be allowed as that is the default.*/

	context->idle_timeout = timeout;

	dispatch_updated(context, GETDNS_CONTEXT_CODE_IDLE_TIMEOUT);

	if (timeout)
		return GETDNS_RETURN_GOOD;

	/* If timeout == 0, call scheduled idle timeout events */
	for (i = 0; i < context->upstreams->count; i++) {
		getdns_upstream *upstream =
		    &context->upstreams->upstreams[i];

		if (!upstream->event.ev ||
		    !upstream->event.timeout_cb ||
		     upstream->event.read_cb ||
		     upstream->event.write_cb)
			continue;

		GETDNS_CLEAR_EVENT(upstream->loop, &upstream->event);
		upstream->event.timeout_cb(upstream->event.userarg);
	}
	return GETDNS_RETURN_GOOD;
}               /* getdns_context_set_timeout */


/*
 * getdns_context_set_follow_redirects
 *
 */
getdns_return_t
getdns_context_set_follow_redirects(
    getdns_context *context, getdns_redirects_t value)
{
	if (!context)
		return GETDNS_RETURN_INVALID_PARAMETER;

	if (value != GETDNS_REDIRECTS_FOLLOW &&
	    value != GETDNS_REDIRECTS_DO_NOT_FOLLOW)
		return GETDNS_RETURN_INVALID_PARAMETER;

	context->follow_redirects = value;

	dispatch_updated(context, GETDNS_CONTEXT_CODE_FOLLOW_REDIRECTS);

	return GETDNS_RETURN_GOOD;
}               /* getdns_context_set_follow_redirects */

/*
 * getdns_context_set_dns_root_servers
 *
 */
getdns_return_t
getdns_context_set_dns_root_servers(
    getdns_context *context, getdns_list *addresses)
{
#ifdef HAVE_LIBUNBOUND
#  ifndef HAVE_UB_CTX_SET_STUB
	char tmpfn[FILENAME_MAX] = P_tmpdir "/getdns-root-dns-servers-XXXXXX";
	FILE *fh;
	int fd;
	size_t dst_len;
#  endif
	size_t i;
	getdns_dict *rr_dict;
	getdns_return_t r = GETDNS_RETURN_GOOD;
	getdns_bindata *addr_bd;
	char dst[2048];
#endif
	getdns_list *newlist;

	if (!context)
		return GETDNS_RETURN_INVALID_PARAMETER;

	if (!addresses) {
#ifdef HAVE_LIBUNBOUND
		if (ub_ctx_set_option(
		    context->unbound_ctx, "root-hints:", ""))
			return GETDNS_RETURN_CONTEXT_UPDATE_FAIL;
#endif
		if (context->dns_root_servers)
			getdns_list_destroy(context->dns_root_servers);
		context->dns_root_servers = NULL;

#if defined(HAVE_LIBUNBOUND) && !defined(HAVE_UB_CTX_SET_STUB)
		if (context->root_servers_fn[0])
			unlink(context->root_servers_fn);
		context->root_servers_fn[0] = 0;
#endif
		dispatch_updated(
		    context, GETDNS_CONTEXT_CODE_DNS_ROOT_SERVERS);
		return GETDNS_RETURN_GOOD;
	}

#ifdef HAVE_LIBUNBOUND
#  ifdef HAVE_UB_CTX_SET_STUB
	for (i=0; !r; i++) {
		if (!(r = getdns_list_get_bindata(addresses, i, &addr_bd)))
			/* success! */
			;

		else if ((r = getdns_list_get_dict(addresses, i, &rr_dict)))
			/* Not a bindata, not a dict? ERROR! */
			break;

		else if (getdns_dict_get_bindata(
		    rr_dict, "address_data", &addr_bd) &&
		    getdns_dict_get_bindata(
		    rr_dict, "/rdata/ipv4_address", &addr_bd) &&
		    getdns_dict_get_bindata(
		    rr_dict, "/rdata/ipv6_address", &addr_bd))

		       	/* Not a parsable address,
			 * pass because we allow root.hint's files as input
			 */
			continue;

		if (addr_bd->size == 16 &&
		    inet_ntop(AF_INET6, addr_bd->data, dst, sizeof(dst))) {

			if (ub_ctx_set_stub(context->unbound_ctx,".",dst,1)) {
				return GETDNS_RETURN_CONTEXT_UPDATE_FAIL;
			}
		
		} else if (addr_bd->size == 4 &&
		    inet_ntop(AF_INET, addr_bd->data, dst, sizeof(dst))) {
			if (ub_ctx_set_stub(context->unbound_ctx,".",dst,1)) {
				return GETDNS_RETURN_CONTEXT_UPDATE_FAIL;
			}
		}
	}
#  else
	if ((fd = mkstemp(tmpfn)) < 0)
		return GETDNS_RETURN_CONTEXT_UPDATE_FAIL;

	if (!(fh = fdopen(fd, "w")))
		return GETDNS_RETURN_CONTEXT_UPDATE_FAIL;
	for (i=0; !r; i++) {
		dst_len = sizeof(dst);
		if (!(r = getdns_list_get_bindata(addresses, i, &addr_bd)))
			/* success! */
			;

		else if ((r = getdns_list_get_dict(addresses, i, &rr_dict)))
			/* Not a bindata, not a dict? ERROR! */
			break;

		else if (!getdns_rr_dict2str_buf(rr_dict, dst, &dst_len)) {

			fprintf(fh, "%s", dst);
			continue;

		} else if (getdns_dict_get_bindata(
		    rr_dict, "address_data", &addr_bd) &&
		    getdns_dict_get_bindata(
		    rr_dict, "/rdata/ipv4_address", &addr_bd) &&
		    getdns_dict_get_bindata(
		    rr_dict, "/rdata/ipv6_address", &addr_bd))

		       	/* Not a parsable address,
			 * pass because we allow root.hint's files as input
			 */
			continue;

		if (addr_bd->size == 16 &&
		    inet_ntop(AF_INET6, addr_bd->data, dst, sizeof(dst)))

			fprintf(fh,". NS %"PRIsz".root-servers.getdnsapi.net.\n"
			    "%"PRIsz".root-servers.getdnsapi.net. AAAA %s\n",
			    i, i, dst);

		else if (addr_bd->size == 4 &&
		    inet_ntop(AF_INET, addr_bd->data, dst, sizeof(dst)))

			fprintf(fh,". NS %"PRIsz".root-servers.getdnsapi.net.\n"
			    "%"PRIsz".root-servers.getdnsapi.net. A %s\n",
			    i, i, dst);
	}
	fclose(fh);
	if (ub_ctx_set_option(
	    context->unbound_ctx, "root-hints:", tmpfn)) {
		unlink(tmpfn);
		return GETDNS_RETURN_CONTEXT_UPDATE_FAIL;
	}
#  endif
#endif
	if (_getdns_list_copy(addresses, &newlist)) {
#if defined(HAVE_LIBUNBOUND) && !defined(HAVE_UB_CTX_SET_STUB)
		unlink(tmpfn);
#endif
		return GETDNS_RETURN_CONTEXT_UPDATE_FAIL;
	}
	if (context->dns_root_servers)
		getdns_list_destroy(context->dns_root_servers);
	context->dns_root_servers = newlist;

#if defined(HAVE_LIBUNBOUND) && !defined(HAVE_UB_CTX_SET_STUB)
	if (context->root_servers_fn[0])
		unlink(context->root_servers_fn);
	(void) memcpy(context->root_servers_fn, tmpfn, strlen(tmpfn));
#endif

	dispatch_updated(context, GETDNS_CONTEXT_CODE_DNS_ROOT_SERVERS);
	return GETDNS_RETURN_GOOD;
}               /* getdns_context_set_dns_root_servers */

/*
 * getdns_context_set_append_name
 *
 */
getdns_return_t
getdns_context_set_append_name(
    getdns_context *context, getdns_append_name_t value)
{
	if (!context)
		return GETDNS_RETURN_INVALID_PARAMETER;

	switch ((int)value) {
	case GETDNS_APPEND_NAME_ALWAYS:
	case GETDNS_APPEND_NAME_ONLY_TO_SINGLE_LABEL_AFTER_FAILURE:
	case GETDNS_APPEND_NAME_ONLY_TO_MULTIPLE_LABEL_NAME_AFTER_FAILURE:
	case GETDNS_APPEND_NAME_NEVER:
	case GETDNS_APPEND_NAME_TO_SINGLE_LABEL_FIRST:
		context->append_name = value;
		dispatch_updated(context, GETDNS_CONTEXT_CODE_APPEND_NAME);
		return GETDNS_RETURN_GOOD;
	}
	return GETDNS_RETURN_CONTEXT_UPDATE_FAIL;
}               /* getdns_context_set_append_name */

/*
 * getdns_context_set_suffix
 *
 */
getdns_return_t
getdns_context_set_suffix(getdns_context *context, getdns_list *value)
{
	getdns_return_t r;
	size_t i;
	gldns_buffer gbuf;
	uint8_t buf_spc[1024], *suffixes = NULL;
	size_t suffixes_len = 0;
	uint8_t dname[256];
	size_t dname_len;
	char name_spc[1025], *name;
	getdns_bindata *bindata;

	if (!context)
		return GETDNS_RETURN_INVALID_PARAMETER;

	if (value == NULL) {
		if (context->suffixes && context->suffixes != no_suffixes)
			GETDNS_FREE(context->mf, (void *)context->suffixes);

		context->suffixes = no_suffixes;
		context->suffixes_len = sizeof(no_suffixes);
		return GETDNS_RETURN_GOOD;
	}
	gldns_buffer_init_vfixed_frm_data(&gbuf, buf_spc, sizeof(buf_spc));
	for (;;) {
		for ( i = 0
		    ; !(r = getdns_list_get_bindata(value, i, &bindata))
		    ; i++) {

			if (bindata->size == 0 || bindata->size >= sizeof(name_spc))
				continue;

			if (bindata->data[bindata->size-1] != 0) {
				/* Unterminated string */
				(void) memcpy(name_spc, bindata->data, bindata->size);
				name_spc[bindata->size] = 0;
				name = name_spc;
			} else
				/* Terminated string */
				name = (char *)bindata->data;

			dname_len = sizeof(dname);
			if (gldns_str2wire_dname_buf(name, dname, &dname_len))
				return GETDNS_RETURN_GENERIC_ERROR;

			gldns_buffer_write_u8(&gbuf, (uint8_t) dname_len);
			gldns_buffer_write(&gbuf, dname, dname_len);
		}
		if (r == GETDNS_RETURN_NO_SUCH_LIST_ITEM)
			r = GETDNS_RETURN_GOOD;
		else
			break;

		gldns_buffer_write_u8(&gbuf, 1);
		gldns_buffer_write_u8(&gbuf, 0);

		if (gldns_buffer_begin(&gbuf) != buf_spc)
			break;

		suffixes_len = gldns_buffer_position(&gbuf);
		if (!(suffixes = GETDNS_XMALLOC(
		    context->mf, uint8_t, suffixes_len))) {
			r = GETDNS_RETURN_MEMORY_ERROR;
			break;
		}
		if (suffixes_len <= gldns_buffer_limit(&gbuf)) {
			(void) memcpy (suffixes, buf_spc, suffixes_len);
			break;
		}
		gldns_buffer_init_frm_data(&gbuf, suffixes, suffixes_len);
	}
	if (r) {
		if (gldns_buffer_begin(&gbuf) != buf_spc)
			GETDNS_FREE(context->mf, suffixes);
		return r;
	}
	if (context->suffixes && context->suffixes != no_suffixes)
		GETDNS_FREE(context->mf, (void *)context->suffixes);

	context->suffixes = suffixes;
	context->suffixes_len = suffixes_len;

	dispatch_updated(context, GETDNS_CONTEXT_CODE_SUFFIX);
	return GETDNS_RETURN_GOOD;
}               /* getdns_context_set_suffix */

/*
 * getdns_context_set_dnssec_trust_anchors
 *
 */
getdns_return_t
getdns_context_set_dnssec_trust_anchors(
    getdns_context *context, getdns_list *value)
{
	RETURN_IF_NULL(context, GETDNS_RETURN_INVALID_PARAMETER);

	if (context->trust_anchors &&
	    context->trust_anchors != context->trust_anchors_spc)
		GETDNS_FREE(context->mf, context->trust_anchors);

	if (value) {
		context->trust_anchors_len = sizeof(context->trust_anchors_spc);
		context->trust_anchors = _getdns_list2wire(value,
		    context->trust_anchors_spc, &context->trust_anchors_len,
		    &context->mf);
		context->trust_anchors_source = GETDNS_TASRC_APP;
	} else {
		context->trust_anchors = NULL;
		context->trust_anchors_len = 0;
		context->trust_anchors_source = GETDNS_TASRC_NONE;
	}
	dispatch_updated(context, GETDNS_CONTEXT_CODE_DNSSEC_TRUST_ANCHORS);
	return GETDNS_RETURN_GOOD;
}               /* getdns_context_set_dnssec_trust_anchors */

#ifdef HAVE_LIBUNBOUND
static void
set_ub_dnssec_allowed_skew(struct getdns_context* context, uint32_t value) {
    set_ub_number_opt(context, "val-sig-skew-min:", value);
    set_ub_number_opt(context, "val-sig-skew-max:", value);
}
#endif
/*
 * getdns_context_set_dnssec_allowed_skew
 *
 */
getdns_return_t
getdns_context_set_dnssec_allowed_skew(struct getdns_context *context,
    uint32_t value)
{
    RETURN_IF_NULL(context, GETDNS_RETURN_INVALID_PARAMETER);
#ifdef HAVE_LIBUNBOUND
    set_ub_dnssec_allowed_skew(context, value);
#endif
    if (value != context->dnssec_allowed_skew) {
        context->dnssec_allowed_skew = value;
        dispatch_updated(context, GETDNS_CONTEXT_CODE_DNSSEC_ALLOWED_SKEW);
    }

    return GETDNS_RETURN_GOOD;
}               /* getdns_context_set_dnssec_allowed_skew */

/*
 * getdns_context_set_upstream_recursive_servers
 *
 */
getdns_return_t
getdns_context_set_upstream_recursive_servers(struct getdns_context *context,
    struct getdns_list *upstream_list)
{
	getdns_return_t r;
	size_t count = 0;
	size_t i;
	getdns_upstreams *upstreams;
	char addrstr[1024], portstr[1024], *eos;
	struct addrinfo hints;

	RETURN_IF_NULL(context, GETDNS_RETURN_INVALID_PARAMETER);

	if (  !upstream_list
	   || (r = getdns_list_get_length(upstream_list, &count))
	   || count == 0) {
		_getdns_upstreams_dereference(context->upstreams);
		context->upstreams = NULL;
		dispatch_updated(context,
			GETDNS_CONTEXT_CODE_UPSTREAM_RECURSIVE_SERVERS);
	}
	memset(&hints, 0, sizeof(struct addrinfo));
	hints.ai_family    = AF_UNSPEC;      /* Allow IPv4 or IPv6 */
	hints.ai_socktype  = 0;              /* Datagram socket */
	hints.ai_flags     = AI_NUMERICHOST; /* No reverse name lookups */
	hints.ai_protocol  = 0;              /* Any protocol */
	hints.ai_canonname = NULL;
	hints.ai_addr      = NULL;
	hints.ai_next      = NULL;

	upstreams = upstreams_create(
	    context, count * GETDNS_UPSTREAM_TRANSPORTS);
	for (i = 0; i < count; i++) {
		getdns_dict    *dict;
		getdns_bindata *address_type;
		getdns_bindata *address_data;
		getdns_bindata *tls_auth_name;
		struct sockaddr_storage  addr;

		getdns_bindata  *scope_id;
		getdns_upstream *upstream;

		getdns_bindata  *tsig_alg_name, *tsig_name, *tsig_key;
		getdns_tsig_algo tsig_alg;
		char             tsig_name_str[1024];
		uint8_t          tsig_dname_spc[256], *tsig_dname;
		size_t           tsig_dname_len;

		size_t           j;

		if ((r = getdns_list_get_dict(upstream_list, i, &dict))) {
			dict = NULL;

			if ((r = getdns_list_get_bindata(
			    upstream_list, i, &address_data)))
				goto error;

			if (address_data->size == 4)
				addr.ss_family = AF_INET;
			else if (address_data->size == 16)
				addr.ss_family = AF_INET6;
			else	goto invalid_parameter;

		} else if ((r = getdns_dict_get_bindata(
		    dict, "address_type",&address_type))) {
			/* Just address_data is also okay */
			if ((r = getdns_dict_get_bindata(
			    dict, "address_data", &address_data)))
				goto error;

			if (address_data->size == 4)
				addr.ss_family = AF_INET;
			else if (address_data->size == 16)
				addr.ss_family = AF_INET6;
			else	goto invalid_parameter;

		} else {
			if (address_type->size < 4)
				goto invalid_parameter;
			else if (!strncmp((char*)address_type->data,"IPv4",4))
				addr.ss_family = AF_INET;
			else if (!strncmp((char*)address_type->data,"IPv6",4))
				addr.ss_family = AF_INET6;
			else	goto invalid_parameter;

			if ((r = getdns_dict_get_bindata(
			    dict, "address_data", &address_data)))
				goto error;
			if ((addr.ss_family == AF_INET &&
			     address_data->size != 4) ||
			    (addr.ss_family == AF_INET6 &&
			     address_data->size != 16))
				goto invalid_parameter;
		}
		if (inet_ntop(addr.ss_family, address_data->data,
		    addrstr, 1024) == NULL)
			goto invalid_parameter;

		if (dict && getdns_dict_get_bindata(dict,"scope_id",&scope_id)
		    == GETDNS_RETURN_GOOD) {
			if (strlen(addrstr) + scope_id->size > 1022)
				goto invalid_parameter;
			eos = &addrstr[strlen(addrstr)];
			*eos++ = '%';
			(void) memcpy(eos, scope_id->data, scope_id->size);
			eos[scope_id->size] = 0;
		}

		tsig_alg_name = tsig_name = tsig_key = NULL;
		tsig_dname = NULL;
		tsig_dname_len = 0;

		if (dict && getdns_dict_get_bindata(dict,
		    "tsig_algorithm", &tsig_alg_name) == GETDNS_RETURN_GOOD)
			tsig_alg = _getdns_get_tsig_algo(tsig_alg_name);
		else
			tsig_alg = GETDNS_HMAC_MD5;

		if (!dict)
			tsig_alg = GETDNS_NO_TSIG; /* No name, no TSIG */

		else if (getdns_dict_get_bindata(
		    dict, "tsig_name", &tsig_name))
			tsig_alg = GETDNS_NO_TSIG; /* No name, no TSIG */

		else if (tsig_name->size == 0)
			tsig_alg = GETDNS_NO_TSIG;

		else if (tsig_name->data[tsig_name->size - 1] != 0) {
			/* Unterminated string */
			if (tsig_name->size >= sizeof(tsig_name_str) - 1)
				tsig_alg = GETDNS_NO_TSIG;
			else {
				(void) memcpy(tsig_name_str, tsig_name->data
				                           , tsig_name->size);
				tsig_name_str[tsig_name->size] = 0;

				tsig_dname_len = sizeof(tsig_dname_spc);
				if (gldns_str2wire_dname_buf(tsig_name_str,
				    tsig_dname_spc, &tsig_dname_len))
					tsig_alg = GETDNS_NO_TSIG;
				else
					tsig_dname = tsig_dname_spc;
			}
		} else if (!_getdns_bindata_is_dname(tsig_name)) {
			/* Terminated string */
			tsig_dname_len = sizeof(tsig_dname_spc);
			if (gldns_str2wire_dname_buf(tsig_name_str,
			    tsig_dname_spc, &tsig_dname_len))
				tsig_alg = GETDNS_NO_TSIG;
			else
				tsig_dname = tsig_dname_spc;

		} else if (tsig_name->size > sizeof(tsig_dname_spc))
			tsig_alg = GETDNS_NO_TSIG;

		else {
			/* fqdn */
			tsig_dname = memcpy(tsig_dname_spc, tsig_name->data
			                                  , tsig_name->size);
			tsig_dname_len = tsig_name->size;
		}
		if (dict && getdns_dict_get_bindata(
		    dict, "tsig_secret", &tsig_key))
			tsig_alg = GETDNS_NO_TSIG; /* No key, no TSIG */

		/* Don't check TSIG length contraints here.
		 * Let the upstream decide what is secure enough.
		 */

		/* Loop to create upstreams as needed*/
		for (j = 0; j < GETDNS_UPSTREAM_TRANSPORTS; j++) {
			uint32_t port;
			struct addrinfo *ai;
			port = getdns_port_array[j];
			if (port == GETDNS_PORT_ZERO)
				continue;

			if (getdns_upstream_transports[j] != GETDNS_TRANSPORT_TLS) {
				if (dict)
					(void) getdns_dict_get_int(dict, "port", &port);
			} else {
				if (dict)
					(void) getdns_dict_get_int(dict, "tls_port", &port);
			}
			(void) snprintf(portstr, 1024, "%d", (int)port);

			if (getaddrinfo(addrstr, portstr, &hints, &ai))
				goto invalid_parameter;
			if (!ai)
				continue;

			/* TODO[TLS]: Should probably check that the upstream doesn't
			 * already exist (in case user has specified TLS port explicitly and
			 * to prevent duplicates) */

			upstream = &upstreams->upstreams[upstreams->count];
			upstream->addr.ss_family = addr.ss_family;
			upstream_init(upstream, upstreams, ai);
			upstream->transport = getdns_upstream_transports[j];
			if (dict && getdns_upstream_transports[j] == GETDNS_TRANSPORT_TLS) {
				getdns_list *pubkey_pinset = NULL;
				getdns_bindata *tls_cipher_list = NULL;
				getdns_bindata *tls_ciphersuites = NULL;
				getdns_bindata *tls_curves_list = NULL;
				uint32_t        tls_version;
				/* Missing support in TLS library is
				 * detected and reported during connection setup.
				 */

				if ((r = getdns_dict_get_bindata(
				    dict, "tls_auth_name", &tls_auth_name)) == GETDNS_RETURN_GOOD) {

					if (tls_auth_name->size >= sizeof(upstream->tls_auth_name)) {
						/* tls_auth_name's are
						 * domain names in presentation
						 * format and, taking escaping
						 * into account, should not
						 * be larger than 1024 bytes.
						 */
						freeaddrinfo(ai);
						goto invalid_parameter;
					}
					memcpy(upstream->tls_auth_name,
					       (char *)tls_auth_name->data,
						tls_auth_name->size);
					upstream->tls_auth_name
					    [tls_auth_name->size] = '\0';
				}
				if ((r = getdns_dict_get_list(dict, "tls_pubkey_pinset",
							      &pubkey_pinset)) == GETDNS_RETURN_GOOD) {
			   /* TODO: what if the user supplies tls_pubkey_pinset with
			    * something other than a list? */
					r = _getdns_get_pubkey_pinset_from_list(pubkey_pinset,
										&(upstreams->mf),
										&(upstream->tls_pubkey_pinset));
					if (r != GETDNS_RETURN_GOOD) {
						freeaddrinfo(ai);
						goto invalid_parameter;
					}
				}
				(void) getdns_dict_get_bindata(
				    dict, "tls_cipher_list", &tls_cipher_list);
				upstream->tls_cipher_list = tls_cipher_list
				    ? _getdns_strdup2(&upstreams->mf
				                     , tls_cipher_list)
				    : NULL;
				(void) getdns_dict_get_bindata(
				    dict, "tls_ciphersuites", &tls_ciphersuites);
				upstream->tls_ciphersuites = tls_ciphersuites
				    ? _getdns_strdup2(&upstreams->mf
				                     , tls_ciphersuites)
				    : NULL;
				(void) getdns_dict_get_bindata(
				    dict, "tls_curves_list", &tls_curves_list);
				if (tls_curves_list) {
<<<<<<< HEAD
#if HAVE_TLS_CONN_CURVES_LIST					
					upstream->tls_curves_list = 
=======
					upstream->tls_curves_list =
>>>>>>> 411c5cf5
					    _getdns_strdup2(&upstreams->mf
					                   , tls_curves_list);
				} else
					upstream->tls_curves_list = NULL;
				if (!getdns_dict_get_int(
				    dict, "tls_min_version", &tls_version))
					upstream->tls_min_version = tls_version;
				if (!getdns_dict_get_int(
				    dict, "tls_max_version", &tls_version))
					upstream->tls_max_version = tls_version;
			}
			if ((upstream->tsig_alg = tsig_alg)) {
				if (tsig_name) {
					(void) memcpy(upstream->tsig_dname,
					    tsig_dname, tsig_dname_len);
					upstream->tsig_dname_len =
						tsig_dname_len;
				} else
					upstream->tsig_dname_len = 0;

				if (tsig_key) {
					(void) memcpy(upstream->tsig_key,
					    tsig_key->data, tsig_key->size);
					upstream->tsig_size = tsig_key->size;
				} else
					upstream->tsig_size = 0;
			} else {
				upstream->tsig_dname_len = 0;
				upstream->tsig_size = 0;
			}
			upstreams->count++;
			freeaddrinfo(ai);
		}
	}
	_getdns_upstreams_dereference(context->upstreams);
	context->upstreams = upstreams;
	dispatch_updated(context,
		GETDNS_CONTEXT_CODE_UPSTREAM_RECURSIVE_SERVERS);

	return GETDNS_RETURN_GOOD;

invalid_parameter:
	_getdns_upstreams_dereference(upstreams);
	return GETDNS_RETURN_INVALID_PARAMETER;
error:
	_getdns_upstreams_dereference(upstreams);
	return GETDNS_RETURN_CONTEXT_UPDATE_FAIL;
<<<<<<< HEAD
#if !HAVE_TLS_CONN_CURVES_LIST
not_implemented:
	_getdns_upstreams_dereference(upstreams);
	return GETDNS_RETURN_NOT_IMPLEMENTED;
#endif
=======
>>>>>>> 411c5cf5
} /* getdns_context_set_upstream_recursive_servers */


/*
 * getdns_context_unset_edns_maximum_udp_payload_size
 *
 */
getdns_return_t
getdns_context_unset_edns_maximum_udp_payload_size(getdns_context *context)
{
	if (!context)
		return GETDNS_RETURN_INVALID_PARAMETER;

#ifdef HAVE_LIBUNBOUND
    	set_ub_number_opt(context, "edns-buffer-size:", 4096);
#endif
	if (context->edns_maximum_udp_payload_size != -1) {
		context->edns_maximum_udp_payload_size = -1;
		dispatch_updated(context,
		    GETDNS_CONTEXT_CODE_EDNS_MAXIMUM_UDP_PAYLOAD_SIZE);
	}
	return GETDNS_RETURN_GOOD;
}               /* getdns_context_set_edns_maximum_udp_payload_size */

/*
 * getdns_context_set_edns_maximum_udp_payload_size
 *
 */
getdns_return_t
getdns_context_set_edns_maximum_udp_payload_size(struct getdns_context *context,
    uint16_t value)
{
	if (!context)
		return GETDNS_RETURN_INVALID_PARAMETER;

#ifdef HAVE_LIBUNBOUND
    	set_ub_number_opt(context, "edns-buffer-size:", value);
#endif
	if (value != context->edns_maximum_udp_payload_size) {
		context->edns_maximum_udp_payload_size = value;
		dispatch_updated(context,
		    GETDNS_CONTEXT_CODE_EDNS_MAXIMUM_UDP_PAYLOAD_SIZE);
	}
	return GETDNS_RETURN_GOOD;
}               /* getdns_context_set_edns_maximum_udp_payload_size */

/*
 * getdns_context_set_edns_extended_rcode
 *
 */
getdns_return_t
getdns_context_set_edns_extended_rcode(struct getdns_context *context, uint8_t value)
{
    RETURN_IF_NULL(context, GETDNS_RETURN_INVALID_PARAMETER);
    context->edns_extended_rcode = value;

    dispatch_updated(context, GETDNS_CONTEXT_CODE_EDNS_EXTENDED_RCODE);

    return GETDNS_RETURN_GOOD;
}               /* getdns_context_set_edns_extended_rcode */

/*
 * getdns_context_set_edns_version
 *
 */
getdns_return_t
getdns_context_set_edns_version(struct getdns_context *context, uint8_t value)
{
    RETURN_IF_NULL(context, GETDNS_RETURN_INVALID_PARAMETER);
    context->edns_version = value;

    dispatch_updated(context, GETDNS_CONTEXT_CODE_EDNS_VERSION);

    return GETDNS_RETURN_GOOD;
}               /* getdns_context_set_edns_version */

/*
 * getdns_context_set_edns_do_bit
 *
 */
getdns_return_t
getdns_context_set_edns_do_bit(struct getdns_context *context, uint8_t value)
{
    RETURN_IF_NULL(context, GETDNS_RETURN_INVALID_PARAMETER);
    /* only allow 1 */
    if (value != 0 && value != 1) {
        return GETDNS_RETURN_CONTEXT_UPDATE_FAIL;
    }

    context->edns_do_bit = value;

    dispatch_updated(context, GETDNS_CONTEXT_CODE_EDNS_DO_BIT);

    return GETDNS_RETURN_GOOD;
}               /* getdns_context_set_edns_do_bit */

/*
 * getdns_context_set_edns_client_subnet_private
 *
 */
getdns_return_t
getdns_context_set_edns_client_subnet_private(struct getdns_context *context, uint8_t value)
{
    RETURN_IF_NULL(context, GETDNS_RETURN_INVALID_PARAMETER);
    /* only allow 1 */
    if (value != 0 && value != 1) {
        return GETDNS_RETURN_CONTEXT_UPDATE_FAIL;
    }

    context->edns_client_subnet_private = value;

    dispatch_updated(context, GETDNS_CONTEXT_CODE_EDNS_CLIENT_SUBNET_PRIVATE);

    return GETDNS_RETURN_GOOD;
}               /* getdns_context_set_edns_client_subnet_private */

/*
 * getdns_context_set_tls_query_padding_blocksize
 *
 */
getdns_return_t
getdns_context_set_tls_query_padding_blocksize(struct getdns_context *context, uint16_t value)
{
    RETURN_IF_NULL(context, GETDNS_RETURN_INVALID_PARAMETER);
    /* only allow values between 0 and MAXIMUM_UPSTREAM_OPTION_SPACE - 4
       (4 is for the overhead of the option itself) */
    if (value > MAXIMUM_UPSTREAM_OPTION_SPACE - 4) {
        return GETDNS_RETURN_CONTEXT_UPDATE_FAIL;
    }

    context->tls_query_padding_blocksize = value;

    dispatch_updated(context, GETDNS_CONTEXT_CODE_TLS_QUERY_PADDING_BLOCKSIZE);

    return GETDNS_RETURN_GOOD;
}               /* getdns_context_set_tls_query_padding_blocksize */
/*
 * getdns_context_set_extended_memory_functions
 *
 */
getdns_return_t
getdns_context_set_extended_memory_functions(
    struct getdns_context *context,
    void *userarg,
    void *(*malloc) (void *userarg, size_t),
    void *(*realloc) (void *userarg, void *, size_t),
    void (*free) (void *userarg, void *)
    )
{
    RETURN_IF_NULL(context, GETDNS_RETURN_INVALID_PARAMETER);
    if (!malloc || !realloc || !free)
        return GETDNS_RETURN_CONTEXT_UPDATE_FAIL;

    context->mf.mf_arg         = userarg;
    context->mf.mf.ext.malloc  = malloc;
    context->mf.mf.ext.realloc = realloc;
    context->mf.mf.ext.free    = free;

    dispatch_updated(context, GETDNS_CONTEXT_CODE_MEMORY_FUNCTIONS);

    return GETDNS_RETURN_GOOD;
} /* getdns_context_set_extended_memory_functions*/


/*
 * getdns_context_set_memory_functions
 *
 */
getdns_return_t
getdns_context_set_memory_functions(struct getdns_context *context,
    void *(*malloc) (size_t),
    void *(*realloc) (void *, size_t),
    void (*free) (void *)
    )
{
    mf_union mf;
    mf.pln.malloc = malloc;
    mf.pln.realloc = realloc;
    mf.pln.free = free;
    return getdns_context_set_extended_memory_functions(
        context, MF_PLAIN, mf.ext.malloc, mf.ext.realloc, mf.ext.free);
} /* getdns_context_set_memory_functions*/

void
_getdns_context_track_outbound_request(getdns_dns_req *dnsreq)
{
	/* Called only by getdns_general_ns() after successful allocation */
	assert(dnsreq);

	dnsreq->node.key = &(dnsreq->trans_id);
	if (_getdns_rbtree_insert(
	    &dnsreq->context->outbound_requests, &dnsreq->node))
		getdns_context_request_count_changed(dnsreq->context);
}

void
_getdns_context_clear_outbound_request(getdns_dns_req *dnsreq)
{
    	if (!dnsreq) return;

	if (dnsreq->loop && dnsreq->loop->vmt && dnsreq->timeout.timeout_cb) {
		dnsreq->loop->vmt->clear(dnsreq->loop, &dnsreq->timeout);
		dnsreq->timeout.timeout_cb = NULL;
	}
	/* delete the node from the tree */
	if (_getdns_rbtree_delete(
	    &dnsreq->context->outbound_requests, &dnsreq->trans_id))
		getdns_context_request_count_changed(dnsreq->context);

	if (dnsreq->chain)
		_getdns_cancel_validation_chain(dnsreq);
}

void
_getdns_context_cancel_request(getdns_dns_req *dnsreq)
{
	getdns_network_req *netreq, **netreq_p;

	DEBUG_SCHED("%s(%p)\n", __FUNC__, (void *)dnsreq);
	if (!dnsreq) return;

	_getdns_context_clear_outbound_request(dnsreq);

	/* cancel network requests */
	for (netreq_p = dnsreq->netreqs; (netreq = *netreq_p); netreq_p++)
#ifdef HAVE_LIBUNBOUND
		if (netreq->unbound_id != -1) {
			ub_cancel(dnsreq->context->unbound_ctx,
			    netreq->unbound_id);
			netreq->unbound_id = -1;
		} else
#endif
			_getdns_cancel_stub_request(netreq);

	/* clean up */
	_getdns_dns_req_free(dnsreq);
}

/*
 * getdns_cancel_callback
 *
 */
getdns_return_t
getdns_cancel_callback(getdns_context *context,
    getdns_transaction_t transaction_id)
{
	getdns_dns_req *dnsreq;

	if (!context)
		return GETDNS_RETURN_INVALID_PARAMETER;

	/* delete the node from the tree */
	if (!(dnsreq = (getdns_dns_req *)_getdns_rbtree_delete(
	    &context->outbound_requests, &transaction_id)))
		return GETDNS_RETURN_UNKNOWN_TRANSACTION;

	getdns_context_request_count_changed(context);

	debug_req("CB Cancel  ", *dnsreq->netreqs);
	if (dnsreq->user_callback) {
		dnsreq->context->processing = 1;
		dnsreq->user_callback(dnsreq->context, GETDNS_CALLBACK_CANCEL,
		    NULL, dnsreq->user_pointer, dnsreq->trans_id);
		dnsreq->context->processing = 0;
	}
	if (!dnsreq->internal_cb) { /* Not part of chain */
		debug_req("Destroy    ", *dnsreq->netreqs);
		_getdns_context_cancel_request(dnsreq);
	}
	return GETDNS_RETURN_GOOD;
} /* getdns_cancel_callback */

void
_getdns_context_request_timed_out(getdns_dns_req *dnsreq)
{
	DEBUG_SCHED("%s(%p)\n", __FUNC__, (void *)dnsreq);

	debug_req("CB Timeout ", *dnsreq->netreqs);
	if (dnsreq->user_callback) {
		dnsreq->context->processing = 1;
		dnsreq->user_callback(dnsreq->context, GETDNS_CALLBACK_TIMEOUT,
		    _getdns_create_getdns_response(dnsreq),
		     dnsreq->user_pointer, dnsreq->trans_id);
		dnsreq->context->processing = 0;
	}
	_getdns_context_cancel_request(dnsreq);
}

static void
accumulate_outstanding_transactions(_getdns_rbnode_t *node, void* arg)
{
	*(*(getdns_transaction_t**)arg)++ = ((getdns_dns_req*)node)->trans_id;
}

static void
cancel_outstanding_requests(getdns_context* context)
{
	getdns_transaction_t *trans_ids, *tids_a, *tids_i;

	if (context->outbound_requests.count == 0)
		return;

	tids_i = tids_a = trans_ids = GETDNS_XMALLOC(context->my_mf,
	    getdns_transaction_t, context->outbound_requests.count);

	_getdns_traverse_postorder(&context->outbound_requests,
	    accumulate_outstanding_transactions, &tids_a);

	while (tids_i < tids_a) {

		/* We have to cancel by transaction_id because we do not know
		 * what happens when the user_callback is called.  It might
		 * delete getdns_dns_req's that were scheduled to be canceled.
		 * The extra lookup with transaction_id makes sure we do not
		 * access freed memory.
		 */
		(void) getdns_cancel_callback(context, *tids_i++);
	}
	GETDNS_FREE(context->my_mf, trans_ids);
}

#ifndef STUB_NATIVE_DNSSEC

static uint32_t *
upstream_scope_id(getdns_upstream *upstream)
{
	return upstream->addr.ss_family == AF_INET ? NULL
	    : (upstream_addr(upstream)[0] == 0xFE &&
	       (upstream_addr(upstream)[1] & 0xC0) == 0x80 ?
	       &((struct sockaddr_in6*)&upstream->addr)->sin6_scope_id : NULL);
}

static void
upstream_ntop_buf(getdns_upstream *upstream, char *buf, size_t len)
{
	/* Also possible but prints scope_id by name (nor parsed by unbound)
	 *
	 * getnameinfo((struct sockaddr *)&upstream->addr, upstream->addr_len,
	 *     buf, len, NULL, 0, NI_NUMERICHOST)
	 */
	(void) inet_ntop(upstream->addr.ss_family, upstream_addr(upstream),
	    buf, len);
	if (upstream_scope_id(upstream))
		(void) snprintf(buf + strlen(buf), len - strlen(buf),
		    "%%%d", (int)*upstream_scope_id(upstream));
	else if (upstream_port(upstream) != GETDNS_PORT_DNS && upstream_port(upstream) != GETDNS_PORT_ZERO)
		(void) snprintf(buf + strlen(buf), len - strlen(buf),
		    "@%d", (int)upstream_port(upstream));
}

static getdns_return_t
ub_setup_stub(struct ub_ctx *ctx, getdns_context *context)
{
	getdns_return_t r = GETDNS_RETURN_GOOD;
	size_t i;
	getdns_upstream *upstream;
	char addr[1024];
	getdns_upstreams *upstreams = context->upstreams;
	int r;

	if ((r = ub_ctx_set_fwd(ctx, NULL))) {
		_getdns_log(&context->log
		    , GETDNS_LOG_SYS_STUB, GETDNS_LOG_WARNING
		    , "%s: %s (%s)\n"
		    , STUB_DEBUG_SETUP
		    , "Error while clearing forwarding modus on unbound context"
		    , ub_strerror(r));
	}
	for (i = 0; i < upstreams->count; i++) {
		upstream = &upstreams->upstreams[i];
		/* [TLS]: Use only the TLS subset of upstreams when TLS is the
		 * only thing used. All other cases must currently fallback to
		 * TCP for libunbound.*/
		if (context->dns_transports[0] == GETDNS_TRANSPORT_TLS &&
		    context->dns_transport_count ==1 &&
			upstream->transport !=  GETDNS_TRANSPORT_TLS)
				continue;
		upstream_ntop_buf(upstream, addr, 1024);
		if ((r = ub_ctx_set_fwd(ctx, addr))) {
			_getdns_log(&context->log
			    , GETDNS_LOG_SYS_STUB, GETDNS_LOG_WARNING
			    , "%s: %s '%s' (%s)\n"
			    , STUB_DEBUG_SETUP
			    , "Error while setting up unbound context for "
			      "forwarding to"
			    , addr
			    , ub_strerror(r));
		}
	}

	/* Allow lookups of:
	 */
	/* - localhost */
	(void)ub_ctx_zone_remove(ctx, "localhost.");

	/* - reverse IPv4 loopback */
	(void)ub_ctx_zone_remove(ctx, "127.in-addr.arpa.");

	/* - reverse IPv6 loopback */
	(void)ub_ctx_zone_remove(ctx, "1.0.0.0.0.0.0.0.0.0.0.0.0.0.0.0.0.0."
	                              "0.0.0.0.0.0.0.0.0.0.0.0.0.0.ip6.arpa.");

	/* - reverse RFC1918 local use zones */
	(void)ub_ctx_zone_remove(ctx, "10.in-addr.arpa.");
	(void)ub_ctx_zone_remove(ctx, "16.172.in-addr.arpa.");
	(void)ub_ctx_zone_remove(ctx, "17.172.in-addr.arpa.");
	(void)ub_ctx_zone_remove(ctx, "18.172.in-addr.arpa.");
	(void)ub_ctx_zone_remove(ctx, "19.172.in-addr.arpa.");
	(void)ub_ctx_zone_remove(ctx, "20.172.in-addr.arpa.");
	(void)ub_ctx_zone_remove(ctx, "21.172.in-addr.arpa.");
	(void)ub_ctx_zone_remove(ctx, "22.172.in-addr.arpa.");
	(void)ub_ctx_zone_remove(ctx, "23.172.in-addr.arpa.");
	(void)ub_ctx_zone_remove(ctx, "24.172.in-addr.arpa.");
	(void)ub_ctx_zone_remove(ctx, "25.172.in-addr.arpa.");
	(void)ub_ctx_zone_remove(ctx, "26.172.in-addr.arpa.");
	(void)ub_ctx_zone_remove(ctx, "27.172.in-addr.arpa.");
	(void)ub_ctx_zone_remove(ctx, "28.172.in-addr.arpa.");
	(void)ub_ctx_zone_remove(ctx, "29.172.in-addr.arpa.");
	(void)ub_ctx_zone_remove(ctx, "30.172.in-addr.arpa.");
	(void)ub_ctx_zone_remove(ctx, "31.172.in-addr.arpa.");
	(void)ub_ctx_zone_remove(ctx, "168.192.in-addr.arpa.");

	/* - reverse RFC3330 IP4 this, link-local, testnet and broadcast */
	(void)ub_ctx_zone_remove(ctx, "0.in-addr.arpa.");
	(void)ub_ctx_zone_remove(ctx, "254.169.in-addr.arpa.");
	(void)ub_ctx_zone_remove(ctx, "2.0.192.in-addr.arpa.");
	(void)ub_ctx_zone_remove(ctx, "100.51.198.in-addr.arpa.");
	(void)ub_ctx_zone_remove(ctx, "113.0.203.in-addr.arpa.");
	(void)ub_ctx_zone_remove(ctx, "255.255.255.255.in-addr.arpa.");

	/* - reverse RFC4291 IP6 unspecified */
	(void)ub_ctx_zone_remove(ctx, "0.0.0.0.0.0.0.0.0.0.0.0.0.0.0.0.0.0."
	                              "0.0.0.0.0.0.0.0.0.0.0.0.0.0.ip6.arpa.");

	/* - reverse RFC4193 IPv6 Locally Assigned Local Addresses */
	(void)ub_ctx_zone_remove(ctx, "D.F.ip6.arpa.");

	/* - reverse RFC4291 IPv6 Link Local Addresses */
	(void)ub_ctx_zone_remove(ctx, "8.E.F.ip6.arpa.");
	(void)ub_ctx_zone_remove(ctx, "9.E.F.ip6.arpa.");
	(void)ub_ctx_zone_remove(ctx, "A.E.F.ip6.arpa.");
	(void)ub_ctx_zone_remove(ctx, "B.E.F.ip6.arpa.");

	/* - reverse IPv6 Example Prefix */
	(void)ub_ctx_zone_remove(ctx, "8.B.D.0.1.0.0.2.ip6.arpa.");

	return r;
}
#endif


#ifdef HAVE_LIBUNBOUND
static getdns_return_t
ub_setup_recursing(struct ub_ctx *ctx, getdns_context *context)
{
	_getdns_rr_iter rr_spc, *rr;
	char ta_str[8192];
	int r;

	if ((r = ub_ctx_set_fwd(ctx, NULL))) {
		_getdns_log(&context->log
		    , GETDNS_LOG_SYS_RECURSING, GETDNS_LOG_WARNING
		    , "%s: %s (%s)\n"
		    , STUB_DEBUG_SETUP
		    , "Error while clearing forwarding modus on unbound context"
		    , ub_strerror(r));
	}
	if (!context->unbound_ta_set && context->trust_anchors) {
		for ( rr = _getdns_rr_iter_init( &rr_spc
		                               , context->trust_anchors
		                               , context->trust_anchors_len)
		    ; rr ; rr = _getdns_rr_iter_next(rr) ) {

			(void) gldns_wire2str_rr_buf((UNCONST_UINT8_p)rr->pos,
			    rr->nxt - rr->pos, ta_str, sizeof(ta_str));
			if ((r = ub_ctx_add_ta(ctx, ta_str))) {
				_getdns_log(&context->log
				    , GETDNS_LOG_SYS_RECURSING
				    , GETDNS_LOG_WARNING
				    , "%s: %s '%s' (%s)\n"
				    , STUB_DEBUG_SETUP
				    , "Error while equiping unbound context "
				      "with trust anchor"
				    , ta_str
				    , ub_strerror(r));
			}
		}
		context->unbound_ta_set = 1;
	}
	return GETDNS_RETURN_GOOD;
}
#endif

static getdns_return_t
_getdns_ns_dns_setup(struct getdns_context *context)
{
	assert(context);

	switch (context->resolution_type) {
	case GETDNS_RESOLUTION_STUB:
		if (!context->upstreams || !context->upstreams->count) {
			_getdns_log(&context->log
			    , GETDNS_LOG_SYS_STUB, GETDNS_LOG_ERR
			    , "%s: %s\n"
			    , STUB_DEBUG_SETUP
			    , "Stub resolution requested, but no upstreams "
			      "configured");
			return GETDNS_RETURN_BAD_CONTEXT;
		}
#ifdef STUB_NATIVE_DNSSEC
# ifdef DNSSEC_ROADBLOCK_AVOIDANCE
#  ifdef HAVE_LIBUNBOUND
		return ub_setup_recursing(context->unbound_ctx, context);
#  else
		/* Return NOT_IMPLEMENTED on query with an
		 * roadblock avoidance extension.
		 */
		return GETDNS_RETURN_GOOD;
#  endif
# else
		return GETDNS_RETURN_GOOD;
# endif
#else
		return ub_setup_stub(context->unbound_ctx, context);
#endif

	case GETDNS_RESOLUTION_RECURSING:
#ifdef HAVE_LIBUNBOUND
		return ub_setup_recursing(context->unbound_ctx, context);
#else
		return GETDNS_RETURN_NOT_IMPLEMENTED;
#endif
	}
	_getdns_log(&context->log
	    , GETDNS_LOG_SYS_RESOLVING
	    , GETDNS_LOG_ERR
	    , "%s: %s (%d)\n", STUB_DEBUG_SETUP
	    , "Unknown resolution type: "
	    , context->resolution_type);
	return GETDNS_RETURN_BAD_CONTEXT;
}

getdns_return_t
_getdns_context_prepare_for_resolution(getdns_context *context)
{
	getdns_return_t r;
	char ssl_err[256];
	int osr;

	assert(context);
	if (context->destroying)
		return GETDNS_RETURN_BAD_CONTEXT;

	/* Transport can in theory be set per query in stub mode */
	if (context->resolution_type == GETDNS_RESOLUTION_STUB &&
	    tls_is_in_transports_list(context) == 1) {
		/* Check minimum require authentication level*/
		if (tls_only_is_in_transports_list(context) == 1 &&
		    context->tls_auth == GETDNS_AUTHENTICATION_REQUIRED) {
			context->tls_auth_min = GETDNS_AUTHENTICATION_REQUIRED;
			/* TODO: If no auth data provided for any upstream,
			 * fail here
			 */
		}
		else {
			context->tls_auth_min = GETDNS_AUTHENTICATION_NONE;
		}

		if (context->tls_ctx == NULL) {
<<<<<<< HEAD
			context->tls_ctx = _getdns_tls_context_new(&context->my_mf);
			if (context->tls_ctx == NULL)
=======
#ifdef HAVE_TLS_v1_2
			/* Create client context, use TLS v1.2 only for now */
#  ifdef HAVE_TLS_CLIENT_METHOD
			context->tls_ctx = SSL_CTX_new(TLS_client_method());
#  else
			context->tls_ctx = SSL_CTX_new(TLSv1_2_client_method());
#  endif
			if(context->tls_ctx == NULL) {
				ERR_error_string_n( ERR_get_error()
				                  , ssl_err, sizeof(ssl_err));
				_getdns_log(&context->log
				    , GETDNS_LOG_SYS_STUB, GETDNS_LOG_ERR
				    , "%s: %s (%s)\n"
				    , STUB_DEBUG_SETUP_TLS
				    , "Error creating TLS context"
				    , ssl_err);
>>>>>>> 411c5cf5
				return GETDNS_RETURN_BAD_CONTEXT;
			}

<<<<<<< HEAD
			r = _getdns_tls_context_set_min_proto_1_2(context->tls_ctx);
			if (r && r != GETDNS_RETURN_NOT_IMPLEMENTED) {
				_getdns_tls_context_free(&context->my_mf, context->tls_ctx);
=======
#  if defined(HAVE_DECL_SSL_SET_MIN_PROTO_VERSION) \
           && HAVE_DECL_SSL_SET_MIN_PROTO_VERSION
			if (!SSL_CTX_set_min_proto_version(context->tls_ctx,
			    _getdns_tls_version2openssl_version(
			    context->tls_min_version))) {
				SSL_CTX_free(context->tls_ctx);
				context->tls_ctx = NULL;
				ERR_error_string_n( ERR_get_error()
				                  , ssl_err, sizeof(ssl_err));
				_getdns_log(&context->log
				    , GETDNS_LOG_SYS_STUB, GETDNS_LOG_ERR
				    , "%s: %s (%s)\n"
				    , STUB_DEBUG_SETUP_TLS
				    , "Error configuring TLS context with "
				      "minimum TLS version"
				    , ssl_err);
				return GETDNS_RETURN_BAD_CONTEXT;
			}
			if (context->tls_max_version
			&& !SSL_CTX_set_max_proto_version(context->tls_ctx,
			    _getdns_tls_version2openssl_version(
			    context->tls_max_version))) {
				SSL_CTX_free(context->tls_ctx);
>>>>>>> 411c5cf5
				context->tls_ctx = NULL;
				ERR_error_string_n( ERR_get_error()
				                  , ssl_err, sizeof(ssl_err));
				_getdns_log(&context->log
				    , GETDNS_LOG_SYS_STUB, GETDNS_LOG_ERR
				    , "%s: %s (%s)\n"
				    , STUB_DEBUG_SETUP_TLS
				    , "Error configuring TLS context with "
				      "maximum TLS version"
				    , ssl_err);

				return GETDNS_RETURN_BAD_CONTEXT;
			}
<<<<<<< HEAD
			/* Be strict and only use the cipher suites recommended in RFC7525
			   Unless we later fallback to opportunistic. */
			if (_getdns_tls_context_set_cipher_list(context->tls_ctx, context->tls_cipher_list))
=======
#  else
#   ifndef HAVE_TLS_CLIENT_METHOD
			if ((  context->tls_min_version
			    && context->tls_min_version != GETDNS_TLS1_2)
			||     context->tls_max_version) {
				_getdns_log(&context->log
				    , GETDNS_LOG_SYS_STUB, GETDNS_LOG_ERR
				    , "%s: %s\n"
				    , STUB_DEBUG_SETUP_TLS
				    , "This version of OpenSSL does not "
				      "support setting of mimum or maximum "
				      "TLS versions");
				return GETDNS_RETURN_NOT_IMPLEMENTED;
			}
#   endif
#  endif
			/* Be strict and only use the cipher suites recommended
			 * in RFC7525 Unless we later fallback to opportunistic.
			 */
			if (!SSL_CTX_set_cipher_list(context->tls_ctx,
			    context->tls_cipher_list
			  ? context->tls_cipher_list
			  : _getdns_default_tls_cipher_list)) {
				ERR_error_string_n( ERR_get_error()
				                  , ssl_err, sizeof(ssl_err));
				_getdns_log(&context->log
				    , GETDNS_LOG_SYS_STUB, GETDNS_LOG_ERR
				    , "%s: %s (%s)\n"
				    , STUB_DEBUG_SETUP_TLS
				    , "Error configuring TLS context with "
				      "cipher list"
				    , ssl_err);

>>>>>>> 411c5cf5
				return GETDNS_RETURN_BAD_CONTEXT;
			}
#  ifdef HAVE_SSL_CTX_SET_CIPHERSUITES
			if (!SSL_CTX_set_ciphersuites(context->tls_ctx,
			    context->tls_ciphersuites
			  ? context->tls_ciphersuites
			  : _getdns_default_tls_ciphersuites)) {
				ERR_error_string_n( ERR_get_error()
				                  , ssl_err, sizeof(ssl_err));
				_getdns_log(&context->log
				    , GETDNS_LOG_SYS_STUB, GETDNS_LOG_ERR
				    , "%s: %s (%s)\n"
				    , STUB_DEBUG_SETUP_TLS
				    , "Error configuring TLS context with "
				      "cipher suites"
				    , ssl_err);

<<<<<<< HEAD
			if (context->tls_curves_list &&
			    _getdns_tls_context_set_curves_list(context->tls_ctx, context->tls_curves_list))
				return GETDNS_RETURN_BAD_CONTEXT;
			
			
			/* For strict authentication, we must have local root certs available
		       Set up is done only when the tls_ctx is created (per getdns_context)*/
			if (_getdns_tls_context_set_ca(context->tls_ctx, context->tls_ca_file, context->tls_ca_path)) {
				if (context->tls_auth_min == GETDNS_AUTHENTICATION_REQUIRED) 
					return GETDNS_RETURN_BAD_CONTEXT;
			}
			_getdns_tls_context_pinset_init(context->tls_ctx);
=======
				return GETDNS_RETURN_BAD_CONTEXT;
			}
#  else
			if (context->tls_ciphersuites) {
				_getdns_log(&context->log
				    , GETDNS_LOG_SYS_STUB, GETDNS_LOG_ERR
				    , "%s: %s\n"
				    , STUB_DEBUG_SETUP_TLS
				    , "This version of OpenSSL does not "
				      "support configuring cipher suites");
				return GETDNS_RETURN_NOT_IMPLEMENTED;
			}
#  endif
#  if defined(HAVE_DECL_SSL_CTX_SET1_CURVES_LIST) \
           && HAVE_DECL_SSL_CTX_SET1_CURVES_LIST
			if (context->tls_curves_list &&
			    !SSL_CTX_set1_curves_list(context->tls_ctx,
			    context->tls_curves_list)) {
				ERR_error_string_n( ERR_get_error()
				                  , ssl_err, sizeof(ssl_err));
				_getdns_log(&context->log
				    , GETDNS_LOG_SYS_STUB, GETDNS_LOG_ERR
				    , "%s: %s (%s)\n"
				    , STUB_DEBUG_SETUP_TLS
				    , "Error configuring TLS context with "
				      "curves list"
				    , ssl_err);
				return GETDNS_RETURN_BAD_CONTEXT;
			}
#  else
			if (context->tls_curves_list) {
				_getdns_log(&context->log
				    , GETDNS_LOG_SYS_STUB, GETDNS_LOG_ERR
				    , "%s: %s\n"
				    , STUB_DEBUG_SETUP_TLS
				    , "This version of OpenSSL does not "
				      "support configuring curves list");
				return GETDNS_RETURN_NOT_IMPLEMENTED;
			}
#  endif
			/* For strict authentication, we must have local root
			 * certs available. Set up is done only when the tls_ctx
			 * is created (per getdns_context)
			 */
			osr = 0;
			if (context->tls_ca_file || context->tls_ca_path) {
				osr = SSL_CTX_load_verify_locations(
				      context->tls_ctx
				    , context->tls_ca_file
				    , context->tls_ca_path );
				if (!osr) {
					ERR_error_string_n( ERR_get_error()
							  , ssl_err
							  , sizeof(ssl_err));
					_getdns_log(&context->log
					    , GETDNS_LOG_SYS_STUB
					    , GETDNS_LOG_WARNING
					    , "%s: %s (%s)\n"
					    , STUB_DEBUG_SETUP_TLS
					    , "Could not load verify locations"
					    , ssl_err);
				} else {
					_getdns_log(&context->log
					    , GETDNS_LOG_SYS_STUB
					    , GETDNS_LOG_DEBUG
					    , "%s: %s\n"
					    , STUB_DEBUG_SETUP_TLS
					    , "Verify locations loaded");
				}
			}
			if (osr)
				; /* verify locations loaded: pass */
#  ifndef USE_WINSOCK
			else if (!SSL_CTX_set_default_verify_paths(
						context->tls_ctx) &&
#  else
			else if (!add_WIN_cacerts_to_openssl_store(
						context, context->tls_ctx) &&
#  endif /* USE_WINSOCK */
			    context->tls_auth_min
			 == GETDNS_AUTHENTICATION_REQUIRED) {
				ERR_error_string_n( ERR_get_error()
						  , ssl_err, sizeof(ssl_err));
				_getdns_log(&context->log
				    , GETDNS_LOG_SYS_STUB
				    , GETDNS_LOG_ERR
				    , "%s: %s (%s)\n"
				    , STUB_DEBUG_SETUP_TLS
				    , "Authentication is needed but no default "
				      "verify location could be loaded"
				    , ssl_err);
				return GETDNS_RETURN_BAD_CONTEXT;
			}

#  if defined(HAVE_SSL_CTX_DANE_ENABLE)
			if (!SSL_CTX_dane_enable(context->tls_ctx)) {
				ERR_error_string_n( ERR_get_error()
						  , ssl_err, sizeof(ssl_err));
				_getdns_log(&context->log
				    , GETDNS_LOG_SYS_STUB, GETDNS_LOG_WARNING
				    , "%s: %s (%s)\n"
				    , STUB_DEBUG_SETUP_TLS
				    , "Could not enable DANE on TLX context"
				    , ssl_err);
			}
#  elif defined(USE_DANESSL)
			if (!DANESSL_CTX_init(context->tls_ctx)) {
				ERR_error_string_n( ERR_get_error()
						  , ssl_err, sizeof(ssl_err));
				_getdns_log(&context->log
				    , GETDNS_LOG_SYS_STUB, GETDNS_LOG_WARNING
				    , "%s: %s (%s)\n"
				    , STUB_DEBUG_SETUP_TLS
				    , "Could not enable DANE on TLX context"
				    , ssl_err);
			}
#  endif
#else /* HAVE_TLS_v1_2 */
			if (tls_only_is_in_transports_list(context) == 1) {
				_getdns_log(&context->log
				    , GETDNS_LOG_SYS_STUB, GETDNS_LOG_ERR
				    , "%s: %s\n"
				    , STUB_DEBUG_SETUP_TLS
				    , "This version of OpenSSL does not "
				      "support authenticated TLS");
				return GETDNS_RETURN_NOT_IMPLEMENTED;
			}
			/* A null tls_ctx will make TLS fail and fallback to
			 * the other transports will kick-in.
			 */
#endif /* HAVE_TLS_v1_2 */
>>>>>>> 411c5cf5
		}
	}

	/* Block use of TLS ONLY in recursive mode as it won't work */
    /* Note: If TLS is used in recursive mode this will try TLS on port
     * 53 so it is blocked here. */
	if (context->resolution_type == GETDNS_RESOLUTION_RECURSING
	&&  tls_only_is_in_transports_list(context) == 1) {
		_getdns_log(&context->log
		    , GETDNS_LOG_SYS_STUB, GETDNS_LOG_ERR
		    , "%s: %s\n"
		    , STUB_DEBUG_SETUP_TLS
		    , "TLS only transport is not supported for the recursing "
		      "resolution type");
		return GETDNS_RETURN_NOT_IMPLEMENTED;
	}
	if (context->resolution_type_set == context->resolution_type)
        	/* already set and no config changes
		 * have caused this to be bad.
		 */
		return GETDNS_RETURN_GOOD;

	/* TODO: respect namespace order (unbound always uses local first if cfg
	 * the spec calls for us to treat the namespace list as ordered
	 * so we need to respect that order
	 */
	r = _getdns_ns_dns_setup(context);
	if (r == GETDNS_RETURN_GOOD)
		context->resolution_type_set = context->resolution_type;
	return r;
} /* _getdns_context_prepare_for_resolution */

static char *
_getdns_strdup(const struct mem_funcs *mfs, const char *s)
{
    size_t sz;
    char *r;
    if (!s || !(r = GETDNS_XMALLOC(*mfs, char, (sz = strlen(s) + 1))))
        return NULL;
    else
        return memcpy(r, s, sz);
}

static uint8_t _getdns_bindata_nodata[] = { 0, 0, 0, 0, 0, 0, 0, 0 };

struct getdns_bindata *
_getdns_bindata_copy(struct mem_funcs *mfs, size_t size, const uint8_t *data)
{
	/* Don't know why, but nodata allows
	 * empty bindatas with the python bindings
	 */
	struct getdns_bindata *dst;

	if (!(dst = GETDNS_MALLOC(*mfs, struct getdns_bindata)))
		return NULL;

	if ((dst->size = size)) {
		dst->data = GETDNS_XMALLOC(*mfs, uint8_t, size);
		if (!dst->data) {
			GETDNS_FREE(*mfs, dst);
			return NULL;
		}
		(void) memcpy(dst->data, data, size);
	} else {
		dst->data = _getdns_bindata_nodata;
	}
	return dst;
}

void
_getdns_bindata_destroy(struct mem_funcs *mfs,
    struct getdns_bindata *bindata)
{
	if (!bindata)
		return;

	if (bindata->data && bindata->data != _getdns_bindata_nodata)
		GETDNS_FREE(*mfs, bindata->data);
	GETDNS_FREE(*mfs, bindata);
}

/* TODO: Remove next_timeout argument from getdns_context_get_num_pending_requests
 */
uint32_t
getdns_context_get_num_pending_requests(const getdns_context* context,
    struct timeval* next_timeout)
{
	(void)next_timeout;

	if (!context)
		return GETDNS_RETURN_INVALID_PARAMETER;

	if (context->outbound_requests.count)
		context->extension->vmt->run_once(context->extension, 0);

	return context->outbound_requests.count;
}

/* process async reqs */
getdns_return_t
getdns_context_process_async(getdns_context *context)
{
	if (!context)
		return GETDNS_RETURN_INVALID_PARAMETER;

	context->extension->vmt->run_once(context->extension, 0);
	return GETDNS_RETURN_GOOD;
}

void
getdns_context_run(getdns_context *context)
{
	context->extension->vmt->run(context->extension);
}

getdns_return_t
getdns_context_detach_eventloop(struct getdns_context* context)
{
	RETURN_IF_NULL(context, GETDNS_RETURN_INVALID_PARAMETER);

	/* When called from within a callback, do not execute pending
	 * context destroys.
	 * The (other) callback handler will handle it.
	 *
	 * ( because callbacks occur in cancel_outstanding_requests,
	 *   and they may destroy the context )
	 */
	/* cancel all outstanding requests */
	cancel_outstanding_requests(context);
	context->extension->vmt->cleanup(context->extension);
	context->extension = &context->default_eventloop.loop;
	_getdns_default_eventloop_init(&context->mf, &context->default_eventloop);
#ifdef HAVE_UNBOUND_EVENT_API
	if (_getdns_ub_loop_enabled(&context->ub_loop))
		context->ub_loop.extension = context->extension;
#endif
	return GETDNS_RETURN_GOOD;
}

getdns_return_t
getdns_context_set_eventloop(getdns_context* context, getdns_eventloop* loop)
{
	if (!context || !loop)
		return GETDNS_RETURN_INVALID_PARAMETER;

	if (context->extension) {
		cancel_outstanding_requests(context);
		context->extension->vmt->cleanup(context->extension);
	}
	context->extension = loop;
#ifdef HAVE_UNBOUND_EVENT_API
	if (_getdns_ub_loop_enabled(&context->ub_loop))
		context->ub_loop.extension = loop;
#endif
	return GETDNS_RETURN_GOOD;
}

getdns_return_t
getdns_context_get_eventloop(
    const getdns_context *context, getdns_eventloop **loop)
{
	if (!context || !loop)
		return GETDNS_RETURN_INVALID_PARAMETER;

	if (!context->extension)
		return GETDNS_RETURN_GENERIC_ERROR;
	else
		*loop = context->extension;

	return GETDNS_RETURN_GOOD;
}

static size_t _getdns_get_appdata(const getdns_context *context, char *path);
static getdns_dict*
_get_context_settings(const getdns_context* context)
{
	getdns_dict *result = getdns_dict_create_with_context(context);
	getdns_list *list;
	size_t       i;
	const char  *str_value;
	char         appdata_dir[_GETDNS_PATH_MAX] = "";

	if (!result)
		return NULL;

	/* int fields */
	/* the timeouts are stored as uint64, but the value maximum used in
	   practice is 6553500ms, so we just trim the value to be on the safe side. */
	if (   getdns_dict_set_int(result, "timeout",
	                           (context->timeout > 0xFFFFFFFFull) ? 0xFFFFFFFF: (uint32_t) context->timeout)
	    || getdns_dict_set_int(result, "idle_timeout",
	                           (context->idle_timeout > 0xFFFFFFFFull) ? 0xFFFFFFFF : (uint32_t) context->idle_timeout)
	    || getdns_dict_set_int(result, "limit_outstanding_queries",
	                           context->limit_outstanding_queries)
            || getdns_dict_set_int(result, "dnssec_allowed_skew",
	                           context->dnssec_allowed_skew)
	    || getdns_dict_set_int(result, "follow_redirects",
	                           context->follow_redirects)
	    || (  context->edns_maximum_udp_payload_size != -1
	       && getdns_dict_set_int(result, "edns_maximum_udp_payload_size",
	                              context->edns_maximum_udp_payload_size))
	    || getdns_dict_set_int(result, "edns_client_subnet_private",
	                           context->edns_client_subnet_private)
	    || getdns_dict_set_int(result, "edns_extended_rcode",
	                           context->edns_extended_rcode)
	    || getdns_dict_set_int(result, "edns_version",
	                           context->edns_version)
	    || getdns_dict_set_int(result, "edns_do_bit",
	                           context->edns_do_bit)
	    || getdns_dict_set_int(result, "append_name",
	                           context->append_name)
	    || getdns_dict_set_int(result, "tls_authentication",
	                           context->tls_auth)
	    || getdns_dict_set_int(result, "round_robin_upstreams",
	                           context->round_robin_upstreams)
	    || getdns_dict_set_int(result, "max_backoff_value",
	                           context->max_backoff_value)
	    || getdns_dict_set_int(result, "tls_backoff_time",
	                           context->tls_backoff_time)
	    || getdns_dict_set_int(result, "tls_connection_retries",
	                           context->tls_connection_retries)
	    || getdns_dict_set_int(result, "tls_query_padding_blocksize",
	                           context->tls_query_padding_blocksize)
	    || getdns_dict_set_int(result, "resolution_type",
	                           context->resolution_type)
	    || getdns_dict_set_int(result, "trust_anchors_backoff_time",
	                           context->trust_anchors_backoff_time)
	    )
		goto error;
	
	/* list fields */
	if (getdns_context_get_suffix(context, &list))
		goto error;

	if (_getdns_dict_set_this_list(result, "suffix", list)) {
		getdns_list_destroy(list);
		goto error;
	}
	if (getdns_context_get_upstream_recursive_servers(context, &list))
		goto error;

	if (_getdns_dict_set_this_list(
	    result, "upstream_recursive_servers", list)) {
		getdns_list_destroy(list);
		goto error;
	}
	if (getdns_context_get_dnssec_trust_anchors(context, &list))
		; /* pass */

	else if (list && _getdns_dict_set_this_list(
	    result, "dnssec_trust_anchors", list)) {
		getdns_list_destroy(list);
		goto error;
	}
	if (context->dns_transport_count > 0) {
		/* create a namespace list */
		if (!(list = getdns_list_create_with_context(context)))
			goto error;

		for (i = 0; i < context->dns_transport_count; ++i) {
			if (getdns_list_set_int(list, i,
			    context->dns_transports[i])) {
				getdns_list_destroy(list);
				goto error;
			}
		}
		if (_getdns_dict_set_this_list(
		    result, "dns_transport_list", list)) {
			getdns_list_destroy(list);
			goto error;
		}
	}
	if (context->namespace_count > 0) {
        /* create a namespace list */
		if (!(list = getdns_list_create_with_context(context)))
			goto error;

		for (i = 0; i < context->namespace_count; ++i) {
			if (getdns_list_set_int(list, i,
			    context->namespaces[i])) {
				getdns_list_destroy(list);
				goto error;
			}
		}
		if (_getdns_dict_set_this_list(result, "namespaces", list)) {
			getdns_list_destroy(list);
			return NULL;
		}
	}
	(void) _getdns_get_appdata(context, appdata_dir);
	(void) getdns_dict_util_set_string(result, "appdata_dir", appdata_dir);
	if (!getdns_context_get_trust_anchors_url(context, &str_value) && str_value)
		(void) getdns_dict_util_set_string(result, "trust_anchors_url", str_value);
	if (!getdns_context_get_trust_anchors_verify_CA(context, &str_value) && str_value)
		(void) getdns_dict_util_set_string(result, "trust_anchors_verify_CA", str_value);
	if (!getdns_context_get_trust_anchors_verify_email(context, &str_value) && str_value)
		(void) getdns_dict_util_set_string(result, "trust_anchors_verify_email", str_value);
	if (!getdns_context_get_resolvconf(context, &str_value) && str_value)
		(void) getdns_dict_util_set_string(result, "resolvconf", str_value);
	if (!getdns_context_get_hosts(context, &str_value) && str_value)
		(void) getdns_dict_util_set_string(result, "hosts", str_value);
	if (!getdns_context_get_tls_ca_path(context, &str_value) && str_value)
		(void) getdns_dict_util_set_string(result, "tls_ca_path", str_value);
	if (!getdns_context_get_tls_ca_file(context, &str_value) && str_value)
		(void) getdns_dict_util_set_string(result, "tls_ca_file", str_value);
	if (!getdns_context_get_tls_cipher_list(context, &str_value) && str_value)
		(void) getdns_dict_util_set_string(result, "tls_cipher_list", str_value);
	if (!getdns_context_get_tls_ciphersuites(context, &str_value) && str_value)
		(void) getdns_dict_util_set_string(result, "tls_ciphersuites", str_value);
	if (!getdns_context_get_tls_curves_list(context, &str_value) && str_value)
		(void) getdns_dict_util_set_string(result, "tls_curves_list", str_value);
	if (context->tls_min_version)
		(void) getdns_dict_set_int( result, "tls_min_version"
		                          , context->tls_min_version);
	if (context->tls_max_version)
		(void) getdns_dict_set_int( result, "tls_max_version"
		                          , context->tls_max_version);

	/* Default settings for extensions */
	(void)getdns_dict_set_int(
	    result, "add_warning_for_bad_dns",
	    context->add_warning_for_bad_dns ? GETDNS_EXTENSION_TRUE
	                                     : GETDNS_EXTENSION_FALSE);
	(void)getdns_dict_set_int(
	    result, "dnssec_return_all_statuses",
	    context->dnssec_return_all_statuses ? GETDNS_EXTENSION_TRUE
	                                        : GETDNS_EXTENSION_FALSE);
	(void)getdns_dict_set_int(
	    result, "dnssec_return_full_validation_chain",
	    context->dnssec_return_full_validation_chain ? GETDNS_EXTENSION_TRUE
	                                                 : GETDNS_EXTENSION_FALSE);
	(void)getdns_dict_set_int(
	    result, "dnssec",
	    context->dnssec ? GETDNS_EXTENSION_TRUE : GETDNS_EXTENSION_FALSE);

	(void)getdns_dict_set_int(
	    result, "dnssec_return_only_secure",
	    context->dnssec_return_only_secure ? GETDNS_EXTENSION_TRUE
	                                       : GETDNS_EXTENSION_FALSE);
	(void)getdns_dict_set_int(
	    result, "dnssec_return_status",
	    context->dnssec_return_status ? GETDNS_EXTENSION_TRUE
	                                  : GETDNS_EXTENSION_FALSE);
	(void)getdns_dict_set_int(
	    result, "dnssec_return_validation_chain",
	    context->dnssec_return_validation_chain ? GETDNS_EXTENSION_TRUE
	                                            : GETDNS_EXTENSION_FALSE);

#if defined(DNSSEC_ROADBLOCK_AVOIDANCE) && defined(HAVE_LIBUNBOUND)
	(void)getdns_dict_set_int(
	    result, "dnssec_roadblock_avoidance",
	    context->dnssec_roadblock_avoidance ? GETDNS_EXTENSION_TRUE
	                                        : GETDNS_EXTENSION_FALSE);
#endif
#ifdef EDNS_COOKIES
	(void)getdns_dict_set_int(
	    result, "edns_cookies",
	    context->edns_cookies ? GETDNS_EXTENSION_TRUE
	                          : GETDNS_EXTENSION_FALSE);
#endif
	(void)getdns_dict_set_int(
	    result, "return_both_v4_and_v6",
	    context->return_both_v4_and_v6 ? GETDNS_EXTENSION_TRUE
	                                   : GETDNS_EXTENSION_FALSE);
	(void)getdns_dict_set_int(
	    result, "return_call_reporting",
	    context->return_call_reporting ? GETDNS_EXTENSION_TRUE
	                                   : GETDNS_EXTENSION_FALSE);
	(void)getdns_dict_set_int(result, "specify_class",
	    (uint32_t)context->specify_class);

	if (context->add_opt_parameters)
		(void)getdns_dict_set_dict(
		    result, "add_opt_parameters", context->add_opt_parameters);

	if (context->header)
		(void)getdns_dict_set_dict(
		    result, "header", context->add_opt_parameters);

	return result;
error:
	getdns_dict_destroy(result);
	return NULL;
}

getdns_dict*
getdns_context_get_api_information(const getdns_context* context)
{
	getdns_dict* result;
	getdns_dict* settings;

	if ((result = getdns_dict_create_with_context(context))
			
	    && ! getdns_dict_util_set_string(
	    result, "version_string", GETDNS_VERSION)

	    && ! getdns_dict_set_int(
	    result, "version_number", getdns_get_version_number())

	    && ! getdns_dict_util_set_string(
	    result, "api_version_string", getdns_get_api_version())

	    && ! getdns_dict_set_int(
	    result, "api_version_number", getdns_get_api_version_number())

	    && ! getdns_dict_util_set_string(
	    result, "implementation_string", PACKAGE_URL)

	    && ! getdns_dict_util_set_string(
	    result, "compilation_comment", GETDNS_COMPILATION_COMMENT)

	    && ! getdns_dict_util_set_string(
	    result, "default_trust_anchor_location", TRUST_ANCHOR_FILE)

	    && ! getdns_dict_util_set_string(
	    result, "default_resolvconf_location", GETDNS_FN_RESOLVCONF)

	    && ! getdns_dict_util_set_string(
	    result, "default_hosts_location", GETDNS_FN_HOSTS)

<<<<<<< HEAD
	    && ! _getdns_tls_get_api_information(result)
=======
	    && ! getdns_dict_set_int(
	    result, "openssl_build_version_number", OPENSSL_VERSION_NUMBER)

#ifdef HAVE_OPENSSL_VERSION_NUM
	    && ! getdns_dict_set_int(
	    result, "openssl_version_number", OpenSSL_version_num())
#endif
#ifdef HAVE_OPENSSL_VERSION
	    && ! getdns_dict_util_set_string(
	    result, "openssl_version_string", OpenSSL_version(OPENSSL_VERSION))
	
	    && ! getdns_dict_util_set_string(
	    result, "openssl_cflags", OpenSSL_version(OPENSSL_CFLAGS))

	    && ! getdns_dict_util_set_string(
	    result, "openssl_built_on", OpenSSL_version(OPENSSL_BUILT_ON))

	    && ! getdns_dict_util_set_string(
	    result, "openssl_platform", OpenSSL_version(OPENSSL_PLATFORM))

	    && ! getdns_dict_util_set_string(
	    result, "openssl_dir", OpenSSL_version(OPENSSL_DIR))

	    && ! getdns_dict_util_set_string(
	    result, "openssl_engines_dir", OpenSSL_version(OPENSSL_ENGINES_DIR))
#endif
>>>>>>> 411c5cf5

	    && ! getdns_dict_set_int(
	    result, "resolution_type", context->resolution_type)

	    && (settings = _get_context_settings(context))) {

		if (!_getdns_dict_set_this_dict(result,"all_context",settings))
			return result;

		getdns_dict_destroy(settings);
	}
	getdns_dict_destroy(result);
	return NULL;
}

getdns_return_t
getdns_context_set_return_dnssec_status(getdns_context* context, int enabled) {
    RETURN_IF_NULL(context, GETDNS_RETURN_INVALID_PARAMETER);
    if (enabled != GETDNS_EXTENSION_TRUE &&
        enabled != GETDNS_EXTENSION_FALSE) {
        return GETDNS_RETURN_INVALID_PARAMETER;
    }
    context->dnssec_return_status = enabled == GETDNS_EXTENSION_TRUE;
    return GETDNS_RETURN_GOOD;
}

getdns_return_t
getdns_context_set_use_threads(getdns_context* context, int use_threads) {
    RETURN_IF_NULL(context, GETDNS_RETURN_INVALID_PARAMETER);
    int r = 0;
    if (context->resolution_type_set != 0) {
        /* already setup */
        return GETDNS_RETURN_CONTEXT_UPDATE_FAIL;
    }
#ifdef HAVE_LIBUNBOUND
    if (use_threads)
        r = ub_ctx_async(context->unbound_ctx, 1);
    else
        r = ub_ctx_async(context->unbound_ctx, 0);
#else
    (void)use_threads;
#endif
    return r == 0 ? GETDNS_RETURN_GOOD : GETDNS_RETURN_CONTEXT_UPDATE_FAIL;
}

getdns_return_t
_getdns_context_local_namespace_resolve(
    getdns_dns_req *dnsreq, getdns_dict **response)
{
	getdns_context  *context = dnsreq->context;
	host_name_addrs *hnas;
	uint8_t lookup[256];
	getdns_list    empty_list = { 0, 0, NULL, { NULL, {{ NULL,NULL,NULL}}}};
	getdns_bindata bindata;
	getdns_list   *jaa;
	size_t         i;
	getdns_dict   *addr;
	int ipv4 = dnsreq->netreqs[0]->request_type == GETDNS_RRTYPE_A ||
	    (dnsreq->netreqs[1] &&
	     dnsreq->netreqs[1]->request_type == GETDNS_RRTYPE_A);
	int ipv6 = dnsreq->netreqs[0]->request_type == GETDNS_RRTYPE_AAAA ||
	    (dnsreq->netreqs[1] &&
	     dnsreq->netreqs[1]->request_type == GETDNS_RRTYPE_AAAA);
	getdns_return_t r;

	if (!ipv4 && !ipv6)
		return GETDNS_RETURN_WRONG_TYPE_REQUESTED;

	/*Do the lookup*/
	(void)memcpy(lookup, dnsreq->name, dnsreq->name_len);
	canonicalize_dname(lookup);

	if (!(hnas = (host_name_addrs *)
	    _getdns_rbtree_search(&context->local_hosts, lookup)))
		return GETDNS_RETURN_NO_SUCH_DICT_NAME;

	if (!hnas->ipv4addrs && (!ipv6 || !hnas->ipv6addrs))
		return GETDNS_RETURN_NO_SUCH_DICT_NAME;

	if (!hnas->ipv6addrs && (!ipv4 || !hnas->ipv4addrs))
		return GETDNS_RETURN_NO_SUCH_DICT_NAME;

	if (!(*response = getdns_dict_create_with_context(context)))
		return GETDNS_RETURN_MEMORY_ERROR;

	bindata.size = dnsreq->name_len;
	bindata.data = dnsreq->name;
	if ((r = getdns_dict_set_bindata(*response,"canonical_name",&bindata)))
		goto error;

	empty_list.mf = context->mf;
	if ((r = getdns_dict_set_list(*response, "replies_full", &empty_list)))
		goto error;

	if ((r = getdns_dict_set_list(*response, "replies_tree", &empty_list)))
		goto error;

	if ((r=getdns_dict_set_int(*response,"status",GETDNS_RESPSTATUS_GOOD)))
		goto error;

	if (!ipv4 || !hnas->ipv4addrs) {
		if ((r = getdns_dict_set_list(*response,
		    "just_address_answers", hnas->ipv6addrs)))
			goto error;
		return GETDNS_RETURN_GOOD;
	} else if (!ipv6 || !hnas->ipv6addrs) {
		if ((r = getdns_dict_set_list(*response,
		    "just_address_answers", hnas->ipv4addrs)))
			goto error;
		return GETDNS_RETURN_GOOD;
	}
	if (!(jaa = getdns_list_create_with_context(context))) {
		r = GETDNS_RETURN_MEMORY_ERROR;
		goto error;
	}

	for (i = 0; !getdns_list_get_dict(hnas->ipv4addrs, i, &addr); i++)
		if ((r = _getdns_list_append_dict(jaa, addr)))
			break;
	for (i = 0; !getdns_list_get_dict(hnas->ipv6addrs, i, &addr); i++)
		if ((r = _getdns_list_append_dict(jaa, addr)))
			break;
	if (!(r = _getdns_dict_set_this_list(*response, "just_address_answers", jaa)))
		return GETDNS_RETURN_GOOD;
	else
		getdns_list_destroy(jaa);
error:
	getdns_dict_destroy(*response);
	return r;
}

struct mem_funcs *
priv_getdns_context_mf(getdns_context *context)
{
	return &context->mf;
}

/** begin getters **/

#define CONTEXT_GETTER2(NAME,TYPE,VALUE) \
    getdns_return_t \
    getdns_context_get_ ## NAME ( \
        const getdns_context *context, TYPE *value) \
    { if (!context || !value)	return GETDNS_RETURN_INVALID_PARAMETER \
    ; *value = context-> VALUE;	return GETDNS_RETURN_GOOD; }

#define CONTEXT_GETTER(NAME,TYPE) CONTEXT_GETTER2(NAME,TYPE,NAME)

CONTEXT_GETTER(resolution_type, getdns_resolution_t)

getdns_return_t
getdns_context_get_namespaces(const getdns_context *context,
    size_t* namespace_count, getdns_namespace_t **namespaces)
{
	if (!context || !namespace_count || !namespaces)
		return GETDNS_RETURN_INVALID_PARAMETER;
	*namespace_count = context->namespace_count;
	if (!context->namespace_count) {
		*namespaces = NULL;
		return GETDNS_RETURN_GOOD;
	}
	// use normal malloc here so users can do normal free
	*namespaces = malloc(
	    context->namespace_count * sizeof(getdns_namespace_t));
	memcpy(*namespaces, context->namespaces,
	    context->namespace_count * sizeof(getdns_namespace_t));
	return GETDNS_RETURN_GOOD;
}

getdns_return_t
getdns_context_get_dns_transport(
    const getdns_context *context, getdns_transport_t* value)
{
	if (!context || !value)
		return GETDNS_RETURN_INVALID_PARAMETER;

	if (context->dns_transport_count == 0)
		return GETDNS_RETURN_WRONG_TYPE_REQUESTED;

	/* Best effort mapping for backwards compatibility*/
	if (context->dns_transports[0] == GETDNS_TRANSPORT_UDP) {
		if (context->dns_transport_count == 1)
			*value = GETDNS_TRANSPORT_UDP_ONLY;
		else if (context->dns_transport_count == 2
		     &&  context->dns_transports[1] == GETDNS_TRANSPORT_TCP)
			*value = GETDNS_TRANSPORT_UDP_FIRST_AND_FALL_BACK_TO_TCP;
		else
			return GETDNS_RETURN_WRONG_TYPE_REQUESTED;
	}
	if (context->dns_transports[0] == GETDNS_TRANSPORT_TCP) {
		if (context->dns_transport_count == 1)
			*value = GETDNS_TRANSPORT_TCP_ONLY_KEEP_CONNECTIONS_OPEN;
	}
	if (context->dns_transports[0] == GETDNS_TRANSPORT_TLS) {
		if (context->dns_transport_count == 1)
			*value = GETDNS_TRANSPORT_TLS_ONLY_KEEP_CONNECTIONS_OPEN;
		else if (context->dns_transport_count == 2
		     &&  context->dns_transports[1] == GETDNS_TRANSPORT_TCP)
			*value = GETDNS_TRANSPORT_TLS_FIRST_AND_FALL_BACK_TO_TCP_KEEP_CONNECTIONS_OPEN;
		else
			return GETDNS_RETURN_WRONG_TYPE_REQUESTED;
	}
	return GETDNS_RETURN_GOOD;
}

getdns_return_t
getdns_context_get_dns_transport_list(const getdns_context *context,
    size_t* transport_count, getdns_transport_list_t **transports)
{
	if (!context || !transport_count || !transports)
		return GETDNS_RETURN_INVALID_PARAMETER;
	*transport_count = context->dns_transport_count;
	if (!context->dns_transport_count) {
		*transports = NULL;
		return GETDNS_RETURN_GOOD;
	}
	// use normal malloc here so users can do normal free
	*transports = malloc(
	    context->dns_transport_count * sizeof(getdns_transport_list_t));
	memcpy(*transports, context->dns_transports,
	    context->dns_transport_count * sizeof(getdns_transport_list_t));
	return GETDNS_RETURN_GOOD;
}

CONTEXT_GETTER2(tls_authentication, getdns_tls_authentication_t, tls_auth)
CONTEXT_GETTER(round_robin_upstreams      , uint8_t)
CONTEXT_GETTER(max_backoff_value          , uint16_t)
CONTEXT_GETTER(tls_backoff_time           , uint16_t)
CONTEXT_GETTER(tls_connection_retries     , uint16_t)
CONTEXT_GETTER(limit_outstanding_queries  , uint16_t)
CONTEXT_GETTER(timeout                    , uint64_t)
CONTEXT_GETTER(idle_timeout               , uint64_t)
CONTEXT_GETTER(follow_redirects           , getdns_redirects_t)

getdns_return_t
getdns_context_get_dns_root_servers(
    const getdns_context *context, getdns_list **value)
{
	if (!context || !value) return GETDNS_RETURN_INVALID_PARAMETER;
	if (context->dns_root_servers)
		return _getdns_list_copy(context->dns_root_servers, value);
	*value = NULL;
	return GETDNS_RETURN_GOOD;
}

CONTEXT_GETTER(append_name                , getdns_append_name_t)

getdns_return_t
getdns_context_get_suffix(const getdns_context *context, getdns_list **value)
{
	size_t dname_len;
	const uint8_t *dname;
	char name[1024];
	getdns_return_t r = GETDNS_RETURN_GOOD;
	getdns_list *list;

	if (!context || !value)
		return GETDNS_RETURN_INVALID_PARAMETER;

	if (!(list = getdns_list_create_with_context(context)))
		return GETDNS_RETURN_MEMORY_ERROR;
	
	assert(context->suffixes);
	dname_len = context->suffixes[0];
	dname = context->suffixes + 1;
	while (dname_len && *dname) {
		if (! gldns_wire2str_dname_buf((UNCONST_UINT8_p)
		    dname, dname_len, name, sizeof(name))) {
			r = GETDNS_RETURN_GENERIC_ERROR;
			break;
		}
		if ((r = _getdns_list_append_string(list, name)))
			break;
		dname += dname_len;
		dname_len = *dname++;
	}
	if (r)
		getdns_list_destroy(list);
	else
		*value = list;

	return r;
}

getdns_return_t
getdns_context_get_dnssec_trust_anchors(
    const getdns_context *context, getdns_list **value)
{
	if (!context || !value) return GETDNS_RETURN_INVALID_PARAMETER;

	if (context->trust_anchors) {
		if ((*value = getdns_list_create_with_context(context)))
			_getdns_wire2list( context->trust_anchors
			                 , context->trust_anchors_len
			                 , *value);
		else
			return GETDNS_RETURN_MEMORY_ERROR;
	} else
		*value = NULL;

	return GETDNS_RETURN_GOOD;
}

getdns_return_t
getdns_context_get_dnssec_allowed_skew(
    const getdns_context *context, uint32_t* value)
{
	if (!context || !value) return GETDNS_RETURN_INVALID_PARAMETER;
	*value = context->dnssec_allowed_skew;
	return GETDNS_RETURN_GOOD;
}

getdns_return_t
getdns_context_get_upstream_recursive_servers(
    const getdns_context *context, getdns_list **upstreams_r)
{
	size_t i;
	getdns_list *upstreams;
	getdns_return_t r;

	if (!context || !upstreams_r)
		return GETDNS_RETURN_INVALID_PARAMETER;

	if (!(upstreams = getdns_list_create_with_context(context)))
		return GETDNS_RETURN_MEMORY_ERROR;

	if (!context->upstreams || context->upstreams->count == 0) {
		*upstreams_r = upstreams;
		return GETDNS_RETURN_GOOD;
	}
	r = GETDNS_RETURN_GOOD;
	i = 0;
	while (!r && i < context->upstreams->count) {
		size_t j;
		getdns_dict *d;
		getdns_upstream  *upstream = &context->upstreams->upstreams[i];
		getdns_bindata    bindata;
		const getdns_tsig_info *tsig_info;

		if (!(d =
		    sockaddr_dict(context, (struct sockaddr*)&upstream->addr))) {
			r = GETDNS_RETURN_MEMORY_ERROR;
			break;
		}
		if (upstream->tsig_alg) {
			tsig_info = _getdns_get_tsig_info(upstream->tsig_alg);

			if ((r = _getdns_dict_set_const_bindata(
			    d, "tsig_algorithm",
			    tsig_info->dname_len, tsig_info->dname)))
				break;

			if (upstream->tsig_dname_len) {
				bindata.data = upstream->tsig_dname;
				bindata.size = upstream->tsig_dname_len;
				if ((r = getdns_dict_set_bindata(
				    d, "tsig_name", &bindata)))
					break;
			}
			if (upstream->tsig_size) {
				bindata.data = upstream->tsig_key;
				bindata.size = upstream->tsig_size;
				if ((r = getdns_dict_set_bindata(
				    d, "tsig_secret", &bindata)))
					break;
			}
		}
		for ( j = 1, i++
		    ; j < GETDNS_UPSTREAM_TRANSPORTS &&
		      i < context->upstreams->count
		    ; j++, i++) {

			upstream = &context->upstreams->upstreams[i];

			if (upstream->transport == GETDNS_TRANSPORT_UDP &&
			    upstream_port(upstream) != getdns_port_array[j] &&
			    (r = getdns_dict_set_int(d, "port",
			    (uint32_t)upstream_port(upstream))))
				break;

			if (upstream->transport == GETDNS_TRANSPORT_TLS) {
				if (upstream_port(upstream) != getdns_port_array[j] &&
					(r = getdns_dict_set_int(d, "tls_port",
								   (uint32_t) upstream_port(upstream))))
					break;
				if (upstream->tls_auth_name[0] != '\0' &&
				    (r = getdns_dict_util_set_string(d,
				                                     "tls_auth_name",
				                                     upstream->tls_auth_name)))
					break;
				if (upstream->tls_pubkey_pinset) {
					getdns_list *pins = NULL;
					if ((_getdns_get_pubkey_pinset_list(context,
									   upstream->tls_pubkey_pinset,
									   &pins) == GETDNS_RETURN_GOOD) &&
						(r = _getdns_dict_set_this_list(d, "tls_pubkey_pinset", pins))) {
						getdns_list_destroy(pins);
						break;
					}
				}
				if (upstream->tls_cipher_list) {
					(void) getdns_dict_util_set_string(
					    d, "tls_cipher_list",
					    upstream->tls_cipher_list);
				}
				if (upstream->tls_ciphersuites) {
					(void) getdns_dict_util_set_string(
					    d, "tls_ciphersuites",
					    upstream->tls_ciphersuites);
				}
				if (upstream->tls_curves_list) {
					(void) getdns_dict_util_set_string(
					    d, "tls_curves_list",
					    upstream->tls_curves_list);
				}
				if (upstream->tls_min_version) {
					(void) getdns_dict_set_int(
					    d, "tls_min_version",
					    upstream->tls_min_version);
				}
				if (upstream->tls_max_version) {
					(void) getdns_dict_set_int(
					    d, "tls_max_version",
					    upstream->tls_max_version);
				}
			}
		}
		if (!r)
			if (!(r = _getdns_list_append_this_dict(upstreams, d)))
				d = NULL;
		getdns_dict_destroy(d);
        }
        if (r)
		getdns_list_destroy(upstreams);
	else
		*upstreams_r = upstreams;
	return r;
}

getdns_return_t
getdns_context_get_edns_maximum_udp_payload_size(
    const getdns_context *context, uint16_t* value)
{
	if (!context || !value) return GETDNS_RETURN_INVALID_PARAMETER;
	*value = context->edns_maximum_udp_payload_size == -1 ? 0
	       : context->edns_maximum_udp_payload_size;
	return GETDNS_RETURN_GOOD;
}

CONTEXT_GETTER(edns_extended_rcode        , uint8_t)
CONTEXT_GETTER(edns_version               , uint8_t)
CONTEXT_GETTER(edns_do_bit                , uint8_t)
CONTEXT_GETTER(edns_client_subnet_private , uint8_t)
CONTEXT_GETTER(tls_query_padding_blocksize, uint16_t)

static int _streq(const getdns_bindata *name, const char *str)
{
	if (strlen(str) != name->size)
		return 0;
	else	return strncmp((const char *)name->data, str, name->size) == 0;
}

static getdns_return_t _get_list_or_read_file(const getdns_dict *config_dict,
    const char *setting, getdns_list **r_list, int *destroy_list)
{
	getdns_bindata *fn_bd;
	char fn[FILENAME_MAX];
	FILE *fh;
	getdns_return_t r;

	assert(r_list);
	assert(destroy_list);

	*destroy_list = 0;
	if (!(r = getdns_dict_get_list(config_dict, setting, r_list)))
		return GETDNS_RETURN_GOOD;

	else if ((r = getdns_dict_get_bindata(config_dict, setting, &fn_bd)))
		return r;

	else if (fn_bd->size >= FILENAME_MAX)
		return GETDNS_RETURN_INVALID_PARAMETER;

	(void)memcpy(fn, fn_bd->data, fn_bd->size);
	fn[fn_bd->size] = 0;

	if (!(fh = fopen(fn, "r")))
		return GETDNS_RETURN_GENERIC_ERROR;

	if (!(r = getdns_fp2rr_list(fh, r_list, NULL, 3600)))
		*destroy_list = 1;

	fclose(fh);
	return r;
}

#define CONTEXT_SETTING_INT(X) \
	} else 	if (_streq(setting, #X)) { \
		if (!(r = getdns_dict_get_int(config_dict, #X , &n))) \
			r = getdns_context_set_ ## X (context, n);

#define CONTEXT_SETTING_LIST(X) \
	} else 	if (_streq(setting, #X)) { \
		if (!(r = getdns_dict_get_list(config_dict, #X , &list))) \
			r = getdns_context_set_ ## X (context, list);

#define CONTEXT_SETTING_LIST_OR_ZONEFILE(X) \
	} else if (_streq(setting, #X)) { \
		if (!(r = _get_list_or_read_file( \
		    config_dict, #X , &list, &destroy_list))) \
			r = getdns_context_set_ ## X(context, list); \
		if (destroy_list) getdns_list_destroy(list);

#define CONTEXT_SETTING_ARRAY(X, T) \
	} else 	if (_streq(setting, #X )) { \
		if (!(r = getdns_dict_get_list(config_dict, #X , &list)) && \
		    !(r =  getdns_list_get_length(list, &count))) { \
			for (i=0; i<count && i<(sizeof(X)/sizeof(*X)); i++) { \
				if ((r = getdns_list_get_int(list, i, &n))) \
					break; \
				X[i] = (getdns_ ## T ## _t)n; \
			} \
			r = getdns_context_set_ ##X (context, i, X); \
		}

#define EXTENSION_SETTING_BOOL(X) \
	} else if (_streq(setting, #X )) { \
		if (!(r = getdns_dict_get_int(config_dict, #X , &n))) { \
			if (n == GETDNS_EXTENSION_TRUE) context->X  = 1; \
			else if (n == GETDNS_EXTENSION_FALSE) context->X = 0; \
			else r = GETDNS_RETURN_INVALID_PARAMETER; \
		}

#define CONTEXT_SETTING_STRING(X) \
	} else if (_streq(setting, #X )) { \
		if (!(r = getdns_dict_get_bindata(config_dict, #X , &bd))) { \
			if (bd->size < sizeof(str_buf)) { \
				(void) memcpy(str_buf, (char *)bd->data, bd->size); \
				str_buf[bd->size] = '\0'; \
				r = getdns_context_set_ ## X( \
				    context, str_buf); \
			} else if ((tmp_str = _getdns_strdup2(&context->mf, bd))) { \
				r = getdns_context_set_ ## X( \
				    context, tmp_str); \
				GETDNS_FREE(context->mf, tmp_str); \
			} else \
				r = GETDNS_RETURN_MEMORY_ERROR; \
		}

static getdns_return_t
_getdns_context_config_setting(getdns_context *context,
    const getdns_dict *config_dict, const getdns_bindata *setting)
{
	getdns_return_t r = GETDNS_RETURN_GOOD;
	getdns_dict *dict;
	getdns_list *list;
	getdns_namespace_t namespaces[100];
	getdns_transport_list_t dns_transport_list[100];
	size_t count, i;
	uint32_t n;
	getdns_bindata *bd;
	int destroy_list = 0;
	char str_buf[1024], *tmp_str;

	if (_streq(setting, "all_context")) {
		if (!(r = getdns_dict_get_dict(config_dict, "all_context", &dict)))
			r = getdns_context_config(context, dict);

	CONTEXT_SETTING_INT(resolution_type)
	CONTEXT_SETTING_ARRAY(namespaces, namespace)
	CONTEXT_SETTING_INT(dns_transport)
	CONTEXT_SETTING_ARRAY(dns_transport_list, transport_list)
	CONTEXT_SETTING_INT(idle_timeout)
	CONTEXT_SETTING_INT(limit_outstanding_queries)
	CONTEXT_SETTING_INT(timeout)
	CONTEXT_SETTING_INT(follow_redirects)
	CONTEXT_SETTING_LIST_OR_ZONEFILE(dns_root_servers)
	CONTEXT_SETTING_INT(append_name)
	CONTEXT_SETTING_LIST(suffix)
	CONTEXT_SETTING_LIST_OR_ZONEFILE(dnssec_trust_anchors)
	CONTEXT_SETTING_INT(dnssec_allowed_skew)
	CONTEXT_SETTING_LIST(upstream_recursive_servers)
	CONTEXT_SETTING_INT(edns_maximum_udp_payload_size)
	CONTEXT_SETTING_INT(edns_extended_rcode)
	CONTEXT_SETTING_INT(edns_version)
	CONTEXT_SETTING_INT(edns_do_bit)

	/***************************************/
	/****                               ****/
	/****  Unofficial context settings  ****/
	/****                               ****/
	/***************************************/

	CONTEXT_SETTING_INT(edns_client_subnet_private)
	CONTEXT_SETTING_INT(tls_authentication)
	CONTEXT_SETTING_INT(round_robin_upstreams)
	CONTEXT_SETTING_INT(tls_backoff_time)
	CONTEXT_SETTING_INT(tls_connection_retries)
	CONTEXT_SETTING_INT(tls_query_padding_blocksize)
	CONTEXT_SETTING_STRING(trust_anchors_url)
	CONTEXT_SETTING_STRING(trust_anchors_verify_CA)
	CONTEXT_SETTING_STRING(trust_anchors_verify_email)
	CONTEXT_SETTING_INT(trust_anchors_backoff_time)
	CONTEXT_SETTING_STRING(appdata_dir)
#ifndef USE_WINSOCK
	CONTEXT_SETTING_STRING(resolvconf)
#endif
	CONTEXT_SETTING_STRING(hosts)
	CONTEXT_SETTING_STRING(tls_ca_path)
	CONTEXT_SETTING_STRING(tls_ca_file)
	CONTEXT_SETTING_STRING(tls_cipher_list)
	CONTEXT_SETTING_STRING(tls_ciphersuites)
	CONTEXT_SETTING_STRING(tls_curves_list)
	CONTEXT_SETTING_INT(tls_min_version)
	CONTEXT_SETTING_INT(tls_max_version)

	/**************************************/
	/****                              ****/
	/****  Default extensions setting  ****/
	/****                              ****/
	/**************************************/
	EXTENSION_SETTING_BOOL(add_warning_for_bad_dns)
	EXTENSION_SETTING_BOOL(dnssec)
	EXTENSION_SETTING_BOOL(dnssec_return_all_statuses)
	EXTENSION_SETTING_BOOL(dnssec_return_full_validation_chain)
	EXTENSION_SETTING_BOOL(dnssec_return_only_secure)
	EXTENSION_SETTING_BOOL(dnssec_return_status)
	EXTENSION_SETTING_BOOL(dnssec_return_validation_chain)
#if defined(DNSSEC_ROADBLOCK_AVOIDANCE) && defined(HAVE_LIBUNBOUND)
	EXTENSION_SETTING_BOOL(dnssec_roadblock_avoidance)
#endif
#ifdef EDNS_COOKIES
	EXTENSION_SETTING_BOOL(edns_cookies)
#endif
	EXTENSION_SETTING_BOOL(return_api_information)
	EXTENSION_SETTING_BOOL(return_both_v4_and_v6)
	EXTENSION_SETTING_BOOL(return_call_reporting)

	} else if (_streq(setting, "add_opt_parameters")) {
		if (!(r = getdns_dict_get_dict(config_dict, "add_opt_parameters" , &dict))) {
			if (context->add_opt_parameters)
				getdns_dict_destroy(context->add_opt_parameters);
			context->add_opt_parameters = NULL;
			r = _getdns_dict_copy(dict, &context->add_opt_parameters);
		}

	} else if (_streq(setting, "header")) {
		if (!(r = getdns_dict_get_dict(config_dict, "header" , &dict))) {
			if (context->header)
				getdns_dict_destroy(context->header);
			if (!(context->header =
			    getdns_dict_create_with_context(context)))
				r = GETDNS_RETURN_MEMORY_ERROR;
			else	r = getdns_dict_set_dict(
			    context->header, "header", dict);
		}

	} else if (_streq(setting, "specify_class")) {
		if (!(r = getdns_dict_get_int(
		    config_dict, "specify_class" , &n)))
			context->specify_class = (uint16_t)n;


	/************************************/
	/****                            ****/
	/****  Ignored context settings  ****/
	/****                            ****/
	/************************************/
	} else if (!_streq(setting, "implementation_string")
	    && !_streq(setting, "version_string")
	    && !_streq(setting, "version_number")
	    && !_streq(setting, "api_version_string")
	    && !_streq(setting, "api_version_number")
	    && !_streq(setting, "trust_anchor_file")
	    && !_streq(setting, "default_trust_anchor_location")
	    && !_streq(setting, "default_resolvconf_location")
	    && !_streq(setting, "default_hosts_location")
	    && !_streq(setting, "compilation_comment")
	    && !_streq(setting, "openssl_build_version_number")
	    && !_streq(setting, "openssl_version_number")
	    && !_streq(setting, "openssl_version_string")
	    && !_streq(setting, "openssl_cflags")
	    && !_streq(setting, "openssl_built_on")
	    && !_streq(setting, "openssl_platform")
	    && !_streq(setting, "openssl_dir")
	    && !_streq(setting, "openssl_engines_dir")
	    ) {
		r = GETDNS_RETURN_NOT_IMPLEMENTED;
	}
	return r;
}

getdns_return_t
getdns_context_config(getdns_context *context, const getdns_dict *config_dict)
{
	getdns_list *settings;
	getdns_return_t r;
	getdns_bindata *setting;
	size_t i;

	if ((r = getdns_dict_get_names(config_dict, &settings)))
		return r;

	for (i = 0; !(r = getdns_list_get_bindata(settings,i,&setting)); i++) {
		if ((r = _getdns_context_config_setting(
		    context, config_dict, setting)))
			break;
	}
	if (r == GETDNS_RETURN_NO_SUCH_LIST_ITEM)
		r = GETDNS_RETURN_GOOD;

	getdns_list_destroy(settings);
	return r;
}

static size_t _getdns_get_appdata(const getdns_context *context, char *path)
{
	size_t len = 0;

#ifdef USE_WINSOCK
# define SLASHTOK '\\'
# define APPDATA_SUBDIR "getdns"

	if (context->appdata_dir) {
		(void) strcpy(path, context->appdata_dir);
		len = strlen(path);

	} else if (! SUCCEEDED(SHGetFolderPath(NULL,
	    CSIDL_APPDATA | CSIDL_FLAG_CREATE, NULL, 0, path)))
		_getdns_log(&context->log
		           , GETDNS_LOG_SYS_ANCHOR, GETDNS_LOG_NOTICE
			   , "Could not get %%AppData%% directory\n");

	else if ((len = strlen(path))
			+ sizeof(APPDATA_SUBDIR) + 2 >= _GETDNS_PATH_MAX)
		_getdns_log(&context->log
		           , GETDNS_LOG_SYS_ANCHOR, GETDNS_LOG_ERR
		           , "Path name for appdata directory too long\n");
#else
# define SLASHTOK '/'
# define APPDATA_SUBDIR ".getdns"
	struct passwd *p = getpwuid(getuid());
	char *home = NULL;

	if (context->appdata_dir) {
		(void) strcpy(path, context->appdata_dir);
		len = strlen(path);

	} else if (!(home = p ? p->pw_dir : getenv("HOME")))
		_getdns_log(&context->log
		           , GETDNS_LOG_SYS_ANCHOR, GETDNS_LOG_NOTICE
		           , "Unable to determine home directory location\n");

	else if ((len = strlen(home)) + sizeof(APPDATA_SUBDIR) + 2 >= _GETDNS_PATH_MAX)
		_getdns_log(&context->log
		           , GETDNS_LOG_SYS_ANCHOR, GETDNS_LOG_ERR
		           , "Path name for appdata directory too long\n");

	else if (!strcpy(path, home))
		; /* strcpy returns path always */
#endif
	else {
		if (len == 0 || (  path[len - 1] != '/'
		                && path[len - 1] != '\\')) {
			path[len++] = SLASHTOK;
			path[len  ] = '\0';
		}
		(void) strcpy(path + len, APPDATA_SUBDIR);
		len += sizeof(APPDATA_SUBDIR) - 1;
	}
	if (len) {
		if (path[len - 1] == '/' || path[len - 1] == '\\') {
			path[--len] = '\0';
		}
		if (0 >
#ifdef USE_WINSOCK
		    mkdir(path)
#else
		    mkdir(path, 0755)
#endif
		    && errno != EEXIST)
			_getdns_log(&context->log
				   , GETDNS_LOG_SYS_ANCHOR, GETDNS_LOG_ERR
				   , "mkdir(\"%s\") failed: %s\n"
				   , path, _getdns_errnostr());
		else {
			path[len++] = SLASHTOK;
			path[len  ] = '\0';
			return len;
		}
	}
	path[0] = '\0';
	return 0;
}

FILE *_getdns_context_get_priv_fp(
    const getdns_context *context, const char *fn)
{
	char path[_GETDNS_PATH_MAX];
	FILE *f = NULL;
	size_t len = _getdns_get_appdata(context, path);

	if (len + strlen(fn) >= sizeof(path))
		_getdns_log(&context->log
		           , GETDNS_LOG_SYS_ANCHOR, GETDNS_LOG_ERR
		           , "Path name for appdata directory too long\n");


	else if (!strcpy(path + len, fn))
		; /* strcpy returns path + len always */

	else if (!(f = fopen(path, "r")))
		_getdns_log(&context->log
		           , GETDNS_LOG_SYS_ANCHOR, GETDNS_LOG_INFO
		           , "Error opening \"%s\": %s\n"
			   , path, _getdns_errnostr());
	return f;
}

uint8_t *_getdns_context_get_priv_file(const getdns_context *context,
    const char *fn, uint8_t *buf, size_t buf_len, size_t *file_sz)
{
	FILE *f = NULL;

	if (!(f = _getdns_context_get_priv_fp(context, fn)))
		; /* pass */

	else if ((*file_sz = fread(buf, 1, buf_len, f)) < (buf_len  - 1) && feof(f)) {
		buf[*file_sz] = 0;
		(void) fclose(f);
		return buf;
	}
	else if (fseek(f, 0, SEEK_END) < 0)
		_getdns_log(&context->log
		           , GETDNS_LOG_SYS_ANCHOR, GETDNS_LOG_ERR
		           , "Error determining size of \"%s\": %s\n"
			   , fn, _getdns_errnostr());

	else if (!(buf = GETDNS_XMALLOC(
	    context->mf, uint8_t, (buf_len = ftell(f) + 1))))
		_getdns_log(&context->log
		           , GETDNS_LOG_SYS_ANCHOR, GETDNS_LOG_ERR
		           , "Error allocating %d bytes of memory for \"%s\"\n"
			   , (int)buf_len, fn);

	else {
		rewind(f);
		if ((*file_sz = fread(buf, 1, buf_len, f)) >= buf_len || !feof(f)) {
			GETDNS_FREE(context->mf, buf);
			_getdns_log(&context->log
				   , GETDNS_LOG_SYS_ANCHOR, GETDNS_LOG_ERR
				   , "Error reding \"%s\": %s\n"
				   , fn, _getdns_errnostr());
		}
		else {
			buf[*file_sz] = 0;
			(void) fclose(f);
			return buf;
		}
	}
	if (f)
		(void) fclose(f);
	return NULL;
}


int _getdns_context_write_priv_file(getdns_context *context,
    const char *fn, getdns_bindata *content)
{
	char path[_GETDNS_PATH_MAX], tmpfn[_GETDNS_PATH_MAX];
	int fd = -1;
	FILE *f = NULL;
	size_t len = _getdns_get_appdata(context, path);

	if (len + 6          >= sizeof(tmpfn)
	     ||  len + strlen(fn) >= sizeof(path))
		_getdns_log(&context->log
		           , GETDNS_LOG_SYS_ANCHOR, GETDNS_LOG_ERR
		           , "Application data filename \"%s\" too long\n"
			   , fn);

	else if (snprintf(tmpfn, sizeof(tmpfn), "%sXXXXXX", path) < 0)
		_getdns_log(&context->log
		           , GETDNS_LOG_SYS_ANCHOR, GETDNS_LOG_ERR
		           , "Error creating temporary file template \"%s\"\n"
			   , tmpfn);

	else if (!strcpy(path + len, fn))
		; /* strcpy returns path + len always */

	else if ((fd = mkstemp(tmpfn)) < 0)
		_getdns_log(&context->log
		           , GETDNS_LOG_SYS_ANCHOR, GETDNS_LOG_INFO
		           , "Could not create temporary file \"%s\": %s\n"
			   , tmpfn, _getdns_errnostr());

	else if (!(f = fdopen(fd, "w")))
		_getdns_log(&context->log
		           , GETDNS_LOG_SYS_ANCHOR, GETDNS_LOG_ERR
		           , "Error opening temporary file \"%s\": %s\n"
			   , tmpfn, _getdns_errnostr());

	else if (fwrite(content->data, 1, content->size, f) < content->size)
		_getdns_log(&context->log
		           , GETDNS_LOG_SYS_ANCHOR, GETDNS_LOG_ERR
		           , "Error writing to temporary file \"%s\": %s\n"
			   , tmpfn, _getdns_errnostr());

	else if (fclose(f) < 0)
		_getdns_log(&context->log
		           , GETDNS_LOG_SYS_ANCHOR, GETDNS_LOG_ERR
		           , "Error closing temporary file \"%s\": %s\n"
			   , tmpfn, _getdns_errnostr());

	else if (rename(tmpfn, path) < 0)
		_getdns_log(&context->log
		           , GETDNS_LOG_SYS_ANCHOR, GETDNS_LOG_ERR
		           , "Error renaming temporary file \"%s\" to \"%s\""
			     ": %s\n", tmpfn, path, _getdns_errnostr());
	else {
		context->can_write_appdata = PROP_ABLE;
		return 1;
	}
	if (f)
		(void) fclose(f);

	else if (fd >= 0)
		(void) close(fd);

	context->can_write_appdata = PROP_UNABLE;
	context->trust_anchors_backoff_expiry =
	    _getdns_get_now_ms() + context->trust_anchors_backoff_time;
	return 0;
}

int _getdns_context_can_write_appdata(getdns_context *context)
{
	char test_fn[30], path[_GETDNS_PATH_MAX];
	size_t len;
	getdns_bindata test_content = { 4, (void *)"TEST" };

	if (context->can_write_appdata == PROP_ABLE)
		return 1;

	else if (context->can_write_appdata == PROP_UNABLE) {
		if (_getdns_ms_until_expiry(
		    context->trust_anchors_backoff_expiry) > 0)
			return 0;
		context->can_write_appdata = PROP_UNKNOWN;
	}
	(void) snprintf( test_fn, sizeof(test_fn)
	               , "write-test-%d.tmp", arc4random());

	if (!_getdns_context_write_priv_file(context, test_fn, &test_content))
		return 0;

	len = _getdns_get_appdata(context, path);

	if (len + strlen(test_fn) >= sizeof(path))
		_getdns_log(&context->log
		           , GETDNS_LOG_SYS_ANCHOR, GETDNS_LOG_ERR
		           , "Application data too long \"%s\" + \"%s\"\n"
			   , path, test_fn);

	else if (!strcpy(path + len, test_fn))
		; /* strcpy returns path + len always */

	else if (unlink(path) < 0)
		_getdns_log(&context->log
		           , GETDNS_LOG_SYS_ANCHOR, GETDNS_LOG_ERR
		           , "Error unlinking write test file: \"%s\": %s\n"
			   , path, _getdns_errnostr());
	return 1;
}

getdns_return_t
getdns_context_set_trust_anchors_url(
    getdns_context *context, const char *url)
{
	const char *path;
	size_t path_len;

	if (!context)
		return GETDNS_RETURN_INVALID_PARAMETER;

	if (url) {
		if (! ((url[0] == 'h' || url[0] == 'H')
		    && (url[1] == 't' || url[1] == 'T')
		    && (url[2] == 't' || url[2] == 'T')
		    && (url[3] == 'p' || url[3] == 'P')
		    &&  url[4] == ':' && url[5] == '/' && url[6] == '/'
		    && (path = strchr(url + 7, '/'))))
			return GETDNS_RETURN_NOT_IMPLEMENTED;

		path_len = strlen(path);
		if (! ( path_len >= 5
		    &&    path[path_len - 4] == '.'
		    && (  path[path_len - 3] == 'x'
		       || path[path_len - 3] == 'X')
		    && (  path[path_len - 2] == 'm'
		       || path[path_len - 2] == 'M')
		    && (  path[path_len - 1] == 'l'
		       || path[path_len - 1] == 'L')))
			return GETDNS_RETURN_NOT_IMPLEMENTED;
	}
	if (context->trust_anchors_url)
		GETDNS_FREE(context->mf, context->trust_anchors_url);
	context->trust_anchors_url = _getdns_strdup(&context->mf, url);

	dispatch_updated(context, GETDNS_CONTEXT_CODE_TRUST_ANCHORS_URL);
	return GETDNS_RETURN_GOOD;
}

getdns_return_t
getdns_context_get_trust_anchors_url(
    const getdns_context *context, const char **url)
{
	if (!context || !url)
		return GETDNS_RETURN_INVALID_PARAMETER;

	*url = context && context->trust_anchors_url
	     ?            context->trust_anchors_url
	     :     _getdns_default_trust_anchors_url;
	return GETDNS_RETURN_GOOD;
}

getdns_return_t
getdns_context_set_trust_anchors_verify_CA(
    getdns_context *context, const char *verify_CA)
{
	if (!context)
		return GETDNS_RETURN_INVALID_PARAMETER;

	if (context->trust_anchors_verify_CA)
		GETDNS_FREE(context->mf, context->trust_anchors_verify_CA);
	context->trust_anchors_verify_CA =
	    _getdns_strdup(&context->mf, verify_CA);

	dispatch_updated( context
	                , GETDNS_CONTEXT_CODE_TRUST_ANCHORS_VERIFY_CA);
	return GETDNS_RETURN_GOOD;
}

getdns_return_t
getdns_context_get_trust_anchors_verify_CA(
    const getdns_context *context, const char **verify_CA)
{
	if (!verify_CA)
		return GETDNS_RETURN_INVALID_PARAMETER;

	*verify_CA = context && context->trust_anchors_verify_CA
	           ?            context->trust_anchors_verify_CA
	           :     _getdns_default_trust_anchors_verify_CA;
	return GETDNS_RETURN_GOOD;
}

getdns_return_t
getdns_context_set_trust_anchors_verify_email(
    getdns_context *context, const char *verify_email)
{
	if (!context)
		return GETDNS_RETURN_INVALID_PARAMETER;

	if (context->trust_anchors_verify_email)
		GETDNS_FREE(context->mf, context->trust_anchors_verify_email);
	context->trust_anchors_verify_email =
	    _getdns_strdup(&context->mf, verify_email);

	dispatch_updated( context
	                , GETDNS_CONTEXT_CODE_TRUST_ANCHORS_VERIFY_EMAIL);
	return GETDNS_RETURN_GOOD;
}

getdns_return_t
getdns_context_get_trust_anchors_verify_email(
    const getdns_context *context, const char **verify_email)
{
	if (!verify_email)
		return GETDNS_RETURN_INVALID_PARAMETER;

	*verify_email = context && context->trust_anchors_verify_email
	              ?            context->trust_anchors_verify_email
		      :     _getdns_default_trust_anchors_verify_email;
	return GETDNS_RETURN_GOOD;
}

getdns_return_t
getdns_context_set_trust_anchors_backoff_time(
    getdns_context *context, uint64_t backoff_time)
{
	if (!context)
		return GETDNS_RETURN_INVALID_PARAMETER;

	context->trust_anchors_backoff_time = backoff_time;
	if (context->trust_anchors_source == GETDNS_TASRC_FAILED)
		context->trust_anchors_source = GETDNS_TASRC_NONE;
	dispatch_updated( context
	                , GETDNS_CONTEXT_CODE_TRUST_ANCHORS_BACKOFF_TIME);
	return GETDNS_RETURN_GOOD;
}

CONTEXT_GETTER(trust_anchors_backoff_time , uint64_t)

getdns_return_t
getdns_context_set_appdata_dir(
    getdns_context *context, const char *appdata_dir)
{
	if (!context)
		return GETDNS_RETURN_INVALID_PARAMETER;

	if (context->appdata_dir)
		GETDNS_FREE(context->mf, context->appdata_dir);
	context->appdata_dir = _getdns_strdup(&context->mf, appdata_dir);

	dispatch_updated(context, GETDNS_CONTEXT_CODE_APPDATA_DIR);
	return GETDNS_RETURN_GOOD;
}

getdns_context *_getdns_context_get_sys_ctxt(
    getdns_context *context, getdns_eventloop *loop)
{
	getdns_return_t r;

	if (context->sys_ctxt)
		return context->sys_ctxt;

	if ((r = getdns_context_create_with_extended_memory_functions(
	   &context->sys_ctxt, 1, context->mf.mf_arg,
	    context->mf.mf.ext.malloc, context->mf.mf.ext.realloc,
	    context->mf.mf.ext.free)))
		_getdns_log(&context->log
		           , GETDNS_LOG_SYS_ANCHOR, GETDNS_LOG_ERR
		           , "Could not create system context: %s\n"
			    , getdns_get_errorstr_by_id(r));
#ifndef USE_WINSOCK
	else if (*context->fchg_resolvconf.fn &&
	    (r = getdns_context_set_resolvconf(
	    context->sys_ctxt, context->fchg_resolvconf.fn)))
		_getdns_log(&context->log
		           , GETDNS_LOG_SYS_ANCHOR, GETDNS_LOG_ERR
		           , "Could not initialize system context with "
			     "resolvconf \"%s\": %s\n"
			   , context->fchg_resolvconf.fn
			   , getdns_get_errorstr_by_id(r));
#endif
	else if (*context->fchg_hosts.fn &&
	    (r = getdns_context_set_hosts(
	    context->sys_ctxt, context->fchg_hosts.fn)))
		_getdns_log(&context->log
		           , GETDNS_LOG_SYS_ANCHOR, GETDNS_LOG_ERR
		           , "Could not initialize system context with "
			     "hosts \"%s\": %s\n"
			   , context->fchg_hosts.fn
			   , getdns_get_errorstr_by_id(r));

	else if ((r = getdns_context_set_eventloop(
	    context->sys_ctxt, loop)))
		_getdns_log(&context->log
		           , GETDNS_LOG_SYS_ANCHOR, GETDNS_LOG_ERR
		           , "Could not configure %ssynchronous loop "
			     "with system context: %s\n"
			    , ( loop == &context->sync_eventloop.loop
			      ? "" : "a" )
			    , getdns_get_errorstr_by_id(r));

	else if ((r = getdns_context_set_resolution_type(
	    context->sys_ctxt, GETDNS_RESOLUTION_STUB)))
		_getdns_log(&context->log
		           , GETDNS_LOG_SYS_ANCHOR, GETDNS_LOG_ERR
		           , "Could not configure system context for "
			     "stub resolver: %s\n"
			    , getdns_get_errorstr_by_id(r));
	else
		return context->sys_ctxt;

	getdns_context_destroy(context->sys_ctxt);
	context->sys_ctxt = NULL;
	return NULL;
}

getdns_return_t
getdns_context_set_tls_ca_path(getdns_context *context, const char *tls_ca_path)
{
	if (!context || !tls_ca_path)
		return GETDNS_RETURN_INVALID_PARAMETER;
	if (context->tls_ca_path)
		GETDNS_FREE(context->mf, context->tls_ca_path);
	context->tls_ca_path = _getdns_strdup(&context->mf, tls_ca_path);

	dispatch_updated(context, GETDNS_CONTEXT_CODE_TLS_CA_PATH);
	return GETDNS_RETURN_GOOD;
}

CONTEXT_GETTER(tls_ca_path                , const char *)

getdns_return_t
getdns_context_set_tls_ca_file(getdns_context *context, const char *tls_ca_file)
{
	if (!context || !tls_ca_file)
		return GETDNS_RETURN_INVALID_PARAMETER;
	if (context->tls_ca_file)
		GETDNS_FREE(context->mf, context->tls_ca_file);
	context->tls_ca_file = _getdns_strdup(&context->mf, tls_ca_file);

	dispatch_updated(context, GETDNS_CONTEXT_CODE_TLS_CA_FILE);
	return GETDNS_RETURN_GOOD;
}

CONTEXT_GETTER(tls_ca_file                , const char *)

getdns_return_t
getdns_context_set_tls_cipher_list(
    getdns_context *context, const char *tls_cipher_list)
{
	if (!context)
		return GETDNS_RETURN_INVALID_PARAMETER;
	if (context->tls_cipher_list)
		GETDNS_FREE(context->mf, context->tls_cipher_list);
	context->tls_cipher_list = tls_cipher_list
	                         ? _getdns_strdup(&context->mf, tls_cipher_list)
	                         : NULL;

	dispatch_updated(context, GETDNS_CONTEXT_CODE_TLS_CIPHER_LIST);
	return GETDNS_RETURN_GOOD;
}

getdns_return_t
getdns_context_get_tls_cipher_list(
    const getdns_context *context, const char **tls_cipher_list)
{
	if (!context || !tls_cipher_list)
		return GETDNS_RETURN_INVALID_PARAMETER;

	*tls_cipher_list = context->tls_cipher_list
	                 ? context->tls_cipher_list
		         : _getdns_tls_context_default_cipher_list;
	return GETDNS_RETURN_GOOD;
}

getdns_return_t
getdns_context_set_tls_ciphersuites(
    getdns_context *context, const char *tls_ciphersuites)
{
	if (!context)
		return GETDNS_RETURN_INVALID_PARAMETER;
	if (context->tls_ciphersuites)
		GETDNS_FREE(context->mf, context->tls_ciphersuites);
	context->tls_ciphersuites = tls_ciphersuites
	                         ? _getdns_strdup(&context->mf, tls_ciphersuites)
	                         : NULL;

	dispatch_updated(context, GETDNS_CONTEXT_CODE_TLS_CIPHERSUITES);
	return GETDNS_RETURN_GOOD;
}

getdns_return_t
getdns_context_get_tls_ciphersuites(
    const getdns_context *context, const char **tls_ciphersuites)
{
	if (!context || !tls_ciphersuites)
		return GETDNS_RETURN_INVALID_PARAMETER;

	*tls_ciphersuites = context->tls_ciphersuites
	                 ? context->tls_ciphersuites
	                 : _getdns_default_tls_ciphersuites;
	return GETDNS_RETURN_GOOD;
}

getdns_return_t
getdns_context_set_tls_curves_list(
    getdns_context *context, const char *tls_curves_list)
{
	if (!context)
		return GETDNS_RETURN_INVALID_PARAMETER;
#if HAVE_TLS_CTX_CURVES_LIST
	if (context->tls_curves_list)
		GETDNS_FREE(context->mf, context->tls_curves_list);
	context->tls_curves_list = tls_curves_list
	                         ? _getdns_strdup(&context->mf, tls_curves_list)
	                         : NULL;

	dispatch_updated(context, GETDNS_CONTEXT_CODE_TLS_CIPHER_LIST);
	return GETDNS_RETURN_GOOD;
#else
	(void)tls_curves_list;
	return GETDNS_RETURN_NOT_IMPLEMENTED;
#endif
}

CONTEXT_GETTER(tls_curves_list            , const char *)

getdns_return_t
getdns_context_set_tls_min_version(
    getdns_context *context, getdns_tls_version_t tls_min_version)
{
	if (!context)
		return GETDNS_RETURN_INVALID_PARAMETER;
	context->tls_min_version = tls_min_version;
	dispatch_updated(context, GETDNS_CONTEXT_CODE_TLS_MIN_VERSION);
	return GETDNS_RETURN_GOOD;
}

CONTEXT_GETTER(tls_min_version            , getdns_tls_version_t)

getdns_return_t
getdns_context_set_tls_max_version(
    getdns_context *context, getdns_tls_version_t tls_max_version)
{
	if (!context)
		return GETDNS_RETURN_INVALID_PARAMETER;
	context->tls_max_version = tls_max_version;
	dispatch_updated(context, GETDNS_CONTEXT_CODE_TLS_MAX_VERSION);
	return GETDNS_RETURN_GOOD;
}

CONTEXT_GETTER(tls_max_version            , getdns_tls_version_t)

/* context.c */<|MERGE_RESOLUTION|>--- conflicted
+++ resolved
@@ -172,127 +172,6 @@
     }
 }
 
-<<<<<<< HEAD
-=======
-#ifdef USE_WINSOCK
-/* For windows, the CA trust store is not read by openssl.
-   Add code to open the trust store using wincrypt API and add
-   the root certs into openssl trust store */
-static int
-add_WIN_cacerts_to_openssl_store(getdns_context *ctxt, SSL_CTX* tls_ctx)
-{
-	HCERTSTORE      hSystemStore;
-	PCCERT_CONTEXT  pTargetCert = NULL;
-	
-	_getdns_log(&ctxt->log, GETDNS_LOG_SYS_STUB, GETDNS_LOG_DEBUG
-	    , "%s: %s\n", STUB_DEBUG_SETUP_TLS,
-	    , "Adding Windows certificates from system root store to CA store")
-	    ;
-
-	/* load just once per context lifetime for this version of getdns
-	   TODO: dynamically update CA trust changes as they are available */
-	assert(tls_ctx);
-
-	/* Call wincrypt's CertOpenStore to open the CA root store. */
-
-	if ((hSystemStore = CertOpenStore(
-		CERT_STORE_PROV_SYSTEM,
-		0,
-		0,
-		/* NOTE: mingw does not have this const: replace with 1 << 16 from code
-		   CERT_SYSTEM_STORE_CURRENT_USER, */
-		1 << 16,
-		L"root")) == 0)
-	{
-		_getdns_log(&ctxt->log, GETDNS_LOG_SYS_STUB, GETDNS_LOG_ERR
-		    , "%s: %s\n", STUB_DEBUG_SETUP_TLS
-		    , "Could not CertOpenStore()");
-		return 0;
-	}
-
-	X509_STORE* store = SSL_CTX_get_cert_store(tls_ctx);
-	if (!store) {
-		_getdns_log(&ctxt->log, GETDNS_LOG_SYS_STUB, GETDNS_LOG_ERR
-		    , "%s: %s\n", STUB_DEBUG_SETUP_TLS
-		    , "Could not SSL_CTX_get_cert_store()");
-		return 0;
-	}
-
-	/* failure if the CA store is empty or the call fails */
-	if ((pTargetCert = CertEnumCertificatesInStore(
-	    hSystemStore, pTargetCert)) == 0) {
-		_getdns_log(&ctxt->log, GETDNS_LOG_SYS_STUB, GETDNS_LOG_NOTICE
-		    , "%s: %s\n", STUB_DEBUG_SETUP_TLS
-		    , "CA certificate store for Windows is empty.");
-		return 0;
-	}
-	/* iterate over the windows cert store and add to openssl store */
-	do
-	{
-		X509 *cert1 = d2i_X509(NULL,
-			(const unsigned char **)&pTargetCert->pbCertEncoded,
-			pTargetCert->cbCertEncoded);
-		if (!cert1) {
-			/* return error if a cert fails */
-			_getdns_log(&ctxt->log
-			    , GETDNS_LOG_SYS_STUB, GETDNS_LOG_ERR,
-			    , "%s: %s %d:%s\n"
-			    , STUB_DEBUG_SETUP_TLS
-			    , "Unable to parse certificate in memory"
-			    , ERR_get_error()
-			    , ERR_error_string(ERR_get_error(), NULL));
-			return 0;
-		}
-		else {
-			/* return error if a cert add to store fails */
-			if (X509_STORE_add_cert(store, cert1) == 0) {
-				unsigned long error = ERR_peek_last_error();
-
-				/* Ignore error X509_R_CERT_ALREADY_IN_HASH_TABLE which means the
-				* certificate is already in the store.  */
-				if(ERR_GET_LIB(error) != ERR_LIB_X509 ||
-				   ERR_GET_REASON(error) != X509_R_CERT_ALREADY_IN_HASH_TABLE) {
-					_getdns_log(&ctxt->log
-					    , GETDNS_LOG_SYS_STUB
-					    , GETDNS_LOG_ERR
-					    , "%s: %s %d:%s\n"
-					    , STUB_DEBUG_SETUP_TLS
-					    , "Error adding certificate"
-					    , ERR_get_error()
-					    , ERR_error_string( ERR_get_error()
-					                      , NULL)
-					    );
-					X509_free(cert1);
-					return 0;
-				}
-			}
-			X509_free(cert1);
-		}
-	} while ((pTargetCert = CertEnumCertificatesInStore(
-		hSystemStore, pTargetCert)) != 0);
-
-	/* Clean up memory and quit. */
-	if (pTargetCert)
-		CertFreeCertificateContext(pTargetCert);
-	if (hSystemStore)
-	{
-		if (!CertCloseStore(hSystemStore, 0)) {
-			_getdns_log(&ctxt->log
-			    , GETDNS_LOG_SYS_STUB, GETDNS_LOG_ERR
-			    , "%s: %s\n", STUB_DEBUG_SETUP_TLS
-			    , "Could not CertCloseStore()");
-			return 0;
-		}
-	}
-	_getdns_log(&ctxt->log, GETDNS_LOG_SYS_STUB, GETDNS_LOG_INFO
-	    , "%s: %s\n", STUB_DEBUG_SETUP_TLS
-	    , "Completed adding Windows certificates to CA store successfully")
-	    ;
-	return 1;
-}
-#endif
-
->>>>>>> 411c5cf5
 static uint8_t*
 upstream_addr(getdns_upstream *upstream)
 {
@@ -758,16 +637,8 @@
 			_getdns_tls_session_free(&upstreams->mf, upstream->tls_session);
 
 		if (upstream->tls_obj != NULL) {
-<<<<<<< HEAD
 			_getdns_tls_connection_shutdown(upstream->tls_obj);
 			_getdns_tls_connection_free(&upstreams->mf, upstream->tls_obj);
-=======
-			SSL_shutdown(upstream->tls_obj);
-#ifdef USE_DANESSL
-			DANESSL_cleanup(upstream->tls_obj);
-#endif
-			SSL_free(upstream->tls_obj);
->>>>>>> 411c5cf5
 		}
 		if (upstream->fd != -1)
 		{
@@ -865,16 +736,8 @@
 		    upstream->loop, &upstream->event);
 	}
 	if (upstream->tls_obj != NULL) {
-<<<<<<< HEAD
 		_getdns_tls_connection_shutdown(upstream->tls_obj);
 		_getdns_tls_connection_free(&upstream->upstreams->mf, upstream->tls_obj);
-=======
-		SSL_shutdown(upstream->tls_obj);
-#ifdef USE_DANESSL
-		DANESSL_cleanup(upstream->tls_obj);
-#endif
-		SSL_free(upstream->tls_obj);
->>>>>>> 411c5cf5
 		upstream->tls_obj = NULL;
 	}
 	if (upstream->fd != -1) {
@@ -1471,20 +1334,6 @@
 static char const * const _getdns_default_trust_anchors_verify_email =
     "dnssec@iana.org";
 
-<<<<<<< HEAD
-=======
-
-static char const * const _getdns_default_tls_cipher_list =
-#ifndef HAVE_SSL_CTX_SET_CIPHERSUITES
-    "TLS13-AES-256-GCM-SHA384:TLS13-AES-128-GCM-SHA256:"
-    "TLS13-CHACHA20-POLY1305-SHA256:"
-#endif
-    "EECDH+AESGCM:EECDH+CHACHA20";
-
-static char const * const _getdns_default_tls_ciphersuites =
-  "TLS_AES_256_GCM_SHA384:TLS_CHACHA20_POLY1305_SHA256:TLS_AES_128_GCM_SHA256";
-
->>>>>>> 411c5cf5
 /*
  * getdns_context_create
  *
@@ -3119,12 +2968,7 @@
 				(void) getdns_dict_get_bindata(
 				    dict, "tls_curves_list", &tls_curves_list);
 				if (tls_curves_list) {
-<<<<<<< HEAD
-#if HAVE_TLS_CONN_CURVES_LIST					
-					upstream->tls_curves_list = 
-=======
 					upstream->tls_curves_list =
->>>>>>> 411c5cf5
 					    _getdns_strdup2(&upstreams->mf
 					                   , tls_curves_list);
 				} else
@@ -3172,14 +3016,6 @@
 error:
 	_getdns_upstreams_dereference(upstreams);
 	return GETDNS_RETURN_CONTEXT_UPDATE_FAIL;
-<<<<<<< HEAD
-#if !HAVE_TLS_CONN_CURVES_LIST
-not_implemented:
-	_getdns_upstreams_dereference(upstreams);
-	return GETDNS_RETURN_NOT_IMPLEMENTED;
-#endif
-=======
->>>>>>> 411c5cf5
 } /* getdns_context_set_upstream_recursive_servers */
 
 
@@ -3726,8 +3562,6 @@
 _getdns_context_prepare_for_resolution(getdns_context *context)
 {
 	getdns_return_t r;
-	char ssl_err[256];
-	int osr;
 
 	assert(context);
 	if (context->destroying)
@@ -3749,288 +3583,63 @@
 		}
 
 		if (context->tls_ctx == NULL) {
-<<<<<<< HEAD
-			context->tls_ctx = _getdns_tls_context_new(&context->my_mf);
+			context->tls_ctx = _getdns_tls_context_new(&context->my_mf, &context->log);
 			if (context->tls_ctx == NULL)
-=======
-#ifdef HAVE_TLS_v1_2
-			/* Create client context, use TLS v1.2 only for now */
-#  ifdef HAVE_TLS_CLIENT_METHOD
-			context->tls_ctx = SSL_CTX_new(TLS_client_method());
-#  else
-			context->tls_ctx = SSL_CTX_new(TLSv1_2_client_method());
-#  endif
-			if(context->tls_ctx == NULL) {
-				ERR_error_string_n( ERR_get_error()
-				                  , ssl_err, sizeof(ssl_err));
-				_getdns_log(&context->log
-				    , GETDNS_LOG_SYS_STUB, GETDNS_LOG_ERR
-				    , "%s: %s (%s)\n"
-				    , STUB_DEBUG_SETUP_TLS
-				    , "Error creating TLS context"
-				    , ssl_err);
->>>>>>> 411c5cf5
 				return GETDNS_RETURN_BAD_CONTEXT;
+
+			r = _getdns_tls_context_set_min_max_tls_version(context->tls_ctx, context->tls_min_version, context->tls_max_version);
+			if (r) {
+				_getdns_tls_context_free(&context->my_mf, context->tls_ctx);
+				context->tls_ctx = NULL;
+				return r;
 			}
 
-<<<<<<< HEAD
-			r = _getdns_tls_context_set_min_proto_1_2(context->tls_ctx);
-			if (r && r != GETDNS_RETURN_NOT_IMPLEMENTED) {
-				_getdns_tls_context_free(&context->my_mf, context->tls_ctx);
-=======
-#  if defined(HAVE_DECL_SSL_SET_MIN_PROTO_VERSION) \
-           && HAVE_DECL_SSL_SET_MIN_PROTO_VERSION
-			if (!SSL_CTX_set_min_proto_version(context->tls_ctx,
-			    _getdns_tls_version2openssl_version(
-			    context->tls_min_version))) {
-				SSL_CTX_free(context->tls_ctx);
-				context->tls_ctx = NULL;
-				ERR_error_string_n( ERR_get_error()
-				                  , ssl_err, sizeof(ssl_err));
-				_getdns_log(&context->log
-				    , GETDNS_LOG_SYS_STUB, GETDNS_LOG_ERR
-				    , "%s: %s (%s)\n"
-				    , STUB_DEBUG_SETUP_TLS
-				    , "Error configuring TLS context with "
-				      "minimum TLS version"
-				    , ssl_err);
-				return GETDNS_RETURN_BAD_CONTEXT;
-			}
-			if (context->tls_max_version
-			&& !SSL_CTX_set_max_proto_version(context->tls_ctx,
-			    _getdns_tls_version2openssl_version(
-			    context->tls_max_version))) {
-				SSL_CTX_free(context->tls_ctx);
->>>>>>> 411c5cf5
-				context->tls_ctx = NULL;
-				ERR_error_string_n( ERR_get_error()
-				                  , ssl_err, sizeof(ssl_err));
-				_getdns_log(&context->log
-				    , GETDNS_LOG_SYS_STUB, GETDNS_LOG_ERR
-				    , "%s: %s (%s)\n"
-				    , STUB_DEBUG_SETUP_TLS
-				    , "Error configuring TLS context with "
-				      "maximum TLS version"
-				    , ssl_err);
-
-				return GETDNS_RETURN_BAD_CONTEXT;
-			}
-<<<<<<< HEAD
 			/* Be strict and only use the cipher suites recommended in RFC7525
 			   Unless we later fallback to opportunistic. */
-			if (_getdns_tls_context_set_cipher_list(context->tls_ctx, context->tls_cipher_list))
-=======
-#  else
-#   ifndef HAVE_TLS_CLIENT_METHOD
-			if ((  context->tls_min_version
-			    && context->tls_min_version != GETDNS_TLS1_2)
-			||     context->tls_max_version) {
-				_getdns_log(&context->log
-				    , GETDNS_LOG_SYS_STUB, GETDNS_LOG_ERR
-				    , "%s: %s\n"
-				    , STUB_DEBUG_SETUP_TLS
-				    , "This version of OpenSSL does not "
-				      "support setting of mimum or maximum "
-				      "TLS versions");
-				return GETDNS_RETURN_NOT_IMPLEMENTED;
-			}
-#   endif
-#  endif
-			/* Be strict and only use the cipher suites recommended
-			 * in RFC7525 Unless we later fallback to opportunistic.
-			 */
-			if (!SSL_CTX_set_cipher_list(context->tls_ctx,
-			    context->tls_cipher_list
-			  ? context->tls_cipher_list
-			  : _getdns_default_tls_cipher_list)) {
-				ERR_error_string_n( ERR_get_error()
-				                  , ssl_err, sizeof(ssl_err));
-				_getdns_log(&context->log
-				    , GETDNS_LOG_SYS_STUB, GETDNS_LOG_ERR
-				    , "%s: %s (%s)\n"
-				    , STUB_DEBUG_SETUP_TLS
-				    , "Error configuring TLS context with "
-				      "cipher list"
-				    , ssl_err);
-
->>>>>>> 411c5cf5
-				return GETDNS_RETURN_BAD_CONTEXT;
-			}
-#  ifdef HAVE_SSL_CTX_SET_CIPHERSUITES
-			if (!SSL_CTX_set_ciphersuites(context->tls_ctx,
-			    context->tls_ciphersuites
-			  ? context->tls_ciphersuites
-			  : _getdns_default_tls_ciphersuites)) {
-				ERR_error_string_n( ERR_get_error()
-				                  , ssl_err, sizeof(ssl_err));
-				_getdns_log(&context->log
-				    , GETDNS_LOG_SYS_STUB, GETDNS_LOG_ERR
-				    , "%s: %s (%s)\n"
-				    , STUB_DEBUG_SETUP_TLS
-				    , "Error configuring TLS context with "
-				      "cipher suites"
-				    , ssl_err);
-
-<<<<<<< HEAD
-			if (context->tls_curves_list &&
-			    _getdns_tls_context_set_curves_list(context->tls_ctx, context->tls_curves_list))
-				return GETDNS_RETURN_BAD_CONTEXT;
-			
+			r = _getdns_tls_context_set_cipher_list(context->tls_ctx, context->tls_cipher_list);
+			if (!r)
+				r = _getdns_tls_context_set_cipher_suites(context->tls_ctx, context->tls_ciphersuites);
+			if (!r && context->tls_curves_list)
+				r = _getdns_tls_context_set_curves_list(context->tls_ctx, context->tls_curves_list);
+			if (r) {
+				_getdns_tls_context_free(&context->my_mf, context->tls_ctx);
+				context->tls_ctx = NULL;
+				return r;
+			}			
 			
 			/* For strict authentication, we must have local root certs available
 		       Set up is done only when the tls_ctx is created (per getdns_context)*/
 			if (_getdns_tls_context_set_ca(context->tls_ctx, context->tls_ca_file, context->tls_ca_path)) {
-				if (context->tls_auth_min == GETDNS_AUTHENTICATION_REQUIRED) 
-					return GETDNS_RETURN_BAD_CONTEXT;
-			}
-			_getdns_tls_context_pinset_init(context->tls_ctx);
-=======
-				return GETDNS_RETURN_BAD_CONTEXT;
-			}
-#  else
-			if (context->tls_ciphersuites) {
-				_getdns_log(&context->log
-				    , GETDNS_LOG_SYS_STUB, GETDNS_LOG_ERR
-				    , "%s: %s\n"
-				    , STUB_DEBUG_SETUP_TLS
-				    , "This version of OpenSSL does not "
-				      "support configuring cipher suites");
-				return GETDNS_RETURN_NOT_IMPLEMENTED;
-			}
-#  endif
-#  if defined(HAVE_DECL_SSL_CTX_SET1_CURVES_LIST) \
-           && HAVE_DECL_SSL_CTX_SET1_CURVES_LIST
-			if (context->tls_curves_list &&
-			    !SSL_CTX_set1_curves_list(context->tls_ctx,
-			    context->tls_curves_list)) {
-				ERR_error_string_n( ERR_get_error()
-				                  , ssl_err, sizeof(ssl_err));
-				_getdns_log(&context->log
-				    , GETDNS_LOG_SYS_STUB, GETDNS_LOG_ERR
-				    , "%s: %s (%s)\n"
-				    , STUB_DEBUG_SETUP_TLS
-				    , "Error configuring TLS context with "
-				      "curves list"
-				    , ssl_err);
-				return GETDNS_RETURN_BAD_CONTEXT;
-			}
-#  else
-			if (context->tls_curves_list) {
-				_getdns_log(&context->log
-				    , GETDNS_LOG_SYS_STUB, GETDNS_LOG_ERR
-				    , "%s: %s\n"
-				    , STUB_DEBUG_SETUP_TLS
-				    , "This version of OpenSSL does not "
-				      "support configuring curves list");
-				return GETDNS_RETURN_NOT_IMPLEMENTED;
-			}
-#  endif
-			/* For strict authentication, we must have local root
-			 * certs available. Set up is done only when the tls_ctx
-			 * is created (per getdns_context)
-			 */
-			osr = 0;
-			if (context->tls_ca_file || context->tls_ca_path) {
-				osr = SSL_CTX_load_verify_locations(
-				      context->tls_ctx
-				    , context->tls_ca_file
-				    , context->tls_ca_path );
-				if (!osr) {
-					ERR_error_string_n( ERR_get_error()
-							  , ssl_err
-							  , sizeof(ssl_err));
-					_getdns_log(&context->log
-					    , GETDNS_LOG_SYS_STUB
-					    , GETDNS_LOG_WARNING
-					    , "%s: %s (%s)\n"
-					    , STUB_DEBUG_SETUP_TLS
-					    , "Could not load verify locations"
-					    , ssl_err);
-				} else {
+				if (context->tls_auth_min == GETDNS_AUTHENTICATION_REQUIRED) {
 					_getdns_log(&context->log
 					    , GETDNS_LOG_SYS_STUB
 					    , GETDNS_LOG_DEBUG
 					    , "%s: %s\n"
 					    , STUB_DEBUG_SETUP_TLS
-					    , "Verify locations loaded");
+					    , "Authentication is needed but no "
+					      "verify location could be loaded");
+					_getdns_tls_context_free(&context->my_mf, context->tls_ctx);
+					context->tls_ctx = NULL;
+					return GETDNS_RETURN_BAD_CONTEXT;
 				}
 			}
-			if (osr)
-				; /* verify locations loaded: pass */
-#  ifndef USE_WINSOCK
-			else if (!SSL_CTX_set_default_verify_paths(
-						context->tls_ctx) &&
-#  else
-			else if (!add_WIN_cacerts_to_openssl_store(
-						context, context->tls_ctx) &&
-#  endif /* USE_WINSOCK */
-			    context->tls_auth_min
-			 == GETDNS_AUTHENTICATION_REQUIRED) {
-				ERR_error_string_n( ERR_get_error()
-						  , ssl_err, sizeof(ssl_err));
-				_getdns_log(&context->log
-				    , GETDNS_LOG_SYS_STUB
-				    , GETDNS_LOG_ERR
-				    , "%s: %s (%s)\n"
-				    , STUB_DEBUG_SETUP_TLS
-				    , "Authentication is needed but no default "
-				      "verify location could be loaded"
-				    , ssl_err);
-				return GETDNS_RETURN_BAD_CONTEXT;
-			}
-
-#  if defined(HAVE_SSL_CTX_DANE_ENABLE)
-			if (!SSL_CTX_dane_enable(context->tls_ctx)) {
-				ERR_error_string_n( ERR_get_error()
-						  , ssl_err, sizeof(ssl_err));
-				_getdns_log(&context->log
-				    , GETDNS_LOG_SYS_STUB, GETDNS_LOG_WARNING
-				    , "%s: %s (%s)\n"
-				    , STUB_DEBUG_SETUP_TLS
-				    , "Could not enable DANE on TLX context"
-				    , ssl_err);
-			}
-#  elif defined(USE_DANESSL)
-			if (!DANESSL_CTX_init(context->tls_ctx)) {
-				ERR_error_string_n( ERR_get_error()
-						  , ssl_err, sizeof(ssl_err));
-				_getdns_log(&context->log
-				    , GETDNS_LOG_SYS_STUB, GETDNS_LOG_WARNING
-				    , "%s: %s (%s)\n"
-				    , STUB_DEBUG_SETUP_TLS
-				    , "Could not enable DANE on TLX context"
-				    , ssl_err);
-			}
-#  endif
-#else /* HAVE_TLS_v1_2 */
-			if (tls_only_is_in_transports_list(context) == 1) {
-				_getdns_log(&context->log
-				    , GETDNS_LOG_SYS_STUB, GETDNS_LOG_ERR
-				    , "%s: %s\n"
-				    , STUB_DEBUG_SETUP_TLS
-				    , "This version of OpenSSL does not "
-				      "support authenticated TLS");
-				return GETDNS_RETURN_NOT_IMPLEMENTED;
-			}
-			/* A null tls_ctx will make TLS fail and fallback to
-			 * the other transports will kick-in.
-			 */
-#endif /* HAVE_TLS_v1_2 */
->>>>>>> 411c5cf5
+			_getdns_tls_context_pinset_init(context->tls_ctx);
 		}
 	}
 
 	/* Block use of TLS ONLY in recursive mode as it won't work */
     /* Note: If TLS is used in recursive mode this will try TLS on port
      * 53 so it is blocked here. */
-	if (context->resolution_type == GETDNS_RESOLUTION_RECURSING
-	&&  tls_only_is_in_transports_list(context) == 1) {
+	if (context->resolution_type == GETDNS_RESOLUTION_RECURSING &&
+	    tls_only_is_in_transports_list(context) == 1) {
 		_getdns_log(&context->log
 		    , GETDNS_LOG_SYS_STUB, GETDNS_LOG_ERR
 		    , "%s: %s\n"
 		    , STUB_DEBUG_SETUP_TLS
 		    , "TLS only transport is not supported for the recursing "
 		      "resolution type");
+		_getdns_tls_context_free(&context->my_mf, context->tls_ctx);
+		context->tls_ctx = NULL;
 		return GETDNS_RETURN_NOT_IMPLEMENTED;
 	}
 	if (context->resolution_type_set == context->resolution_type)
@@ -4437,36 +4046,7 @@
 	    && ! getdns_dict_util_set_string(
 	    result, "default_hosts_location", GETDNS_FN_HOSTS)
 
-<<<<<<< HEAD
 	    && ! _getdns_tls_get_api_information(result)
-=======
-	    && ! getdns_dict_set_int(
-	    result, "openssl_build_version_number", OPENSSL_VERSION_NUMBER)
-
-#ifdef HAVE_OPENSSL_VERSION_NUM
-	    && ! getdns_dict_set_int(
-	    result, "openssl_version_number", OpenSSL_version_num())
-#endif
-#ifdef HAVE_OPENSSL_VERSION
-	    && ! getdns_dict_util_set_string(
-	    result, "openssl_version_string", OpenSSL_version(OPENSSL_VERSION))
-	
-	    && ! getdns_dict_util_set_string(
-	    result, "openssl_cflags", OpenSSL_version(OPENSSL_CFLAGS))
-
-	    && ! getdns_dict_util_set_string(
-	    result, "openssl_built_on", OpenSSL_version(OPENSSL_BUILT_ON))
-
-	    && ! getdns_dict_util_set_string(
-	    result, "openssl_platform", OpenSSL_version(OPENSSL_PLATFORM))
-
-	    && ! getdns_dict_util_set_string(
-	    result, "openssl_dir", OpenSSL_version(OPENSSL_DIR))
-
-	    && ! getdns_dict_util_set_string(
-	    result, "openssl_engines_dir", OpenSSL_version(OPENSSL_ENGINES_DIR))
-#endif
->>>>>>> 411c5cf5
 
 	    && ! getdns_dict_set_int(
 	    result, "resolution_type", context->resolution_type)
@@ -5702,7 +5282,7 @@
 
 	*tls_cipher_list = context->tls_cipher_list
 	                 ? context->tls_cipher_list
-		         : _getdns_tls_context_default_cipher_list;
+			 : _getdns_tls_context_get_default_cipher_list();
 	return GETDNS_RETURN_GOOD;
 }
 
@@ -5731,7 +5311,7 @@
 
 	*tls_ciphersuites = context->tls_ciphersuites
 	                 ? context->tls_ciphersuites
-	                 : _getdns_default_tls_ciphersuites;
+			 : _getdns_tls_context_get_default_cipher_suites();
 	return GETDNS_RETURN_GOOD;
 }
 
