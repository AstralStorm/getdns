/**
 *
 * \file context.c
 * @brief getdns context management functions
 *
 * Originally taken from the getdns API description pseudo implementation.
 *
 */

/*
 * Copyright (c) 2013, Versign, Inc.
 * All rights reserved.
 *
 * Redistribution and use in source and binary forms, with or without
 * modification, are permitted provided that the following conditions are met:
 * * Redistributions of source code must retain the above copyright
 *   notice, this list of conditions and the following disclaimer.
 * * Redistributions in binary form must reproduce the above copyright
 *   notice, this list of conditions and the following disclaimer in the
 *   documentation and/or other materials provided with the distribution.
 * * Neither the name of the <organization> nor the
 *   names of its contributors may be used to endorse or promote products
 *   derived from this software without specific prior written permission.
 *
 * THIS SOFTWARE IS PROVIDED BY THE COPYRIGHT HOLDERS AND CONTRIBUTORS "AS IS" AND
 * ANY EXPRESS OR IMPLIED WARRANTIES, INCLUDING, BUT NOT LIMITED TO, THE IMPLIED
 * WARRANTIES OF MERCHANTABILITY AND FITNESS FOR A PARTICULAR PURPOSE ARE
 * DISCLAIMED. IN NO EVENT SHALL Verisign, Inc. BE LIABLE FOR ANY
 * DIRECT, INDIRECT, INCIDENTAL, SPECIAL, EXEMPLARY, OR CONSEQUENTIAL DAMAGES
 * (INCLUDING, BUT NOT LIMITED TO, PROCUREMENT OF SUBSTITUTE GOODS OR SERVICES;
 * LOSS OF USE, DATA, OR PROFITS; OR BUSINESS INTERRUPTION) HOWEVER CAUSED AND
 * ON ANY THEORY OF LIABILITY, WHETHER IN CONTRACT, STRICT LIABILITY, OR TORT
 * (INCLUDING NEGLIGENCE OR OTHERWISE) ARISING IN ANY WAY OUT OF THE USE OF THIS
 * SOFTWARE, EVEN IF ADVISED OF THE POSSIBILITY OF SUCH DAMAGE.
 */

#include "config.h"
#include <arpa/inet.h>
#include <ldns/ldns.h>
#include <string.h>
#include <stdio.h>
#include <stdlib.h>
#include <sys/time.h>
#include <unbound.h>

#include "context.h"
#include "types-internal.h"
#include "util-internal.h"

void *plain_mem_funcs_user_arg = MF_PLAIN;

/* Private functions */
static uint16_t *create_default_namespaces(struct getdns_context *context);
static struct getdns_list *create_default_root_servers();
static getdns_return_t add_ip_str(struct getdns_dict *);
static struct getdns_dict *create_ipaddr_dict_from_rdf(struct getdns_context *,
    ldns_rdf *);
static struct getdns_list *create_from_ldns_list(struct getdns_context *,
    ldns_rdf **, size_t);
static getdns_return_t set_os_defaults(struct getdns_context *);
static int transaction_id_cmp(const void *, const void *);
static int timeout_cmp(const void *, const void *);
static int transaction_id_timeout_cmp(const void *, const void *);
static void set_ub_string_opt(struct getdns_context *, char *, char *);
static void set_ub_number_opt(struct getdns_context *, char *, uint16_t);
static inline void clear_resolution_type_set_flag(struct getdns_context *, uint16_t);
static void dispatch_updated(struct getdns_context *, uint16_t);
static void cancel_dns_req(getdns_dns_req *);

/* Stuff to make it compile pedantically */
#define UNUSED_PARAM(x) ((void)(x))
#define RETURN_IF_NULL(ptr, code) if(ptr == NULL) return code;

/* structs */
typedef struct getdns_timeout_data {
    getdns_transaction_t transaction_id;
    struct timeval timeout_time;
    getdns_context_timeout_callback callback;
    void* userarg;
} getdns_timeout_data;

/**
 * Helper to get default lookup namespaces.
 * TODO: Determine from OS
 */
static uint16_t *
create_default_namespaces(struct getdns_context *context)
{
	uint16_t *result = GETDNS_XMALLOC(context->my_mf, uint16_t, 2);
	result[0] = GETDNS_CONTEXT_NAMESPACE_LOCALNAMES;
	result[1] = GETDNS_CONTEXT_NAMESPACE_DNS;
	return result;
}

/**
 * Helper to get the default root servers.
 * TODO: Implement
 */
static struct getdns_list *
create_default_root_servers()
{
	return NULL;
}

static getdns_return_t
add_ip_str(struct getdns_dict * ip)
{
	struct sockaddr_storage storage;
	char buff[256];
	getdns_return_t r = dict_to_sockaddr(ip, &storage);
	if (r != GETDNS_RETURN_GOOD) {
		return r;
	}
	if (storage.ss_family == AF_INET) {
		struct sockaddr_in *addr = (struct sockaddr_in *) &storage;
		const char *ipStr =
		    inet_ntop(AF_INET, &(addr->sin_addr), buff, 256);
		if (!ipStr) {
			return GETDNS_RETURN_GENERIC_ERROR;
		}
		getdns_dict_util_set_string(ip, GETDNS_STR_ADDRESS_STRING,
		    ipStr);
	} else if (storage.ss_family == AF_INET6) {
		struct sockaddr_in6 *addr = (struct sockaddr_in6 *) &storage;
		const char *ipStr =
		    inet_ntop(AF_INET6, &(addr->sin6_addr), buff, 256);
		if (!ipStr) {
			return GETDNS_RETURN_GENERIC_ERROR;
		}
		getdns_dict_util_set_string(ip, GETDNS_STR_ADDRESS_STRING,
		    ipStr);
	} else {
		/* unknown */
		return GETDNS_RETURN_GENERIC_ERROR;
	}
	return GETDNS_RETURN_GOOD;
}

static struct getdns_dict *
create_ipaddr_dict_from_rdf(struct getdns_context *context, ldns_rdf * rdf)
{
	ldns_rdf_type rt = ldns_rdf_get_type(rdf);
	size_t sz = ldns_rdf_size(rdf);
	struct getdns_dict *result = getdns_dict_create_with_context(context);
	/* set type */
	if (rt == LDNS_RDF_TYPE_A) {
		getdns_dict_util_set_string(result, GETDNS_STR_ADDRESS_TYPE,
		    GETDNS_STR_IPV4);
	} else {
		getdns_dict_util_set_string(result, GETDNS_STR_ADDRESS_TYPE,
		    GETDNS_STR_IPV6);
	}
	/* set data */
	struct getdns_bindata data_bin = { sz, ldns_rdf_data(rdf) };
	getdns_dict_set_bindata(result, GETDNS_STR_ADDRESS_DATA, &data_bin);
	add_ip_str(result);
	return result;
}

static struct getdns_list *
create_from_ldns_list(struct getdns_context *context, ldns_rdf ** ldns_list,
    size_t count)
{
	size_t i = 0;
	size_t idx = 0;
	struct getdns_list *result = getdns_list_create_with_context(context);
	for (i = 0; i < count; ++i) {
		ldns_rdf *rdf = ldns_list[i];
		switch (ldns_rdf_get_type(rdf)) {
		case LDNS_RDF_TYPE_A:
		case LDNS_RDF_TYPE_AAAA:
			{
				struct getdns_dict *ipaddr =
				    create_ipaddr_dict_from_rdf(context, rdf);
				getdns_list_add_item(result, &idx);
				getdns_list_set_dict(result, idx, ipaddr);
				getdns_dict_destroy(ipaddr);
			}
			break;

		case LDNS_RDF_TYPE_DNAME:
			{
				struct getdns_bindata item;
				char *srch = ldns_rdf2str(rdf);
				item.size = strlen(srch) + 1;
				item.data = (uint8_t *) srch;
				getdns_list_add_item(result, &idx);
				getdns_list_set_bindata(result, idx, &item);
				free(srch);
			}
			break;

		default:
			break;
		}
	}
	return result;
}

static getdns_return_t
set_os_defaults(struct getdns_context *context)
{
	ldns_resolver *lr = NULL;
	if (ldns_resolver_new_frm_file(&lr, NULL) != LDNS_STATUS_OK) {
		return GETDNS_RETURN_GENERIC_ERROR;
	}
	ldns_rdf **rdf_list = ldns_resolver_nameservers(lr);
	size_t rdf_list_sz = ldns_resolver_nameserver_count(lr);
	if (rdf_list_sz > 0) {
		context->upstream_list =
		    create_from_ldns_list(context, rdf_list, rdf_list_sz);
	}
	rdf_list = ldns_resolver_searchlist(lr);
	rdf_list_sz = ldns_resolver_searchlist_count(lr);
	if (rdf_list_sz > 0) {
		context->suffix = create_from_ldns_list(context, rdf_list,
		    rdf_list_sz);
	}
    /** cleanup **/
	ldns_resolver_deep_free(lr);
	return GETDNS_RETURN_GOOD;
}

static int
transaction_id_cmp(const void *id1, const void *id2)
{
	if (id1 == NULL && id2 == NULL) {
		return 0;
	} else if (id1 == NULL && id2 != NULL) {
		return 1;
	} else if (id1 != NULL && id2 == NULL) {
		return -1;
	} else {
		getdns_transaction_t t1 =
		    *((const getdns_transaction_t *) id1);
		getdns_transaction_t t2 =
		    *((const getdns_transaction_t *) id2);
		if (t1 == t2) {
			return 0;
		} else if (t1 < t2) {
			return -1;
		} else {
			return 1;
		}
	}
}

static int timeout_cmp(const void *to1, const void *to2) {
    if (to1 == NULL && to2 == NULL) {
        return 0;
    } else if (to1 == NULL && to2 != NULL) {
        return 1;
    } else if (to1 != NULL && to2 == NULL) {
        return -1;
    } else {
        const getdns_timeout_data* t1 = (const getdns_timeout_data*) to1;
        const getdns_timeout_data* t2 = (const getdns_timeout_data*) to2;
        if (t1->timeout_time.tv_sec < t2->timeout_time.tv_sec) {
            return -1;
        } else if (t1->timeout_time.tv_sec > t2->timeout_time.tv_sec) {
            return 1;
        } else {
            /* compare usec.. */
            if (t1->timeout_time.tv_usec < t2->timeout_time.tv_usec) {
                return -1;
            } else if (t1->timeout_time.tv_usec > t2->timeout_time.tv_usec) {
                return 1;
            } else {
                // compare the transactions
                const getdns_timeout_data* t1 = (const getdns_timeout_data*) to1;
                const getdns_timeout_data* t2 = (const getdns_timeout_data*) to2;
                if (t1->transaction_id == t2->transaction_id) {
                    return 0;
                } else if (t1->transaction_id < t2->transaction_id) {
                    return -1;
                } else {
                    return 1;
                }
            }
        }
    }
}

static int transaction_id_timeout_cmp(const void *to1, const void *to2) {
    if (to1 == NULL && to2 == NULL) {
        return 0;
    } else if (to1 == NULL && to2 != NULL) {
        return 1;
    } else if (to1 != NULL && to2 == NULL) {
        return -1;
    } else {
        const getdns_timeout_data* t1 = (const getdns_timeout_data*) to1;
        const getdns_timeout_data* t2 = (const getdns_timeout_data*) to2;
        if (t1->transaction_id == t2->transaction_id) {
            return 0;
        } else if (t1->transaction_id < t2->transaction_id) {
            return -1;
        } else {
            return 1;
        }
    }
}


/*
 * getdns_context_create
 *
 * Call this to initialize the context that is used in other getdns calls.
 */
getdns_return_t
getdns_context_create_with_extended_memory_functions(
    struct getdns_context ** context,
    int set_from_os,
    void *userarg,
    void *(*malloc)(void *userarg, size_t),
    void *(*realloc)(void *userarg, void *, size_t),
    void (*free)(void *userarg, void *)
    )
{
	struct getdns_context *result = NULL;
	mf_union mf;

	if (!context || !malloc || !realloc || !free)
		return GETDNS_RETURN_INVALID_PARAMETER;

    /** default init **/
	mf.ext.malloc = malloc;
	result = userarg == MF_PLAIN
	       ? (*mf.pln.malloc)(         sizeof(struct getdns_context))
	       : (*mf.ext.malloc)(userarg, sizeof(struct getdns_context));
	if (!result) {
		return GETDNS_RETURN_GENERIC_ERROR;
	}
	result->my_mf.mf_arg         = userarg;
	result->my_mf.mf.ext.malloc  = malloc;
	result->my_mf.mf.ext.realloc = realloc;
	result->my_mf.mf.ext.free    = free;

	result->update_callback = NULL;

	result->mf.mf_arg          = userarg;
	result->mf.mf.ext.malloc   = malloc;
	result->mf.mf.ext.realloc  = realloc;
	result->mf.mf.ext.free     = free;

	result->unbound_ctx = ub_ctx_create();

	result->resolution_type_set = 0;

	result->outbound_requests = ldns_rbtree_create(transaction_id_cmp);

	result->resolution_type = GETDNS_CONTEXT_RECURSING;
	result->namespaces = create_default_namespaces(result);

	result->timeout = 5000;
	result->follow_redirects = GETDNS_CONTEXT_FOLLOW_REDIRECTS;
	result->dns_root_servers = create_default_root_servers();
	result->append_name = GETDNS_CONTEXT_APPEND_NAME_ALWAYS;
	result->suffix = NULL;

	result->dnssec_trust_anchors = NULL;
	result->upstream_list = NULL;

	result->edns_extended_rcode = 0;
	result->edns_version = 0;
	result->edns_do_bit = 0;

    result->extension = NULL;
    result->extension_data = NULL;

	if (set_from_os) {
		if (GETDNS_RETURN_GOOD != set_os_defaults(result)) {
			getdns_context_destroy(result);
			return GETDNS_RETURN_GENERIC_ERROR;
		}
	}

	*context = result;

	/* other opts */
	getdns_context_set_dnssec_allowed_skew(result, 0);
	getdns_context_set_edns_maximum_udp_payload_size(result, 512);
	getdns_context_set_dns_transport(result,
	    GETDNS_CONTEXT_UDP_FIRST_AND_FALL_BACK_TO_TCP);

	return GETDNS_RETURN_GOOD;
}				/* getdns_context_create */

/*
 * getdns_context_create
 *
 * Call this to initialize the context that is used in other getdns calls.
 */
getdns_return_t
getdns_context_create_with_memory_functions(struct getdns_context ** context,
    int set_from_os,
    void *(*malloc)(size_t),
    void *(*realloc)(void *, size_t),
    void (*free)(void *)
    )
{
	mf_union mf;
	mf.pln.malloc = malloc;
	mf.pln.realloc = realloc;
	mf.pln.free = free;
	return getdns_context_create_with_extended_memory_functions(
	    context, set_from_os, MF_PLAIN,
	    mf.ext.malloc, mf.ext.realloc, mf.ext.free);
}				/* getdns_context_create */

/*
 * getdns_context_create
 *
 * Call this to initialize the context that is used in other getdns calls.
 */
getdns_return_t
getdns_context_create(struct getdns_context ** context, int set_from_os)
{
	return getdns_context_create_with_memory_functions(context,
			set_from_os, malloc, realloc, free);
}				/* getdns_context_create */


/*
 * getdns_context_destroy
 *
 * Call this to dispose of resources associated with a context once you
 * are done with it.
 */
void
getdns_context_destroy(struct getdns_context *context)
{
	if (context == NULL) {
		return;
	}
	if (context->namespaces)
		GETDNS_FREE(context->my_mf, context->namespaces);

	getdns_list_destroy(context->dns_root_servers);
	getdns_list_destroy(context->suffix);
	getdns_list_destroy(context->dnssec_trust_anchors);
	getdns_list_destroy(context->upstream_list);

	/* destroy the ub context */
	ub_ctx_delete(context->unbound_ctx);

	ldns_rbtree_free(context->outbound_requests);

	GETDNS_FREE(context->my_mf, context);
	return;
}				/* getdns_context_destroy */

/*
 * getdns_context_set_context_update_callback
 *
 */
getdns_return_t
getdns_context_set_context_update_callback(struct getdns_context *context,
    void (*value) (struct getdns_context *context, uint16_t changed_item)
    )
{
    RETURN_IF_NULL(context, GETDNS_RETURN_BAD_CONTEXT);
	context->update_callback = value;
	return GETDNS_RETURN_GOOD;
}				/* getdns_context_set_context_update_callback */

/*
 * Helpers to set options on the unbound ctx
 */

static void
set_ub_string_opt(struct getdns_context *ctx, char *opt, char *value)
{
	ub_ctx_set_option(ctx->unbound_ctx, opt, value);
}

static void
set_ub_number_opt(struct getdns_context *ctx, char *opt, uint16_t value)
{
	char buffer[64];
	snprintf(buffer, 64, "%hu", value);
	set_ub_string_opt(ctx, opt, buffer);
}

/*
 * Clear the resolution type set flag if needed
 */
static inline void
clear_resolution_type_set_flag(struct getdns_context *context, uint16_t type)
{
	if (context->resolution_type_set == type) {
		context->resolution_type_set = 0;
	}
}

/*
 * getdns_context_set_context_update
 *
 */
getdns_return_t
getdns_context_set_context_update(struct getdns_context *context, uint16_t value)
{
	RETURN_IF_NULL(context, GETDNS_RETURN_BAD_CONTEXT);
	UNUSED_PARAM(value);
	return GETDNS_RETURN_GOOD;
}				/* getdns_context_set_context_update */

/**
 * Helper to dispatch the updated callback
 */
static void
dispatch_updated(struct getdns_context *context, uint16_t item)
{
	if (context->update_callback) {
		context->update_callback(context, item);
	}
}

/*
 * getdns_context_set_resolution_type
 *
 */
getdns_return_t
getdns_context_set_resolution_type(struct getdns_context *context, uint16_t value)
{
    RETURN_IF_NULL(context, GETDNS_RETURN_BAD_CONTEXT);
	if (value != GETDNS_CONTEXT_STUB && value != GETDNS_CONTEXT_RECURSING) {
		return GETDNS_RETURN_CONTEXT_UPDATE_FAIL;
	}

	context->resolution_type = value;

	dispatch_updated(context, GETDNS_CONTEXT_CODE_RESOLUTION_TYPE);

	return GETDNS_RETURN_GOOD;
}				/* getdns_context_set_resolution_type */

/*
 * getdns_context_set_namespaces
 *
 */
getdns_return_t
getdns_context_set_namespaces(struct getdns_context *context,
    size_t namespace_count, uint16_t * namespaces)
{
    RETURN_IF_NULL(context, GETDNS_RETURN_BAD_CONTEXT);
	if (namespace_count == 0 || namespaces == NULL) {
		return GETDNS_RETURN_CONTEXT_UPDATE_FAIL;
	}

    /** clean up old namespaces **/
	GETDNS_FREE(context->my_mf, context->namespaces);

    /** duplicate **/
	context->namespaces = GETDNS_XMALLOC(context->my_mf, uint16_t,
	    namespace_count);
	memcpy(context->namespaces, namespaces,
	    namespace_count * sizeof(uint16_t));

	dispatch_updated(context, GETDNS_CONTEXT_CODE_NAMESPACES);

	return GETDNS_RETURN_GOOD;
}				/* getdns_context_set_namespaces */

/*
 * getdns_context_set_dns_transport
 *
 */
getdns_return_t
getdns_context_set_dns_transport(struct getdns_context *context, uint16_t value)
{
    RETURN_IF_NULL(context, GETDNS_RETURN_BAD_CONTEXT);
	switch (value) {
	case GETDNS_CONTEXT_UDP_FIRST_AND_FALL_BACK_TO_TCP:
		set_ub_string_opt(context, "do-udp", "yes");
		set_ub_string_opt(context, "do-tcp", "yes");
		break;
	case GETDNS_CONTEXT_UDP_ONLY:
		set_ub_string_opt(context, "do-udp", "yes");
		set_ub_string_opt(context, "do-tcp", "no");
		break;
	case GETDNS_CONTEXT_TCP_ONLY:
		set_ub_string_opt(context, "do-udp", "no");
		set_ub_string_opt(context, "do-tcp", "yes");
		break;
	default:
		/* TODO GETDNS_CONTEXT_TCP_ONLY_KEEP_CONNECTIONS_OPEN */
		return GETDNS_RETURN_CONTEXT_UPDATE_FAIL;
	}

	dispatch_updated(context, GETDNS_CONTEXT_CODE_DNS_TRANSPORT);

	return GETDNS_RETURN_GOOD;
}				/* getdns_context_set_dns_transport */

/*
 * getdns_context_set_limit_outstanding_queries
 *
 */
getdns_return_t
getdns_context_set_limit_outstanding_queries(struct getdns_context *context,
    uint16_t limit)
{
    RETURN_IF_NULL(context, GETDNS_RETURN_BAD_CONTEXT);
	/* num-queries-per-thread */
	set_ub_number_opt(context, "num-queries-per-thread", limit);

	dispatch_updated(context,
	    GETDNS_CONTEXT_CODE_LIMIT_OUTSTANDING_QUERIES);

	return GETDNS_RETURN_GOOD;
}				/* getdns_context_set_limit_outstanding_queries */

/*
 * getdns_context_set_timeout
 *
 */
getdns_return_t
getdns_context_set_timeout(struct getdns_context *context, uint16_t timeout)
{
    RETURN_IF_NULL(context, GETDNS_RETURN_BAD_CONTEXT);
	context->timeout = timeout;

	dispatch_updated(context, GETDNS_CONTEXT_CODE_TIMEOUT);

	return GETDNS_RETURN_GOOD;
}				/* getdns_context_set_timeout */

/*
 * getdns_context_set_follow_redirects
 *
 */
getdns_return_t
getdns_context_set_follow_redirects(struct getdns_context *context, uint16_t value)
{
    RETURN_IF_NULL(context, GETDNS_RETURN_BAD_CONTEXT);
	context->follow_redirects = value;

	clear_resolution_type_set_flag(context, GETDNS_CONTEXT_RECURSING);
	dispatch_updated(context, GETDNS_CONTEXT_CODE_FOLLOW_REDIRECTS);

	return GETDNS_RETURN_GOOD;
}				/* getdns_context_set_follow_redirects */

/*
 * getdns_context_set_dns_root_servers
 *
 */
getdns_return_t
getdns_context_set_dns_root_servers(struct getdns_context *context,
    struct getdns_list * addresses)
{
	struct getdns_list *copy = NULL;
	size_t count = 0;
    RETURN_IF_NULL(context, GETDNS_RETURN_BAD_CONTEXT);
	if (addresses != NULL) {
		if (getdns_list_copy(addresses, &copy) != GETDNS_RETURN_GOOD) {
			return GETDNS_RETURN_CONTEXT_UPDATE_FAIL;
		}
		addresses = copy;
		getdns_list_get_length(addresses, &count);
		if (count == 0) {
			getdns_list_destroy(addresses);
			addresses = NULL;
		} else {
			size_t i = 0;
			getdns_return_t r = GETDNS_RETURN_GOOD;
			/* validate and add ip str */
			for (i = 0; i < count; ++i) {
				struct getdns_dict *dict = NULL;
				getdns_list_get_dict(addresses, i, &dict);
				r = add_ip_str(dict);
				if (r != GETDNS_RETURN_GOOD) {
					break;
				}
			}
			if (r != GETDNS_RETURN_GOOD) {
				getdns_list_destroy(addresses);
				return GETDNS_RETURN_CONTEXT_UPDATE_FAIL;
			}
		}
	}

	getdns_list_destroy(context->dns_root_servers);
	context->dns_root_servers = addresses;

	clear_resolution_type_set_flag(context, GETDNS_CONTEXT_RECURSING);

	dispatch_updated(context, GETDNS_CONTEXT_CODE_DNS_ROOT_SERVERS);

	return GETDNS_RETURN_GOOD;
}				/* getdns_context_set_dns_root_servers */

/*
 * getdns_context_set_append_name
 *
 */
getdns_return_t
getdns_context_set_append_name(struct getdns_context *context, uint16_t value)
{
    RETURN_IF_NULL(context, GETDNS_RETURN_BAD_CONTEXT);
	if (value != GETDNS_CONTEXT_APPEND_NAME_ALWAYS &&
	    value !=
	    GETDNS_CONTEXT_APPEND_NAME_ONLY_TO_SINGLE_LABEL_AFTER_FAILURE
	    && value !=
	    GETDNS_CONTEXT_APPEND_NAME_ONLY_TO_MULTIPLE_LABEL_NAME_AFTER_FAILURE
	    && value != GETDNS_CONTEXT_DO_NOT_APPEND_NAMES) {
		return GETDNS_RETURN_CONTEXT_UPDATE_FAIL;
	}

	context->append_name = value;

	dispatch_updated(context, GETDNS_CONTEXT_CODE_APPEND_NAME);

	return GETDNS_RETURN_GOOD;
}				/* getdns_context_set_append_name */

/*
 * getdns_context_set_suffix
 *
 */
getdns_return_t
getdns_context_set_suffix(struct getdns_context *context, struct getdns_list * value)
{
	struct getdns_list *copy = NULL;
    RETURN_IF_NULL(context, GETDNS_RETURN_BAD_CONTEXT);
	if (value != NULL) {
		if (getdns_list_copy(value, &copy) != GETDNS_RETURN_GOOD) {
			return GETDNS_RETURN_CONTEXT_UPDATE_FAIL;
		}
		value = copy;
	}
	getdns_list_destroy(context->suffix);
	context->suffix = value;

	clear_resolution_type_set_flag(context, GETDNS_CONTEXT_STUB);

	dispatch_updated(context, GETDNS_CONTEXT_CODE_SUFFIX);

	return GETDNS_RETURN_GOOD;
}				/* getdns_context_set_suffix */

/*
 * getdns_context_set_dnssec_trust_anchors
 *
 */
getdns_return_t
getdns_context_set_dnssec_trust_anchors(struct getdns_context *context,
    struct getdns_list * value)
{
	struct getdns_list *copy = NULL;
    RETURN_IF_NULL(context, GETDNS_RETURN_BAD_CONTEXT);
	if (value != NULL) {
		if (getdns_list_copy(value, &copy) != GETDNS_RETURN_GOOD) {
			return GETDNS_RETURN_CONTEXT_UPDATE_FAIL;
		}
		value = copy;
	}
	getdns_list_destroy(context->dnssec_trust_anchors);
	context->dnssec_trust_anchors = value;

	dispatch_updated(context, GETDNS_CONTEXT_CODE_DNSSEC_TRUST_ANCHORS);

	return GETDNS_RETURN_GOOD;
}				/* getdns_context_set_dnssec_trust_anchors */

/*
 * getdns_context_set_dnssec_allowed_skew
 *
 */
getdns_return_t
getdns_context_set_dnssec_allowed_skew(struct getdns_context *context,
    uint16_t value)
{
    RETURN_IF_NULL(context, GETDNS_RETURN_BAD_CONTEXT);
	set_ub_number_opt(context, "val-sig-skew-min", value);
	set_ub_number_opt(context, "val-sig-skew-max", value);
	dispatch_updated(context, GETDNS_CONTEXT_CODE_DNSSEC_ALLOWED_SKEW);

	return GETDNS_RETURN_GOOD;
}				/* getdns_context_set_dnssec_allowed_skew */

/*
 * getdns_context_set_upstream_recursive_servers
 *
 */
getdns_return_t
getdns_context_set_upstream_recursive_servers(struct getdns_context *context,
    struct getdns_list * upstream_list)
{
	size_t count = 0;
	size_t i = 0;
    RETURN_IF_NULL(context, GETDNS_RETURN_BAD_CONTEXT);
	getdns_return_t r = getdns_list_get_length(upstream_list, &count);
	if (count == 0 || r != GETDNS_RETURN_GOOD) {
		return GETDNS_RETURN_CONTEXT_UPDATE_FAIL;
	}
	struct getdns_list *copy = NULL;
	if (getdns_list_copy(upstream_list, &copy) != GETDNS_RETURN_GOOD) {
		return GETDNS_RETURN_CONTEXT_UPDATE_FAIL;
	}
	upstream_list = copy;
	/* validate and add ip str */
	for (i = 0; i < count; ++i) {
		struct getdns_dict *dict = NULL;
		getdns_list_get_dict(upstream_list, i, &dict);
		r = add_ip_str(dict);
		if (r != GETDNS_RETURN_GOOD) {
			break;
		}
	}

	if (r != GETDNS_RETURN_GOOD) {
		getdns_list_destroy(upstream_list);
		return GETDNS_RETURN_CONTEXT_UPDATE_FAIL;
	}

	getdns_list_destroy(context->upstream_list);
	context->upstream_list = upstream_list;

	clear_resolution_type_set_flag(context, GETDNS_CONTEXT_STUB);

	dispatch_updated(context,
	    GETDNS_CONTEXT_CODE_UPSTREAM_RECURSIVE_SERVERS);

	return GETDNS_RETURN_GOOD;
}			/* getdns_context_set_upstream_recursive_servers */

/*
 * getdns_context_set_edns_maximum_udp_payload_size
 *
 */
getdns_return_t
getdns_context_set_edns_maximum_udp_payload_size(struct getdns_context *context,
    uint16_t value)
{
    RETURN_IF_NULL(context, GETDNS_RETURN_BAD_CONTEXT);
	/* check for < 512.  uint16_t won't let it go above max) */
	if (value < 512) {
		return GETDNS_RETURN_CONTEXT_UPDATE_FAIL;
	}

	/* max-udp-size */
	set_ub_number_opt(context, "max-udp-size", value);

	dispatch_updated(context,
	    GETDNS_CONTEXT_CODE_EDNS_MAXIMUM_UDP_PAYLOAD_SIZE);

	return GETDNS_RETURN_GOOD;
}				/* getdns_context_set_edns_maximum_udp_payload_size */

/*
 * getdns_context_set_edns_extended_rcode
 *
 */
getdns_return_t
getdns_context_set_edns_extended_rcode(struct getdns_context *context, uint8_t value)
{
    RETURN_IF_NULL(context, GETDNS_RETURN_BAD_CONTEXT);
	context->edns_extended_rcode = value;

	dispatch_updated(context, GETDNS_CONTEXT_CODE_EDNS_EXTENDED_RCODE);

	return GETDNS_RETURN_GOOD;
}				/* getdns_context_set_edns_extended_rcode */

/*
 * getdns_context_set_edns_version
 *
 */
getdns_return_t
getdns_context_set_edns_version(struct getdns_context *context, uint8_t value)
{
    RETURN_IF_NULL(context, GETDNS_RETURN_BAD_CONTEXT);
	context->edns_version = value;

	dispatch_updated(context, GETDNS_CONTEXT_CODE_EDNS_VERSION);

	return GETDNS_RETURN_GOOD;
}				/* getdns_context_set_edns_version */

/*
 * getdns_context_set_edns_do_bit
 *
 */
getdns_return_t
getdns_context_set_edns_do_bit(struct getdns_context *context, uint8_t value)
{
    RETURN_IF_NULL(context, GETDNS_RETURN_BAD_CONTEXT);
	/* 0 or 1 */
	if (value > 1) {
		return GETDNS_RETURN_CONTEXT_UPDATE_FAIL;
	}

	context->edns_do_bit = value;

	dispatch_updated(context, GETDNS_CONTEXT_CODE_EDNS_DO_BIT);

	return GETDNS_RETURN_GOOD;
}				/* getdns_context_set_edns_do_bit */

/*
 * getdns_context_set_extended_memory_functions
 *
 */
getdns_return_t
getdns_context_set_extended_memory_functions(
    struct getdns_context *context,
    void *userarg,
    void *(*malloc) (void *userarg, size_t),
    void *(*realloc) (void *userarg, void *, size_t),
    void (*free) (void *userarg, void *)
    )
{
	RETURN_IF_NULL(context, GETDNS_RETURN_BAD_CONTEXT);
	if (!malloc || !realloc || !free)
		return GETDNS_RETURN_CONTEXT_UPDATE_FAIL;

	context->mf.mf_arg         = userarg;
	context->mf.mf.ext.malloc  = malloc;
	context->mf.mf.ext.realloc = realloc;
	context->mf.mf.ext.free    = free;

	dispatch_updated(context, GETDNS_CONTEXT_CODE_MEMORY_FUNCTIONS);

	return GETDNS_RETURN_GOOD;
} /* getdns_context_set_extended_memory_functions*/


/*
 * getdns_context_set_memory_functions
 *
 */
getdns_return_t
getdns_context_set_memory_functions(struct getdns_context *context,
    void *(*malloc) (size_t),
    void *(*realloc) (void *, size_t),
    void (*free) (void *)
    )
{
	mf_union mf;
	mf.pln.malloc = malloc;
	mf.pln.realloc = realloc;
	mf.pln.free = free;
	return getdns_context_set_extended_memory_functions(
	    context, MF_PLAIN, mf.ext.malloc, mf.ext.realloc, mf.ext.free);
} /* getdns_context_set_memory_functions*/

/* cancel the request */
static void
cancel_dns_req(getdns_dns_req * req)
{
	getdns_network_req *netreq = req->first_req;
	while (netreq) {
		if (netreq->state == NET_REQ_IN_FLIGHT) {
			/* for ev based ub, this should always prevent
			 * the callback from firing */
			ub_cancel(req->context->unbound_ctx, netreq->unbound_id);
			netreq->state = NET_REQ_CANCELED;
		} else if (netreq->state == NET_REQ_NOT_SENT) {
			netreq->state = NET_REQ_CANCELED;
		}
		netreq = netreq->next;
	}
	req->canceled = 1;
}

getdns_return_t
getdns_context_cancel_request(struct getdns_context *context,
    getdns_transaction_t transaction_id, int fire_callback)
{
	getdns_dns_req *req = NULL;
    RETURN_IF_NULL(context, GETDNS_RETURN_BAD_CONTEXT);

	/* delete the node from the tree */
	ldns_rbnode_t *node = ldns_rbtree_delete(context->outbound_requests,
	    &transaction_id);

	if (!node) {
		return GETDNS_RETURN_UNKNOWN_TRANSACTION;
	}
	req = (getdns_dns_req *) node->data;
	/* do the cancel */

	cancel_dns_req(req);

	if (fire_callback) {
		getdns_callback_t cb = NULL;
		void *user_pointer = NULL;

		cb = req->user_callback;
		user_pointer = req->user_pointer;

		/* clean up */
		GETDNS_FREE(context->my_mf, node);
		dns_req_free(req);

		/* fire callback */
		cb(context,
		    GETDNS_CALLBACK_CANCEL,
		    NULL, user_pointer, transaction_id);
	}
	return GETDNS_RETURN_GOOD;
}

/*
 * getdns_cancel_callback
 *
 */
getdns_return_t
getdns_cancel_callback(struct getdns_context *context,
    getdns_transaction_t transaction_id)
{
	RETURN_IF_NULL(context, GETDNS_RETURN_BAD_CONTEXT);
	return getdns_context_cancel_request(context, transaction_id, 1);
}				/* getdns_cancel_callback */

static void
ub_setup_stub(struct ub_ctx *ctx, struct getdns_list * upstreams, size_t count)
{
	size_t i;
	/* reset forwarding servers */
	ub_ctx_set_fwd(ctx, NULL);
	for (i = 0; i < count; ++i) {
		struct getdns_dict *dict = NULL;
		char *ip_str = NULL;
		getdns_list_get_dict(upstreams, i, &dict);
		getdns_dict_util_get_string(dict, GETDNS_STR_ADDRESS_STRING,
		    &ip_str);
		ub_ctx_set_fwd(ctx, ip_str);
	}
	/* Allow lookups of:
	 */
	/* - localhost */
	(void)ub_ctx_zone_remove(ctx, "localhost.");

	/* - reverse IPv4 loopback */
	(void)ub_ctx_zone_remove(ctx, "127.in-addr.arpa.");

	/* - reverse IPv6 loopback */
	(void)ub_ctx_zone_remove(ctx, "1.0.0.0.0.0.0.0.0.0.0.0.0.0.0.0.0.0."
	                              "0.0.0.0.0.0.0.0.0.0.0.0.0.0.ip6.arpa.");

	/* - reverse RFC1918 local use zones */
	(void)ub_ctx_zone_remove(ctx, "10.in-addr.arpa.");
	(void)ub_ctx_zone_remove(ctx, "16.172.in-addr.arpa.");
	(void)ub_ctx_zone_remove(ctx, "17.172.in-addr.arpa.");
	(void)ub_ctx_zone_remove(ctx, "18.172.in-addr.arpa.");
	(void)ub_ctx_zone_remove(ctx, "19.172.in-addr.arpa.");
	(void)ub_ctx_zone_remove(ctx, "20.172.in-addr.arpa.");
	(void)ub_ctx_zone_remove(ctx, "21.172.in-addr.arpa.");
	(void)ub_ctx_zone_remove(ctx, "22.172.in-addr.arpa.");
	(void)ub_ctx_zone_remove(ctx, "23.172.in-addr.arpa.");
	(void)ub_ctx_zone_remove(ctx, "24.172.in-addr.arpa.");
	(void)ub_ctx_zone_remove(ctx, "25.172.in-addr.arpa.");
	(void)ub_ctx_zone_remove(ctx, "26.172.in-addr.arpa.");
	(void)ub_ctx_zone_remove(ctx, "27.172.in-addr.arpa.");
	(void)ub_ctx_zone_remove(ctx, "28.172.in-addr.arpa.");
	(void)ub_ctx_zone_remove(ctx, "29.172.in-addr.arpa.");
	(void)ub_ctx_zone_remove(ctx, "30.172.in-addr.arpa.");
	(void)ub_ctx_zone_remove(ctx, "31.172.in-addr.arpa.");
	(void)ub_ctx_zone_remove(ctx, "168.192.in-addr.arpa.");

	/* - reverse RFC3330 IP4 this, link-local, testnet and broadcast */
	(void)ub_ctx_zone_remove(ctx, "0.in-addr.arpa.");
	(void)ub_ctx_zone_remove(ctx, "254.169.in-addr.arpa.");
	(void)ub_ctx_zone_remove(ctx, "2.0.192.in-addr.arpa.");
	(void)ub_ctx_zone_remove(ctx, "100.51.198.in-addr.arpa.");
	(void)ub_ctx_zone_remove(ctx, "113.0.203.in-addr.arpa.");
	(void)ub_ctx_zone_remove(ctx, "255.255.255.255.in-addr.arpa.");

	/* - reverse RFC4291 IP6 unspecified */
	(void)ub_ctx_zone_remove(ctx, "0.0.0.0.0.0.0.0.0.0.0.0.0.0.0.0.0.0."
	                              "0.0.0.0.0.0.0.0.0.0.0.0.0.0.ip6.arpa.");

	/* - reverse RFC4193 IPv6 Locally Assigned Local Addresses */
	(void)ub_ctx_zone_remove(ctx, "D.F.ip6.arpa.");

	/* - reverse RFC4291 IPv6 Link Local Addresses */
	(void)ub_ctx_zone_remove(ctx, "8.E.F.ip6.arpa.");
	(void)ub_ctx_zone_remove(ctx, "9.E.F.ip6.arpa.");
	(void)ub_ctx_zone_remove(ctx, "A.E.F.ip6.arpa.");
	(void)ub_ctx_zone_remove(ctx, "B.E.F.ip6.arpa.");

	/* - reverse IPv6 Example Prefix */
	(void)ub_ctx_zone_remove(ctx, "8.B.D.0.1.0.0.2.ip6.arpa.");
}

getdns_return_t
getdns_context_prepare_for_resolution(struct getdns_context *context)
{
    RETURN_IF_NULL(context, GETDNS_RETURN_BAD_CONTEXT);
	if (context->resolution_type_set == context->resolution_type) {
		/* already set and no config changes have caused this to be
		 * bad.
		 */
		return GETDNS_RETURN_GOOD;
	}
	if (context->resolution_type == GETDNS_CONTEXT_STUB) {
		size_t upstream_len = 0;
		getdns_return_t r =
		    getdns_list_get_length(context->upstream_list,
		    &upstream_len);
		if (r != GETDNS_RETURN_GOOD || upstream_len == 0) {
			return GETDNS_RETURN_BAD_CONTEXT;
		}
		/* set upstreams */
		ub_setup_stub(context->unbound_ctx, context->upstream_list,
		    upstream_len);
		/* use /etc/hosts */
		ub_ctx_hosts(context->unbound_ctx, NULL);

	} else if (context->resolution_type == GETDNS_CONTEXT_RECURSING) {
		/* set recursive */
		/* TODO: use the root servers via root hints file */
		ub_ctx_set_fwd(context->unbound_ctx, NULL);

	} else {
		/* bogus? */
		return GETDNS_RETURN_BAD_CONTEXT;
	}
	context->resolution_type_set = context->resolution_type;
	return GETDNS_RETURN_GOOD;
}

getdns_return_t
getdns_context_track_outbound_request(getdns_dns_req * req)
{
	if (!req) {
		return GETDNS_RETURN_GENERIC_ERROR;
	}
	struct getdns_context *context = req->context;
	ldns_rbnode_t *node = GETDNS_MALLOC(context->my_mf, ldns_rbnode_t);
	if (!node) {
		return GETDNS_RETURN_GENERIC_ERROR;
	}
	node->key = &(req->trans_id);
	node->data = req;
	if (!ldns_rbtree_insert(context->outbound_requests, node)) {
		/* free the node */
		GETDNS_FREE(context->my_mf, node);
		return GETDNS_RETURN_GENERIC_ERROR;
	}
	return GETDNS_RETURN_GOOD;
}

getdns_return_t
getdns_context_clear_outbound_request(getdns_dns_req * req)
{
	if (!req) {
		return GETDNS_RETURN_GENERIC_ERROR;
	}
	struct getdns_context *context = req->context;
	ldns_rbnode_t *node = ldns_rbtree_delete(context->outbound_requests,
	    &(req->trans_id));
	if (node) {
		GETDNS_FREE(context->my_mf, node);
	}
	return GETDNS_RETURN_GOOD;
}

/* get the fd */
int getdns_context_fd(struct getdns_context* context) {
    RETURN_IF_NULL(context, -1);
    return ub_fd(context->unbound_ctx);
}

/* process async reqs */
getdns_return_t getdns_context_process_async(struct getdns_context* context) {
    RETURN_IF_NULL(context, GETDNS_RETURN_BAD_CONTEXT);
    if (ub_process(context->unbound_ctx) != 0) {
        /* need an async return code? */
        return GETDNS_RETURN_GENERIC_ERROR;
    }
    return GETDNS_RETURN_GOOD;
}


char *
getdns_strdup(const struct mem_funcs *mfs, const char *s)
{
	size_t sz = strlen(s) + 1;
	char *r = GETDNS_XMALLOC(*mfs, char, sz);
	if (r)
		return memcpy(r, s, sz);
	else
		return NULL;
}

struct getdns_bindata *
getdns_bindata_copy(struct mem_funcs *mfs,
    const struct getdns_bindata *src)
{
	struct getdns_bindata *dst;

	if (!src)
		return NULL;

	dst = GETDNS_MALLOC(*mfs, struct getdns_bindata);
	if (!dst)
		return NULL;

	dst->size = src->size;
	dst->data = GETDNS_XMALLOC(*mfs, uint8_t, src->size);
	if (!dst->data) {
		GETDNS_FREE(*mfs, dst);
		return NULL;
	}
	(void) memcpy(dst->data, src->data, src->size);
	return dst;
}

void
getdns_bindata_destroy(struct mem_funcs *mfs,
    struct getdns_bindata *bindata)
{
	if (!bindata)
		return;
	GETDNS_FREE(*mfs, bindata->data);
	GETDNS_FREE(*mfs, bindata);
}

<<<<<<< HEAD
getdns_return_t
getdns_extension_detach_eventloop(struct getdns_context* context)
{
    RETURN_IF_NULL(context, GETDNS_RETURN_BAD_CONTEXT);
    getdns_return_t r = GETDNS_RETURN_GOOD;
    if (context->extension) {
        r = context->extension->cleanup_data(context, context->extension_data);
        if (r != GETDNS_RETURN_GOOD) {
            return r;
        }
        context->extension = NULL;
        context->extension_data = NULL;
    }
    return r;
}

getdns_return_t
getdns_extension_set_eventloop(struct getdns_context* context,
    getdns_eventloop_extension* extension, void* extension_data)
{
    RETURN_IF_NULL(context, GETDNS_RETURN_BAD_CONTEXT);
    RETURN_IF_NULL(extension, GETDNS_RETURN_INVALID_PARAMETER);
    getdns_return_t r = getdns_extension_detach_eventloop(context);
    if (r != GETDNS_RETURN_GOOD) {
        return r;
    }
    context->extension = extension;
    context->extension_data = extension_data;
    return GETDNS_RETURN_GOOD;
}

getdns_return_t
getdns_context_schedule_timeout(struct getdns_context* context,
    getdns_transaction_t id, uint16_t timeout, getdns_timeout_callback callback,
    getdns_free_timeout_userarg_t free_func, void* userarg) {

}

getdns_return_t
getdns_context_clear_timeout(struct getdns_context* context,
    getdns_transaction_t id) {

}


/* getdns_context.c */
=======
/* context.c */
>>>>>>> 9b3a643d
<|MERGE_RESOLUTION|>--- conflicted
+++ resolved
@@ -60,7 +60,6 @@
 static getdns_return_t set_os_defaults(struct getdns_context *);
 static int transaction_id_cmp(const void *, const void *);
 static int timeout_cmp(const void *, const void *);
-static int transaction_id_timeout_cmp(const void *, const void *);
 static void set_ub_string_opt(struct getdns_context *, char *, char *);
 static void set_ub_number_opt(struct getdns_context *, char *, uint16_t);
 static inline void clear_resolution_type_set_flag(struct getdns_context *, uint16_t);
@@ -70,14 +69,6 @@
 /* Stuff to make it compile pedantically */
 #define UNUSED_PARAM(x) ((void)(x))
 #define RETURN_IF_NULL(ptr, code) if(ptr == NULL) return code;
-
-/* structs */
-typedef struct getdns_timeout_data {
-    getdns_transaction_t transaction_id;
-    struct timeval timeout_time;
-    getdns_context_timeout_callback callback;
-    void* userarg;
-} getdns_timeout_data;
 
 /**
  * Helper to get default lookup namespaces.
@@ -221,6 +212,9 @@
 	return GETDNS_RETURN_GOOD;
 }
 
+/* compare of transaction ids in DESCENDING order
+   so that 0 comes last
+*/
 static int
 transaction_id_cmp(const void *id1, const void *id2)
 {
@@ -237,7 +231,7 @@
 		    *((const getdns_transaction_t *) id2);
 		if (t1 == t2) {
 			return 0;
-		} else if (t1 < t2) {
+		} else if (t1 > t2) {
 			return -1;
 		} else {
 			return 1;
@@ -253,8 +247,8 @@
     } else if (to1 != NULL && to2 == NULL) {
         return -1;
     } else {
-        const getdns_timeout_data* t1 = (const getdns_timeout_data*) to1;
-        const getdns_timeout_data* t2 = (const getdns_timeout_data*) to2;
+        const getdns_timeout_data_t* t1 = (const getdns_timeout_data_t*) to1;
+        const getdns_timeout_data_t* t2 = (const getdns_timeout_data_t*) to2;
         if (t1->timeout_time.tv_sec < t2->timeout_time.tv_sec) {
             return -1;
         } else if (t1->timeout_time.tv_sec > t2->timeout_time.tv_sec) {
@@ -266,41 +260,11 @@
             } else if (t1->timeout_time.tv_usec > t2->timeout_time.tv_usec) {
                 return 1;
             } else {
-                // compare the transactions
-                const getdns_timeout_data* t1 = (const getdns_timeout_data*) to1;
-                const getdns_timeout_data* t2 = (const getdns_timeout_data*) to2;
-                if (t1->transaction_id == t2->transaction_id) {
-                    return 0;
-                } else if (t1->transaction_id < t2->transaction_id) {
-                    return -1;
-                } else {
-                    return 1;
-                }
+                return transaction_id_cmp(&t1->transaction_id, &t2->transaction_id);
             }
         }
     }
 }
-
-static int transaction_id_timeout_cmp(const void *to1, const void *to2) {
-    if (to1 == NULL && to2 == NULL) {
-        return 0;
-    } else if (to1 == NULL && to2 != NULL) {
-        return 1;
-    } else if (to1 != NULL && to2 == NULL) {
-        return -1;
-    } else {
-        const getdns_timeout_data* t1 = (const getdns_timeout_data*) to1;
-        const getdns_timeout_data* t2 = (const getdns_timeout_data*) to2;
-        if (t1->transaction_id == t2->transaction_id) {
-            return 0;
-        } else if (t1->transaction_id < t2->transaction_id) {
-            return -1;
-        } else {
-            return 1;
-        }
-    }
-}
-
 
 /*
  * getdns_context_create
@@ -367,6 +331,8 @@
 
     result->extension = NULL;
     result->extension_data = NULL;
+    result->timeouts_by_time = ldns_rbtree_create(timeout_cmp);
+    result->timeouts_by_id = ldns_rbtree_create(transaction_id_cmp);
 
 	if (set_from_os) {
 		if (GETDNS_RETURN_GOOD != set_os_defaults(result)) {
@@ -1159,6 +1125,52 @@
 	return GETDNS_RETURN_GOOD;
 }
 
+
+
+char *
+getdns_strdup(const struct mem_funcs *mfs, const char *s)
+{
+    size_t sz = strlen(s) + 1;
+    char *r = GETDNS_XMALLOC(*mfs, char, sz);
+    if (r)
+        return memcpy(r, s, sz);
+    else
+        return NULL;
+}
+
+struct getdns_bindata *
+getdns_bindata_copy(struct mem_funcs *mfs,
+    const struct getdns_bindata *src)
+{
+    struct getdns_bindata *dst;
+
+    if (!src)
+        return NULL;
+
+    dst = GETDNS_MALLOC(*mfs, struct getdns_bindata);
+    if (!dst)
+        return NULL;
+
+    dst->size = src->size;
+    dst->data = GETDNS_XMALLOC(*mfs, uint8_t, src->size);
+    if (!dst->data) {
+        GETDNS_FREE(*mfs, dst);
+        return NULL;
+    }
+    (void) memcpy(dst->data, src->data, src->size);
+    return dst;
+}
+
+void
+getdns_bindata_destroy(struct mem_funcs *mfs,
+    struct getdns_bindata *bindata)
+{
+    if (!bindata)
+        return;
+    GETDNS_FREE(*mfs, bindata->data);
+    GETDNS_FREE(*mfs, bindata);
+}
+
 /* get the fd */
 int getdns_context_fd(struct getdns_context* context) {
     RETURN_IF_NULL(context, -1);
@@ -1168,59 +1180,48 @@
 /* process async reqs */
 getdns_return_t getdns_context_process_async(struct getdns_context* context) {
     RETURN_IF_NULL(context, GETDNS_RETURN_BAD_CONTEXT);
-    if (ub_process(context->unbound_ctx) != 0) {
-        /* need an async return code? */
+    if (ub_poll(context->unbound_ctx)) {
+        if (ub_process(context->unbound_ctx) != 0) {
+            /* need an async return code? */
+            return GETDNS_RETURN_GENERIC_ERROR;
+        }
+    }
+    if (context->extension != NULL) {
+        /* no need to process timeouts since it is delegated
+         * to the extension */
+        return GETDNS_RETURN_GOOD;
+    }
+    getdns_timeout_data_t key;
+    /* set to 0 so it is the last timeout if we have
+     * two with the same time */
+    key.transaction_id = 0;
+    if (gettimeofday(&key.timeout_time, NULL) != 0) {
         return GETDNS_RETURN_GENERIC_ERROR;
     }
+    ldns_rbnode_t* next_timeout = ldns_rbtree_first(context->timeouts_by_time);
+    while (next_timeout) {
+        getdns_timeout_data_t* timeout_data = (getdns_timeout_data_t*) next_timeout->data;
+        if (timeout_cmp(timeout_data, &key) > 0) {
+            /* no more timeouts need to be fired. */
+            break;
+        }
+        /* get the next_timeout */
+        next_timeout = ldns_rbtree_next(next_timeout);
+        /* delete the node */
+        /* timeout data is freed in the clear_timeout */
+        ldns_rbnode_t* to_del = ldns_rbtree_delete(context->timeouts_by_time, timeout_data);
+        if (to_del) {
+            /* should always exist .. */
+            GETDNS_FREE(context->my_mf, to_del);
+        }
+
+        /* fire the timeout */
+        timeout_data->callback(timeout_data->userarg);
+    }
+
     return GETDNS_RETURN_GOOD;
 }
 
-
-char *
-getdns_strdup(const struct mem_funcs *mfs, const char *s)
-{
-	size_t sz = strlen(s) + 1;
-	char *r = GETDNS_XMALLOC(*mfs, char, sz);
-	if (r)
-		return memcpy(r, s, sz);
-	else
-		return NULL;
-}
-
-struct getdns_bindata *
-getdns_bindata_copy(struct mem_funcs *mfs,
-    const struct getdns_bindata *src)
-{
-	struct getdns_bindata *dst;
-
-	if (!src)
-		return NULL;
-
-	dst = GETDNS_MALLOC(*mfs, struct getdns_bindata);
-	if (!dst)
-		return NULL;
-
-	dst->size = src->size;
-	dst->data = GETDNS_XMALLOC(*mfs, uint8_t, src->size);
-	if (!dst->data) {
-		GETDNS_FREE(*mfs, dst);
-		return NULL;
-	}
-	(void) memcpy(dst->data, src->data, src->size);
-	return dst;
-}
-
-void
-getdns_bindata_destroy(struct mem_funcs *mfs,
-    struct getdns_bindata *bindata)
-{
-	if (!bindata)
-		return;
-	GETDNS_FREE(*mfs, bindata->data);
-	GETDNS_FREE(*mfs, bindata);
-}
-
-<<<<<<< HEAD
 getdns_return_t
 getdns_extension_detach_eventloop(struct getdns_context* context)
 {
@@ -1255,18 +1256,85 @@
 getdns_return_t
 getdns_context_schedule_timeout(struct getdns_context* context,
     getdns_transaction_t id, uint16_t timeout, getdns_timeout_callback callback,
-    getdns_free_timeout_userarg_t free_func, void* userarg) {
-
+    void* userarg) {
+    RETURN_IF_NULL(context, GETDNS_RETURN_BAD_CONTEXT);
+    RETURN_IF_NULL(callback, GETDNS_RETURN_INVALID_PARAMETER);
+    getdns_return_t result;
+    /* create a timeout */
+    getdns_timeout_data_t* timeout_data = GETDNS_MALLOC(context->my_mf, getdns_timeout_data_t);
+    if (!timeout_data) {
+        return GETDNS_RETURN_GENERIC_ERROR;
+    }
+    timeout_data->context = context;
+    timeout_data->transaction_id = id;
+    timeout_data->callback = callback;
+    timeout_data->userarg = userarg;
+    timeout_data->extension_timer = NULL;
+
+    /* insert into transaction tree */
+    ldns_rbnode_t *node = GETDNS_MALLOC(context->my_mf, ldns_rbnode_t);
+    if (!node) {
+        GETDNS_FREE(context->my_mf, timeout_data);
+        return GETDNS_RETURN_GENERIC_ERROR;
+    }
+    node->key = &(timeout_data->transaction_id);
+    node->data = timeout_data;
+    if (!ldns_rbtree_insert(context->timeouts_by_id, node)) {
+        /* free the node */
+        GETDNS_FREE(context->my_mf, timeout_data);
+        GETDNS_FREE(context->my_mf, node);
+        return GETDNS_RETURN_GENERIC_ERROR;
+    }
+
+    if (context->extension) {
+        result = context->extension->schedule_timeout(context, context->extension_data,
+            timeout, timeout_data, &(timeout_data->extension_timer));
+    } else {
+        result = GETDNS_RETURN_GENERIC_ERROR;
+        if (gettimeofday(&timeout_data->timeout_time, NULL) == 0) {
+            ldns_rbnode_t* id_node = GETDNS_MALLOC(context->my_mf, ldns_rbnode_t);
+            if (id_node) {
+                id_node->key = timeout_data;
+                id_node->data = timeout_data;
+                if (!ldns_rbtree_insert(context->timeouts_by_time, node)) {
+                    GETDNS_FREE(context->my_mf, id_node);
+                } else {
+                    result = GETDNS_RETURN_GOOD;
+                }
+            }
+        }
+    }
+    if (result != GETDNS_RETURN_GOOD) {
+        GETDNS_FREE(context->my_mf, timeout_data);
+        GETDNS_FREE(context->my_mf, node);
+    }
+    return GETDNS_RETURN_GOOD;
 }
 
 getdns_return_t
 getdns_context_clear_timeout(struct getdns_context* context,
     getdns_transaction_t id) {
-
-}
-
-
-/* getdns_context.c */
-=======
-/* context.c */
->>>>>>> 9b3a643d
+    RETURN_IF_NULL(context, GETDNS_RETURN_BAD_CONTEXT);
+    /* find the timeout_data by id */
+    ldns_rbnode_t* node = ldns_rbtree_delete(context->timeouts_by_id, &id);
+    if (!node) {
+        return GETDNS_RETURN_UNKNOWN_TRANSACTION;
+    }
+    getdns_timeout_data_t* timeout_data = (getdns_timeout_data_t*) node->data;
+    GETDNS_FREE(context->my_mf, node);
+    if (context->extension) {
+        context->extension->clear_timeout(context, context->extension,
+            timeout_data->extension_timer);
+    } else {
+        /* make sure it is removed from the timeout node */
+        ldns_rbnode_t* to_del = ldns_rbtree_delete(context->timeouts_by_time, timeout_data);
+        if (to_del) {
+            GETDNS_FREE(context->my_mf, to_del);
+        }
+    }
+    GETDNS_FREE(context->my_mf, timeout_data);
+    return GETDNS_RETURN_GOOD;
+}
+
+
+/* context.c */