--- conflicted
+++ resolved
@@ -54,12 +54,8 @@
 #include <assert.h>
 #include <ctype.h>
 
-<<<<<<< HEAD
-
-=======
 #include "config.h"
 #include "debug.h"
->>>>>>> 05efbd79
 #include "gldns/str2wire.h"
 #include "gldns/wire2str.h"
 #include "context.h"
