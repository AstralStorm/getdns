/**
 *
 * /brief getdns core functions for synchronous use
 *
 * Originally taken from the getdns API description pseudo implementation.
 *
 */

/*
 * Copyright (c) 2013, Versign, Inc.
 * All rights reserved.
 * 
 * Redistribution and use in source and binary forms, with or without
 * modification, are permitted provided that the following conditions are met:
 * * Redistributions of source code must retain the above copyright
 *   notice, this list of conditions and the following disclaimer.
 * * Redistributions in binary form must reproduce the above copyright
 *   notice, this list of conditions and the following disclaimer in the
 *   documentation and/or other materials provided with the distribution.
 * * Neither the name of the <organization> nor the
 *   names of its contributors may be used to endorse or promote products
 *   derived from this software without specific prior written permission.
 *
 * THIS SOFTWARE IS PROVIDED BY THE COPYRIGHT HOLDERS AND CONTRIBUTORS "AS IS" AND
 * ANY EXPRESS OR IMPLIED WARRANTIES, INCLUDING, BUT NOT LIMITED TO, THE IMPLIED
 * WARRANTIES OF MERCHANTABILITY AND FITNESS FOR A PARTICULAR PURPOSE ARE
 * DISCLAIMED. IN NO EVENT SHALL Verisign, Inc. BE LIABLE FOR ANY
 * DIRECT, INDIRECT, INCIDENTAL, SPECIAL, EXEMPLARY, OR CONSEQUENTIAL DAMAGES
 * (INCLUDING, BUT NOT LIMITED TO, PROCUREMENT OF SUBSTITUTE GOODS OR SERVICES;
 * LOSS OF USE, DATA, OR PROFITS; OR BUSINESS INTERRUPTION) HOWEVER CAUSED AND
 * ON ANY THEORY OF LIABILITY, WHETHER IN CONTRACT, STRICT LIABILITY, OR TORT
 * (INCLUDING NEGLIGENCE OR OTHERWISE) ARISING IN ANY WAY OUT OF THE USE OF THIS
 * SOFTWARE, EVEN IF ADVISED OF THE POSSIBILITY OF SUCH DAMAGE.
 */

#include <getdns/getdns.h>
#include <event2/event.h>
#include <unbound-event.h>
#include "context.h"
#include "general.h"
#include "util-internal.h"
#include <string.h>

/* stuff to make it compile pedantically */
#define UNUSED_PARAM(x) ((void)(x))

static void sync_callback_func(getdns_context_t context,
                               uint16_t callback_type,
                               struct getdns_dict *response,
                               void *userarg,
                               getdns_transaction_t transaction_id) {

    *((getdns_dict **)userarg) = response;
}

getdns_return_t
getdns_general_sync(
  getdns_context_t       context,
  const char             *name,
  uint16_t               request_type,
  struct getdns_dict     *extensions,
  uint32_t               *response_length,
  struct getdns_dict     **response
)
{
    getdns_return_t response_status;

    response_status = getdns_general_ub(context->unbound_sync, context->event_base_sync,
                                        context, name, request_type, extensions,
                                        (void *)response, NULL, sync_callback_func);

    event_base_dispatch(context->event_base_sync);

    return response_status;
}

getdns_return_t
getdns_address_sync(
  getdns_context_t       context,
  const char             *name,
  struct getdns_dict     *extensions,
  uint32_t               *response_length,
  struct getdns_dict     **response
)
{
    int cleanup_extensions = 0;
    if (!extensions) {
        extensions = getdns_dict_create();
        cleanup_extensions = 1;
    }
    getdns_dict_set_int(extensions,
                        GETDNS_STR_EXTENSION_RETURN_BOTH_V4_AND_V6,
                        GETDNS_EXTENSION_TRUE);

    getdns_return_t result =
    getdns_general_sync(context, name, GETDNS_RRTYPE_A,
                        extensions, response_length, response);
    if (cleanup_extensions) {
        getdns_dict_destroy(extensions);
    }
    return result;
}

getdns_return_t
getdns_hostname_sync(
  getdns_context_t       context,
  struct getdns_dict     *address,
  struct getdns_dict     *extensions,
  uint32_t               *response_length,
  struct getdns_dict     **response
)
{
    struct getdns_bindata *address_data;
    struct getdns_bindata *address_type;
    uint16_t req_type;
    char *name;
    getdns_return_t retval;


    if ((retval = getdns_dict_get_bindata(address, "address_data", &address_data)) != GETDNS_RETURN_GOOD)
        return retval;
    if ((retval = getdns_dict_get_bindata(address, "address_type", &address_type)) != GETDNS_RETURN_GOOD)
        return retval;
    if ((strncmp(GETDNS_STR_IPV4, (char *)address_type->data, strlen(GETDNS_STR_IPV4)) == 0) ||
        (strncmp(GETDNS_STR_IPV6, (char *)address_type->data, strlen(GETDNS_STR_IPV6)) == 0))
        req_type = GETDNS_RRTYPE_PTR;
    else
        return GETDNS_RETURN_WRONG_TYPE_REQUESTED;
    if ((name = reverse_address((char *)address_data)) == 0)
        return GETDNS_RETURN_GENERIC_ERROR;
    return getdns_general_sync(context, name, req_type, extensions,
                        response_length, response);
}


getdns_return_t
getdns_service_sync(
  getdns_context_t       context,
  const char             *name,
  struct getdns_dict     *extensions,
  uint32_t               *response_length,
  struct getdns_dict     **response
)
{

    return getdns_general_sync(context, name, GETDNS_RRTYPE_SRV, extensions,
                               response_length, response);

}

void
getdns_free_sync_request_memory(
  struct getdns_dict     *response
)
<<<<<<< HEAD
{ UNUSED_PARAM(response); }

/* sync.c */
=======
{
    getdns_dict_destroy(response);
}
/* getdns_core_sync.c */
>>>>>>> 266cdb00
<|MERGE_RESOLUTION|>--- conflicted
+++ resolved
@@ -152,13 +152,7 @@
 getdns_free_sync_request_memory(
   struct getdns_dict     *response
 )
-<<<<<<< HEAD
-{ UNUSED_PARAM(response); }
-
-/* sync.c */
-=======
 {
     getdns_dict_destroy(response);
 }
-/* getdns_core_sync.c */
->>>>>>> 266cdb00
+/* getdns_core_sync.c */