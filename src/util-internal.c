/**
 *
 * \file util-internal.c
 * @brief private library routines
 *
 * These routines are not intended to be used by applications calling into
 * the library.
 *
 */

/*
 * Copyright (c) 2013, NLnet Labs, Verisign, Inc.
 * All rights reserved.
 *
 * Redistribution and use in source and binary forms, with or without
 * modification, are permitted provided that the following conditions are met:
 * * Redistributions of source code must retain the above copyright
 *   notice, this list of conditions and the following disclaimer.
 * * Redistributions in binary form must reproduce the above copyright
 *   notice, this list of conditions and the following disclaimer in the
 *   documentation and/or other materials provided with the distribution.
 * * Neither the names of the copyright holders nor the
 *   names of its contributors may be used to endorse or promote products
 *   derived from this software without specific prior written permission.
 *
 * THIS SOFTWARE IS PROVIDED BY THE COPYRIGHT HOLDERS AND CONTRIBUTORS "AS IS" AND
 * ANY EXPRESS OR IMPLIED WARRANTIES, INCLUDING, BUT NOT LIMITED TO, THE IMPLIED
 * WARRANTIES OF MERCHANTABILITY AND FITNESS FOR A PARTICULAR PURPOSE ARE
 * DISCLAIMED. IN NO EVENT SHALL Verisign, Inc. BE LIABLE FOR ANY
 * DIRECT, INDIRECT, INCIDENTAL, SPECIAL, EXEMPLARY, OR CONSEQUENTIAL DAMAGES
 * (INCLUDING, BUT NOT LIMITED TO, PROCUREMENT OF SUBSTITUTE GOODS OR SERVICES;
 * LOSS OF USE, DATA, OR PROFITS; OR BUSINESS INTERRUPTION) HOWEVER CAUSED AND
 * ON ANY THEORY OF LIABILITY, WHETHER IN CONTRACT, STRICT LIABILITY, OR TORT
 * (INCLUDING NEGLIGENCE OR OTHERWISE) ARISING IN ANY WAY OUT OF THE USE OF THIS
 * SOFTWARE, EVEN IF ADVISED OF THE POSSIBILITY OF SUCH DAMAGE.
 */

#include <stdint.h>
#include <stdlib.h>
#include "config.h"
#include "getdns/getdns.h"
#include "dict.h"
#include "list.h"
#include "util-internal.h"
#include "types-internal.h"
#include "rr-dict.h"
#if defined(WIRE_DEBUG) && WIRE_DEBUG
#include "gldns/wire2str.h"
#endif
#include "gldns/str2wire.h"
#include "gldns/gbuffer.h"
#include "gldns/pkthdr.h"
#include "dnssec.h"


getdns_return_t
getdns_dict_util_get_string(getdns_dict * dict, char *name, char **result)
{
	struct getdns_bindata *bindata = NULL;
	if (!result) {
		return GETDNS_RETURN_GENERIC_ERROR;
	}
	*result = NULL;
	getdns_dict_get_bindata(dict, name, &bindata);
	if (!bindata) {
		return GETDNS_RETURN_GENERIC_ERROR;
	}
	*result = (char *) bindata->data;
	return GETDNS_RETURN_GOOD;
}

getdns_return_t
_getdns_dict_to_sockaddr(struct getdns_dict * ns, struct sockaddr_storage * output)
{
	char *address_type = NULL;
	struct getdns_bindata *address_data = NULL;
	uint32_t port = 53;
	memset(output, 0, sizeof(struct sockaddr_storage));
	output->ss_family = AF_UNSPEC;

	uint32_t prt = 0;
	if (getdns_dict_get_int(ns, GETDNS_STR_PORT,
		&prt) == GETDNS_RETURN_GOOD) {
		port = prt;
	}

	getdns_dict_util_get_string(ns, GETDNS_STR_ADDRESS_TYPE,
	    &address_type);
	getdns_dict_get_bindata(ns, GETDNS_STR_ADDRESS_DATA, &address_data);
	if (!address_type || !address_data) {
		return GETDNS_RETURN_GENERIC_ERROR;
	}
	if (strncmp(GETDNS_STR_IPV4, address_type,
		strlen(GETDNS_STR_IPV4)) == 0) {
		/* data is an in_addr_t */
		struct sockaddr_in *addr = (struct sockaddr_in *) output;
		addr->sin_family = AF_INET;
		addr->sin_port = htons((uint16_t) port);
		memcpy(&(addr->sin_addr), address_data->data,
		    address_data->size);
	} else {
		/* data is a v6 addr in host order */
		struct sockaddr_in6 *addr = (struct sockaddr_in6 *) output;
		addr->sin6_family = AF_INET6;
		addr->sin6_port = htons((uint16_t) port);
		memcpy(&(addr->sin6_addr), address_data->data,
		    address_data->size);
	}
	return GETDNS_RETURN_GOOD;
}

getdns_return_t
_getdns_sockaddr_to_dict(struct getdns_context *context, struct sockaddr_storage *address,
    struct getdns_dict ** output)
{
	if (!output || !address) {
		return GETDNS_RETURN_GENERIC_ERROR;
	}
	struct getdns_bindata addr_data;
	*output = NULL;
	struct getdns_dict *result = getdns_dict_create_with_context(context);
	if (address->ss_family == AF_INET) {
		struct sockaddr_in *addr = (struct sockaddr_in *) address;
		getdns_dict_util_set_string(result, GETDNS_STR_ADDRESS_TYPE,
		    GETDNS_STR_IPV4);
		addr_data.size = sizeof(addr->sin_addr);
		addr_data.data = (uint8_t *) & (addr->sin_addr);
		getdns_dict_set_bindata(result, GETDNS_STR_ADDRESS_DATA,
		    &addr_data);
	} else if (address->ss_family == AF_INET6) {
		struct sockaddr_in6 *addr = (struct sockaddr_in6 *) address;
		getdns_dict_util_set_string(result, GETDNS_STR_ADDRESS_TYPE,
		    GETDNS_STR_IPV6);
		addr_data.size = sizeof(addr->sin6_addr);
		addr_data.data = (uint8_t *) & (addr->sin6_addr);
		getdns_dict_set_bindata(result, GETDNS_STR_ADDRESS_DATA,
		    &addr_data);
	} else {
		// invalid
		getdns_dict_destroy(result);
		return GETDNS_RETURN_GENERIC_ERROR;
	}
	*output = result;
	return GETDNS_RETURN_GOOD;
}

getdns_dict *
_getdns_rr_iter2rr_dict_canonical(
    struct mem_funcs *mf, _getdns_rr_iter *i, uint32_t *orig_ttl)
{
	getdns_dict *rr_dict, *rdata_dict;
	const uint8_t *bin_data;
	size_t bin_size, owner_len = 0, rdata_sz;
	uint32_t int_val = 0;
	enum wf_data_type { wf_int, wf_bindata, wf_special } val_type;
	_getdns_rdf_iter rdf_storage, *rdf;
	getdns_list *repeat_list = NULL;
	getdns_dict *repeat_dict = NULL;
	uint8_t ff_bytes[256];
	uint16_t rr_type;
	int canonicalize;
	gldns_buffer gbuf;
	getdns_bindata *bindata;
	uint8_t *data;

	assert(i);
	if (!(rr_dict = _getdns_dict_create_with_mf(mf)))
		return NULL;

	bin_data = _getdns_owner_if_or_as_decompressed(
	    i, ff_bytes, &bin_size);

	if (orig_ttl) {
		if (bin_data != ff_bytes)
			bin_data = memcpy(ff_bytes, bin_data, bin_size);
		_dname_canonicalize2(ff_bytes);
		owner_len = bin_size;
	}
	/* question */
	if (_getdns_rr_iter_section(i) == SECTION_QUESTION) {

		if (getdns_dict_set_int(rr_dict, "qtype",
		    (uint32_t) gldns_read_uint16(i->rr_type)) ||

		    getdns_dict_set_int(rr_dict, "qclass",
		    (uint32_t) gldns_read_uint16(i->rr_type + 2)) ||

		    _getdns_dict_set_const_bindata(
		    rr_dict, "qname", bin_size, bin_data)) {

			goto error;
		}
		return rr_dict;
	}
	if (getdns_dict_set_int(rr_dict, "type",
	    (uint32_t)(rr_type = gldns_read_uint16(i->rr_type)))) {

		goto error;
	}
	canonicalize = orig_ttl && _dnssec_rdata_to_canonicalize(rr_type)
	    && (i->rr_type + 12 <= i->nxt) /* To estimate rdata size */;

	if (rr_type == GETDNS_RRTYPE_OPT) {
		int_val = gldns_read_uint16(i->rr_type + 6);

		if (getdns_dict_set_int(rr_dict, "udp_payload_size",
		    (uint32_t) gldns_read_uint16(i->rr_type + 2)) ||

		    getdns_dict_set_int(rr_dict, "extended_rcode",
		    (uint32_t) *(i->rr_type + 4)) ||

		    getdns_dict_set_int(rr_dict, "version",
		    (uint32_t) *(i->rr_type + 5)) ||
		    
		    getdns_dict_set_int(rr_dict, "do",
		    (uint32_t) ((int_val & 0x8000) >> 15)) ||

		    getdns_dict_set_int(rr_dict, "z",
		    (uint32_t) (int_val & 0x7FF))) {

			goto error;
		}
	} else if (getdns_dict_set_int(rr_dict, "class",
	    (uint32_t) gldns_read_uint16(i->rr_type + 2)) ||

	    getdns_dict_set_int(rr_dict, "ttl",
	    (  orig_ttl && rr_type != GETDNS_RRTYPE_RRSIG
	    ? *orig_ttl : (uint32_t) gldns_read_uint32(i->rr_type + 4))) ||

	    _getdns_dict_set_const_bindata(
	    rr_dict, "name", bin_size, bin_data)) {

		goto error;
	}
	if (!(rdata_dict = _getdns_dict_create_with_mf(mf)))
		return NULL;

	if (i->rr_type + 10 <= i->nxt && !canonicalize) {
		bin_size = i->nxt - (i->rr_type + 10);
		bin_data = i->rr_type + 10;
		if (_getdns_dict_set_const_bindata(
		    rdata_dict, "rdata_raw", bin_size, bin_data))
			goto rdata_error;
	}
	if (canonicalize)
		rdata_sz = 0;

	for ( rdf = _getdns_rdf_iter_init(&rdf_storage, i)
	    ; rdf; rdf = _getdns_rdf_iter_next(rdf)) {
		if (canonicalize && !(rdf->rdd_pos->type & GETDNS_RDF_DNAME)) {
			rdata_sz += rdf->nxt - rdf->pos;
		}
		if (rdf->rdd_pos->type & GETDNS_RDF_INTEGER) {
			val_type = wf_int;
			switch (rdf->rdd_pos->type & GETDNS_RDF_FIXEDSZ) {
			case 1:	int_val = *rdf->pos;
				break;
			case 2:	int_val = gldns_read_uint16(rdf->pos);
				break; 
			case 4:	int_val = gldns_read_uint32(rdf->pos);
				break;
			default:
				goto rdata_error;
			}
		} else if (rdf->rdd_pos->type & GETDNS_RDF_DNAME) {
			val_type = wf_bindata;

			bin_data = _getdns_rdf_if_or_as_decompressed(
			    rdf, ff_bytes, &bin_size);

			if (canonicalize) {
				if (bin_data != ff_bytes)
					bin_data = memcpy(ff_bytes, bin_data, bin_size);
				_dname_canonicalize2(ff_bytes);
				rdata_sz += bin_size;
			}
		} else if (rdf->rdd_pos->type & GETDNS_RDF_BINDATA) {
			val_type = wf_bindata;
			if (rdf->rdd_pos->type & GETDNS_RDF_FIXEDSZ) {
				bin_size = rdf->rdd_pos->type
				    & GETDNS_RDF_FIXEDSZ;
				bin_data = rdf->pos;

			} else switch(rdf->rdd_pos->type & GETDNS_RDF_LEN_VAL){
			case 0x100:
				bin_size = *rdf->pos;
				bin_data = rdf->pos + 1;
				break;
			case 0x200:
				bin_size = gldns_read_uint16(rdf->pos);
				bin_data = rdf->pos + 2;
				break;
			default:
				bin_size = rdf->nxt - rdf->pos;
				bin_data = rdf->pos;
				break;
			}
		} else if (rdf->rdd_pos->type == GETDNS_RDF_SPECIAL)
			val_type = wf_special;
		else
			assert(((val_type = wf_int), 0));

		if (! rdf->rdd_repeat) {
			switch (val_type) {
			case wf_int:
				if (getdns_dict_set_int(rdata_dict,
				    rdf->rdd_pos->name, int_val))
					goto rdata_error;
				break;
			case wf_bindata:
				if (_getdns_dict_set_const_bindata(rdata_dict,
				    rdf->rdd_pos->name, bin_size, bin_data))
					goto rdata_error;
				break;
			case wf_special:
				if (rdf->rdd_pos->special->wire2dict(
				    rdata_dict, rdf->pos))
					goto rdata_error;
			default:
				break;
			}
			continue;
		}
		if (rdf->rdd_pos == rdf->rdd_repeat) {
			/* list with rdf values */

			if (! repeat_list && !(repeat_list =
			    _getdns_list_create_with_mf(mf)))

				goto rdata_error;
			
			switch (val_type) {
			case wf_int:
				if (_getdns_list_append_int(repeat_list,
				    int_val))
					goto rdata_error;
				break;
			case wf_bindata:
				if (_getdns_list_append_const_bindata(
				    repeat_list, bin_size, bin_data))
					goto rdata_error;
				break;
			case wf_special:
				if (rdf->rdd_pos->special->wire2list(
				    repeat_list, rdf->pos))
					goto rdata_error;
			default:
				break;
			}
			continue;
		}
		if (rdf->rdd_pos == rdf->rdd_repeat + 1) {

			if (repeat_dict) {
				if (! repeat_list && !(repeat_list =
				    _getdns_list_create_with_mf(mf)))
					goto rdata_error;
	
				if (_getdns_list_append_this_dict(
				    repeat_list, repeat_dict))
					goto rdata_error;

				repeat_dict = NULL;
			}
			if (!(repeat_dict =
			    _getdns_dict_create_with_mf(mf)))
				goto rdata_error;
		}
		assert(repeat_dict);
		switch (val_type) {
		case wf_int:
			if (getdns_dict_set_int(repeat_dict,
			    rdf->rdd_pos->name, int_val))
				goto rdata_error;
			break;
		case wf_bindata:
			if (_getdns_dict_set_const_bindata(repeat_dict,
			    rdf->rdd_pos->name, bin_size, bin_data))
				goto rdata_error;
			break;
		case wf_special:
			if (rdf->rdd_pos->special->wire2dict(
			    repeat_dict, rdf->pos))
				goto rdata_error;
		default:
			break;
		}
	}
	if (repeat_dict) {
		if (!repeat_list && !(repeat_list =
		    _getdns_list_create_with_mf(mf)))
			goto rdata_error;
		if (_getdns_list_append_this_dict(repeat_list, repeat_dict))
			goto rdata_error;
		repeat_dict = NULL;
	}
	if (repeat_list) {
		if (_getdns_dict_set_this_list(rdata_dict,
		    rdf_storage.rdd_repeat->name, repeat_list))
			goto rdata_error;
		repeat_list = NULL;
	}
	if (_getdns_dict_set_this_dict(rr_dict, "rdata", rdata_dict))
		goto rdata_error;

	if (canonicalize && rdata_sz) {
		if (!(data = GETDNS_XMALLOC(
		    *mf, uint8_t, owner_len + 10 + rdata_sz)))
			return rr_dict;

		gldns_buffer_init_frm_data(&gbuf, data, owner_len+10+rdata_sz);
		if (_getdns_rr_dict2wire(rr_dict, &gbuf) ||
		    gldns_buffer_position(&gbuf) != owner_len + 10 + rdata_sz ||
		    !(bindata = GETDNS_MALLOC(*mf, struct getdns_bindata))) {
			GETDNS_FREE(*mf, data);
			return rr_dict;
		}
		bindata->size = rdata_sz;
		bindata->data = memmove(data, data + owner_len + 10, rdata_sz);
		(void) _getdns_dict_set_this_bindata(rr_dict,
		    "/rdata/rdata_raw", bindata);
	}
	return rr_dict;

rdata_error:
	getdns_list_destroy(repeat_list);
	getdns_dict_destroy(repeat_dict);
	getdns_dict_destroy(rdata_dict);
error:
	getdns_dict_destroy(rr_dict);
	return NULL;
}

getdns_dict *
_getdns_rr_iter2rr_dict(struct mem_funcs *mf, _getdns_rr_iter *i)
{
	return _getdns_rr_iter2rr_dict_canonical(mf, i, NULL);
}


static inline getdns_dict *
set_dict(getdns_dict **var, getdns_dict *value)
{
	if (*var)
		getdns_dict_destroy(*var);
	return *var = value;
}

static inline int has_all_numeric_label(const uint8_t *dname)
{
	size_t i;

	while (*dname && !(*dname & 0xc0)) {
		for (i = 1; i <= *dname; i++) {
			if (!isdigit(dname[i]))
				break;
		}
		if (i > *dname)
			return 1;
		dname += *dname + 1;
	}
	return 0;
}

typedef struct _srv_rr {
	_getdns_rr_iter i;
	unsigned        running_sum;
} _srv_rr;

typedef struct _srvs {
	size_t  capacity;
	size_t  count;
	_srv_rr *rrs;
} _srvs;

static int _grow_srvs(struct mem_funcs *mf, _srvs *srvs)
{
	_srv_rr *new_rrs;

	if (!(new_rrs = GETDNS_XREALLOC(
	    *mf, srvs->rrs, _srv_rr, srvs->capacity * 2)))
		return 0; /* Memory error */

	srvs->capacity *= 2;
	srvs->rrs = new_rrs;
	return 1; /* Success */
}

#define SET_WIRE_INT(X,Y) if (getdns_dict_set_int(header, #X , (int) \
                              GLDNS_ ## Y ## _WIRE(req->response))) goto error
#define SET_WIRE_BIT(X,Y) if (getdns_dict_set_int(header, #X , \
                              GLDNS_ ## Y ## _WIRE(req->response) ? 1 : 0)) goto error
#define SET_WIRE_CNT(X,Y) if (getdns_dict_set_int(header, #X , (int) \
                              GLDNS_ ## Y (req->response))) goto error 

static getdns_dict *
_getdns_create_reply_dict(getdns_context *context, getdns_network_req *req,
    getdns_list *just_addrs, int *rrsigs_in_answer, _srvs *srvs)
{
	/* turn a packet into this glorious structure
	 *
	 * {     # This is the first reply
	 * "header": { "id": 23456, "qr": 1, "opcode": 0, ... },
	 * "question": { "qname": <bindata for "www.example.com">, "qtype": 1, "qclass": 1 },
	 * "answer":
	 * [
	 * {
	 * "name": <bindata for "www.example.com">,
	 * "type": 1,
	 * "class": 1,
	 * "ttl": 33000,
	 * "rdata":
	 * {
	 * "ipv4_address": <bindata of 0x0a0b0c01>
	 * "rdata_raw": <bindata of 0x0a0b0c01>
	 * }
	 * }
	 * ],
	 * "authority":
	 * [
	 * {
	 * "name": <bindata for "ns1.example.com">,
	 * "type": 1,
	 * "class": 1,
	 * "ttl": 600,
	 * "rdata":
	 * {
	 * "ipv4_address": <bindata of 0x65439876>
	 * "rdata_raw": <bindata of 0x65439876>
	 * }
	 * }
	 * ]
	 * "additional": [],
	 * "canonical_name": <bindata for "www.example.com">,
	 * "answer_type": GETDNS_NAMETYPE_DNS
	 * }
	 *
	 */
	getdns_return_t r = GETDNS_RETURN_GOOD;
	getdns_dict *result = getdns_dict_create_with_context(context);
	getdns_dict *question = NULL;
	getdns_list *sections[16] = { NULL, NULL
	                            , getdns_list_create_with_context(context)
	                            , NULL
	                            , getdns_list_create_with_context(context)
				    , NULL, NULL, NULL
	                            , getdns_list_create_with_context(context)
				    , NULL, NULL, NULL, NULL, NULL, NULL, NULL
	                            };
	getdns_dict *rr_dict = NULL;
	_getdns_rr_iter rr_iter_storage, *rr_iter;
	_getdns_rdf_iter rdf_iter_storage, *rdf_iter;
	size_t bin_size;
	const uint8_t *bin_data;
	_getdns_section section;
	uint8_t owner_name_space[256], query_name_space[256];
	const uint8_t *owner_name, *query_name;
	size_t owner_name_len = sizeof(owner_name_space),
	       query_name_len = sizeof(query_name_space);
	int all_numeric_label;
	uint16_t rr_type;
	getdns_dict *header = NULL;
	getdns_list *bad_dns = NULL;
	_getdns_rrset_spc answer_spc;
	_getdns_rrset *answer;

	if (!result)
		goto error;

	if (!(header = getdns_dict_create_with_context(context)))
		goto error;

	SET_WIRE_INT(id, ID);
	SET_WIRE_BIT(qr, QR);
	SET_WIRE_BIT(aa, AA);
	SET_WIRE_BIT(tc, TC);
	SET_WIRE_BIT(rd, RD);
	SET_WIRE_BIT(cd, CD);
	SET_WIRE_BIT(ra, RA);
	SET_WIRE_BIT(ad, AD);
	SET_WIRE_INT(opcode, OPCODE);
	SET_WIRE_INT(rcode, RCODE);
	SET_WIRE_BIT(z, Z);

	SET_WIRE_CNT(qdcount, QDCOUNT);
	SET_WIRE_CNT(ancount, ANCOUNT);
	SET_WIRE_CNT(nscount, NSCOUNT);
	SET_WIRE_CNT(arcount, ARCOUNT);

	/* header */
    	if ((r = _getdns_dict_set_this_dict(result, "header", header)))
		goto error;
	header = NULL;

	if (req->query &&
	    (rr_iter = _getdns_rr_iter_init(&rr_iter_storage, req->query
	                                   , req->response  - req->query)))

		query_name = _getdns_owner_if_or_as_decompressed(
		    rr_iter, query_name_space, &query_name_len);
	else
		query_name = NULL;

	for ( rr_iter = _getdns_rr_iter_init(&rr_iter_storage
	                                        , req->response
	                                        , req->response_len)
	    ; rr_iter
	    ; rr_iter = _getdns_rr_iter_next(rr_iter)) {

		if (!set_dict(&rr_dict,
		    _getdns_rr_iter2rr_dict(&context->mf, rr_iter)))
			continue;

		section = _getdns_rr_iter_section(rr_iter);
		if (section == SECTION_QUESTION) {
			if (!query_name)
				query_name
				    = _getdns_owner_if_or_as_decompressed(
				    rr_iter, query_name_space, &query_name_len);

			if (_getdns_dict_set_this_dict(result, "question", rr_dict))
				goto error;
			else 	rr_dict = NULL;
			continue;
		}
		rr_type = gldns_read_uint16(rr_iter->rr_type);
		if (section > SECTION_QUESTION &&
		    rr_type == GETDNS_RRTYPE_RRSIG && rrsigs_in_answer)
			*rrsigs_in_answer = 1;

		if (section != SECTION_ANSWER) {
			if (_getdns_list_append_this_dict(
			    sections[section], rr_dict))
				goto error;
			else	rr_dict = NULL;
			continue;
		}
		if (req->follow_redirects == GETDNS_REDIRECTS_DO_NOT_FOLLOW) {
			owner_name_len = sizeof(owner_name_space);
			owner_name = _getdns_owner_if_or_as_decompressed(
			    rr_iter, owner_name_space, &owner_name_len);

			if (!_getdns_dname_equal(query_name, owner_name))
				continue;
		}
		if (_getdns_list_append_this_dict(
		    sections[SECTION_ANSWER], rr_dict))
			goto error;
		else	rr_dict = NULL;

		if (srvs->capacity && rr_type == GETDNS_RRTYPE_SRV) {
			if (srvs->count >= srvs->capacity &&
			    !_grow_srvs(&context->mf, srvs))
				goto error;

			srvs->rrs[srvs->count++].i = *rr_iter;
			continue;
		}
		if (rr_type != GETDNS_RRTYPE_A && rr_type != GETDNS_RRTYPE_AAAA)
			continue;

		if (!just_addrs)
			continue;

		if (!(rdf_iter = _getdns_rdf_iter_init(
		     &rdf_iter_storage, rr_iter)))
			continue;

		bin_size = rdf_iter->nxt - rdf_iter->pos;
		bin_data = rdf_iter->pos;
		if (!set_dict(&rr_dict, getdns_dict_create_with_context(context)) ||

		    getdns_dict_util_set_string(rr_dict, "address_type",
			    rr_type == GETDNS_RRTYPE_A ? "IPv4" : "IPv6" ) ||

		    _getdns_dict_set_const_bindata(
		    rr_dict, "address_data", bin_size, bin_data) ||

		    _getdns_list_append_this_dict(just_addrs, rr_dict)) {

			goto error;
		}
		rr_dict = NULL;
	}
	if (!_getdns_dict_set_this_list(result, "answer",
	    sections[SECTION_ANSWER]))
		sections[SECTION_ANSWER] = NULL;
	else	goto error;

	if (!_getdns_dict_set_this_list(result, "authority",
	    sections[SECTION_AUTHORITY]))
		sections[SECTION_AUTHORITY] = NULL;
	else	goto error;

	if (!_getdns_dict_set_this_list(result, "additional",
	    sections[SECTION_ADDITIONAL]))
		sections[SECTION_ADDITIONAL] = NULL;
	else	goto error;

	/* other stuff
	 * Note that spec doesn't explicitely mention these.
	 * They are only showcased in the response dict example */
	if (getdns_dict_set_int(result, "answer_type", GETDNS_NAMETYPE_DNS))
		goto error;
	
	answer = _getdns_rrset_answer(&answer_spc, req->response
	                                         , req->response_len);

	if (answer_spc.rrset.name &&
	    _getdns_dict_set_const_bindata(result, "canonical_name"
	                                         , answer_spc.name_len
	                                         , answer_spc.rrset.name))
		goto error;

	if (!req->owner->add_warning_for_bad_dns)
		goto success;

	if (!(bad_dns = getdns_list_create_with_context(context)))
		goto error;

	if (   !answer
	    && req->request_type != GETDNS_RRTYPE_CNAME
	    && query_name
	    && answer_spc.rrset.name
	    && !_getdns_dname_equal(query_name, answer_spc.rrset.name)
	    && _getdns_list_append_int(bad_dns
		    , GETDNS_BAD_DNS_CNAME_RETURNED_FOR_OTHER_TYPE))
		goto error;

	all_numeric_label = 0;
	for ( rr_iter = _getdns_rr_iter_init(&rr_iter_storage
					    , req->response
					    , req->response_len)
	    ; rr_iter && !all_numeric_label
	    ; rr_iter = _getdns_rr_iter_next(rr_iter)) {

		owner_name = _getdns_owner_if_or_as_decompressed(
		    rr_iter, owner_name_space, &owner_name_len);

		if (has_all_numeric_label(owner_name)) {
			all_numeric_label = 1;
			break;
		}
		if (_getdns_rr_iter_section(rr_iter) ==
		    SECTION_QUESTION)
			continue;

		for ( rdf_iter = _getdns_rdf_iter_init(&rdf_iter_storage, rr_iter)
		    ; rdf_iter; rdf_iter = _getdns_rdf_iter_next(rdf_iter)) {
		
			if (!(rdf_iter->rdd_pos->type & GETDNS_RDF_DNAME))
				continue;

			owner_name = _getdns_rdf_if_or_as_decompressed(
			    rdf_iter, owner_name_space, &owner_name_len);

			if (has_all_numeric_label(owner_name)) {
				all_numeric_label = 1;
				break;
			}
		}
	}
	if (all_numeric_label &&
	    _getdns_list_append_int(bad_dns, GETDNS_BAD_DNS_ALL_NUMERIC_LABEL))
		goto error;

	if (_getdns_dict_set_this_list(result, "bad_dns", bad_dns))
		goto error;
	else	bad_dns = NULL;

	goto success;
error:
	getdns_dict_destroy(result);
	result = NULL;
success:
	getdns_dict_destroy(header);
	getdns_dict_destroy(rr_dict);
	getdns_list_destroy(sections[SECTION_ADDITIONAL]);
	getdns_list_destroy(sections[SECTION_AUTHORITY]);
	getdns_list_destroy(sections[SECTION_ANSWER]);
	getdns_dict_destroy(question);
	getdns_list_destroy(bad_dns);
	return result;
}

static getdns_dict *
_getdns_create_call_reporting_dict(
    getdns_context *context, getdns_network_req *netreq)
{
	getdns_bindata  qname;
	getdns_dict    *netreq_debug;
	getdns_dict    *address_debug = NULL;

	assert(netreq);

	/* It is the responsibility of the caller to free this */
	if (!(netreq_debug = getdns_dict_create_with_context(context)))
		return NULL;

	qname.data = netreq->owner->name;
	qname.size = netreq->owner->name_len;

	if (getdns_dict_set_bindata(netreq_debug, "query_name", &qname) ||
	    getdns_dict_set_int( netreq_debug, "query_type"
	                       , netreq->request_type ) ||

	    /* Safe, because uint32_t facilitates RRT's of almost 50 days*/
	    getdns_dict_set_int(netreq_debug, "run_time/ms",
		    (uint32_t)(( netreq->debug_end_time
	                       - netreq->debug_start_time)/1000))) {

		getdns_dict_destroy(netreq_debug);
		return NULL;

	} else if (!netreq->upstream) {
		if (getdns_dict_set_int( netreq_debug, "resolution_type", GETDNS_RESOLUTION_RECURSING)) {
			getdns_dict_destroy(netreq_debug);
			return NULL;
		}
		/* Nothing more for full recursion */
		return netreq_debug;
	}

	if (getdns_dict_set_int( netreq_debug, "resolution_type", GETDNS_RESOLUTION_STUB)) {
		getdns_dict_destroy(netreq_debug);
		return NULL;
	}
	/* Stub resolver debug data */
	_getdns_sockaddr_to_dict(
	    context, &netreq->upstream->addr, &address_debug);

	if (_getdns_dict_set_this_dict(netreq_debug,"query_to",address_debug)){
		getdns_dict_destroy(address_debug);
		return NULL;
	}
	getdns_transport_list_t transport = netreq->upstream->transport;
	/* Same upstream is used for UDP and TCP, so netreq keeps track of what
	   was actually used for the last successful query.*/
	if (transport == GETDNS_TRANSPORT_TCP && netreq->debug_udp == 1) {
		transport = GETDNS_TRANSPORT_UDP;
	}
	if (getdns_dict_set_int( netreq_debug, "transport", transport)) {
		getdns_dict_destroy(netreq_debug);
		return NULL;
	}
	if (transport != GETDNS_TRANSPORT_UDP) {
		/* Report the idle timeout actually used on the connection. Must trim,
		maximum used in practice is 6553500ms, but this is stored in a uint64_t.*/
		if (netreq->upstream->keepalive_timeout > UINT32_MAX) {
			if (getdns_dict_set_int( netreq_debug, "idle timeout in ms (overflow)", UINT32_MAX)) {
				getdns_dict_destroy(netreq_debug);
				return NULL;
			}
		} else{
			uint32_t idle_timeout = netreq->upstream->keepalive_timeout;
			if (getdns_dict_set_int( netreq_debug, "idle timeout in ms", idle_timeout)) {
				getdns_dict_destroy(netreq_debug);
				return NULL;
			}
		}
	}

	if (netreq->upstream->transport != GETDNS_TRANSPORT_TLS)
		return netreq_debug;
	
	/* Only include the auth status if TLS was used */
	if (getdns_dict_util_set_string(netreq_debug, "tls_auth_status",
	    netreq->debug_tls_auth_status == 0 ?
	    "OK: Hostname matched valid cert":"FAILED: Server not validated")){

		getdns_dict_destroy(netreq_debug);
		return NULL;
	}
	return netreq_debug;
}

static inline int _srv_prio(_getdns_rr_iter *x)
{ return x->nxt < x->rr_type+12
       ? 65536 : (int)gldns_read_uint16(x->rr_type+10); }

static inline int _srv_weight(_getdns_rr_iter *x)
{ return x->nxt < x->rr_type+14 ? 0 : (int)gldns_read_uint16(x->rr_type+12); }


static int _srv_cmp(const void *a, const void *b)
{
	return _srv_prio((_getdns_rr_iter *)a)
	     - _srv_prio((_getdns_rr_iter *)b);
}

static void _rfc2782_sort(_srv_rr *start, _srv_rr *end)
{
<<<<<<< HEAD
	unsigned int running_sum, n;
=======
	uint32_t running_sum, n;
>>>>>>> 1a26b884
	_srv_rr *i, *j, swap;

	/* First move all SRVs with weight 0 to the beginning of the list */

	for (i = start; i < end && _srv_weight(&i->i) == 0; i++)
		; /* pass */

	for (j = i + 1; j < end; j++) {
		if (_srv_weight(&j->i) == 0) {
			swap = *i;
			*i = *j;
			*j = swap;
			i++;
		}
	}
	/* Now all SRVs are at the beginning, calculate running_sum */
	running_sum = 0;
	for (i = start; i < end; i++) {
		running_sum += _srv_weight(&i->i);
		i->running_sum = running_sum;
	}
	n = arc4random_uniform(running_sum);
	for (i = start; i < end; i++) {
		if (i->running_sum >= n)
			break;
	}
	if (i > start && i < end) {
		swap = *start;
		*start = *i;
		*i = swap;
		_rfc2782_sort(start + 1, end);
	}
}

static getdns_list *
_create_srv_addrs(getdns_context *context, _srvs *srvs)
{
	getdns_list *srv_addrs;
	size_t i, j;

	qsort(srvs->rrs, srvs->count, sizeof(_srv_rr), _srv_cmp);
	/* The SRVs are now sorted by priority (lowest first).  Now determine
	 * server selection order for the SRVs with the same priority with
	 * the algorithm described in RFC2782:
	 * 
	 *   To select a target to be contacted next, arrange all SRV RRs
	 *   (that have not been ordered yet) in any order, except that all
	 *   those with weight 0 are placed at the beginning of the list.
	 * 
	 *   Compute the sum of the weights of those RRs, and with each RR
	 *   associate the running sum in the selected order. Then choose a
	 *   uniform random number between 0 and the sum computed
	 *   (inclusive), and select the RR whose running sum value is the
	 *   first in the selected order which is greater than or equal to
	 *   the random number selected. The target host specified in the
	 *   selected SRV RR is the next one to be contacted by the client.
	 *   Remove this SRV RR from the set of the unordered SRV RRs and
	 *   apply the described algorithm to the unordered SRV RRs to select
	 *   the next target host.  Continue the ordering process until there
	 *   are no unordered SRV RRs.  This process is repeated for each
	 *   Priority.
	 */
	for (i = 0; i < srvs->count; i = j) {
		/* Determine range of SRVs with same priority */
		for ( j = i + 1
		    ; j < srvs->count && _srv_prio(&srvs->rrs[i].i)
		                      == _srv_prio(&srvs->rrs[j].i)
		    ; j++)
			; /* pass */

		if (j == i + 1)
			continue;

		/* SRVs with same prio range from i till j (exclusive). */
		_rfc2782_sort(srvs->rrs + i, srvs->rrs + j);
	}
	if (!(srv_addrs = getdns_list_create_with_context(context)))
		return NULL;

	for (i = 0; i < srvs->count; i++) {
		_getdns_rr_iter *rr = &srvs->rrs[i].i;
		getdns_dict *d;
		_getdns_rdf_iter rdf_storage, *rdf;

		const uint8_t *dname;
		uint8_t dname_spc[256];
		size_t dname_sz = sizeof(dname_spc);

		_getdns_rrset a;
		_getdns_rrtype_iter a_rr_spc, *a_rr;
		int addresses_found = 0;

		if (   !(d = getdns_dict_create_with_context(context))
		    || !(rdf = _getdns_rdf_iter_init_at(&rdf_storage, rr, 2))
		    || !(rdf->rdd_pos->type & GETDNS_RDF_INTEGER)
		    ||  (rdf->rdd_pos->type & GETDNS_RDF_FIXEDSZ) != 2
		    || getdns_dict_set_int(d, "port", (uint32_t)
		                           gldns_read_uint16(rdf->pos))

		    || !(rdf = _getdns_rdf_iter_init_at(&rdf_storage, rr, 3))
		    || !(rdf->rdd_pos->type & GETDNS_RDF_DNAME)
		    || !(dname = _getdns_rdf_if_or_as_decompressed(
				    rdf, dname_spc, &dname_sz))
		    || _getdns_dict_set_const_bindata(
			    d, "domain_name", dname_sz, dname)) {

			/* error */
			getdns_dict_destroy(d);
			continue;
		}

		a.name = dname;
		a.rr_class = rr_iter_class(rr);
		a.rr_type = GETDNS_RRTYPE_AAAA;
		a.pkt = rr->pkt;
		a.pkt_len = rr->pkt_end - rr->pkt;
		a.sections = SECTION_ADDITIONAL;

		for ( a_rr = _getdns_rrtype_iter_init(&a_rr_spc, &a)
		    ; a_rr ; a_rr = _getdns_rrtype_iter_next(a_rr)) {

			if (   a_rr->rr_i.nxt - (a_rr->rr_i.rr_type + 10) == 16
			    && !getdns_dict_util_set_string(
					d, "address_type", "IPv6")
			    && !_getdns_dict_set_const_bindata(
					d, "address_data", 16,
					a_rr->rr_i.rr_type + 10)
			    && !_getdns_list_append_dict(srv_addrs, d))
				addresses_found++;
		}
		a.rr_type = GETDNS_RRTYPE_A;

		for ( a_rr = _getdns_rrtype_iter_init(&a_rr_spc, &a)
		    ; a_rr ; a_rr = _getdns_rrtype_iter_next(a_rr)) {

			if (   a_rr->rr_i.nxt - (a_rr->rr_i.rr_type + 10) ==4 
			    && !getdns_dict_util_set_string(
					d, "address_type", "IPv4")
			    && !_getdns_dict_set_const_bindata(
					d, "address_data", 4,
					a_rr->rr_i.rr_type + 10)
			    && !_getdns_list_append_dict(srv_addrs, d))
				addresses_found++;
		}
		if (   addresses_found
		    || _getdns_list_append_this_dict(srv_addrs, d))
			getdns_dict_destroy(d);
	}
	return srv_addrs;
}

getdns_dict *
_getdns_create_getdns_response(getdns_dns_req *completed_request)
{
	getdns_dict *result;
	getdns_list *just_addrs = NULL;
	getdns_list *srv_addrs = NULL;
	getdns_list *replies_full;
	getdns_list *replies_tree;
	getdns_list *call_reporting = NULL;
	getdns_network_req *netreq, **netreq_p;
	int rrsigs_in_answer = 0;
	getdns_dict *reply;
	getdns_bindata *canonical_name = NULL;
	int nreplies = 0, nanswers = 0, nsecure = 0, ninsecure = 0, nbogus = 0;
	getdns_dict   *netreq_debug;
	_srvs srvs = { 0, 0, NULL };

	/* info (bools) about dns_req */
	int dnssec_return_status;
	getdns_context *context;

	assert(completed_request);
	
	context = completed_request->context;
	if (!(result = getdns_dict_create_with_context(context)))
		return NULL;

	dnssec_return_status = completed_request->dnssec_return_status ||
	                       completed_request->dnssec_return_only_secure ||
	                       completed_request->dnssec_return_all_statuses
#ifdef DNSSEC_ROADBLOCK_AVOIDANCE
	                    || completed_request->dnssec_roadblock_avoidance
#endif
	                       ;

	if (completed_request->netreqs[0]->request_type == GETDNS_RRTYPE_A ||
	    completed_request->netreqs[0]->request_type == GETDNS_RRTYPE_AAAA)
		just_addrs = getdns_list_create_with_context(
		    completed_request->context);

	else if (
	    completed_request->netreqs[0]->request_type == GETDNS_RRTYPE_SRV) {

		srvs.capacity = 100;
		if (!(srvs.rrs = GETDNS_XMALLOC(
		    context->mf, _srv_rr, srvs.capacity))) {
			srvs.capacity = 0;
			goto error_free_result;
		}
	}
	if (getdns_dict_set_int(result, GETDNS_STR_KEY_ANSWER_TYPE,
	    GETDNS_NAMETYPE_DNS))
		goto error_free_result;
	
	if (!(replies_full = getdns_list_create_with_context(context)))
		goto error_free_result;

	if (!(replies_tree = getdns_list_create_with_context(context)))
		goto error_free_replies_full;

	if (completed_request->return_call_reporting &&
	    !(call_reporting = getdns_list_create_with_context(context)))
		goto error_free_replies_full;

	for ( netreq_p = completed_request->netreqs
	    ; (netreq = *netreq_p) ; netreq_p++) {

		if (call_reporting && (  netreq->response_len
		                      || netreq->state == NET_REQ_TIMED_OUT)) {
			if (!(netreq_debug =
			   _getdns_create_call_reporting_dict(context,netreq)))
				goto error;

			if (_getdns_list_append_this_dict(
			    call_reporting, netreq_debug))
				goto error;

			netreq_debug = NULL;
		}
		if (! netreq->response_len)
			continue;

		if (netreq->tsig_status == GETDNS_DNSSEC_INSECURE)
			_getdns_network_validate_tsig(netreq);

		nreplies++;
		if (netreq->dnssec_status == GETDNS_DNSSEC_SECURE)
			nsecure++;
		else if (netreq->dnssec_status != GETDNS_DNSSEC_BOGUS)
			ninsecure++;

		if (dnssec_return_status &&
		    netreq->dnssec_status == GETDNS_DNSSEC_BOGUS)
			nbogus++;


		if (! completed_request->dnssec_return_all_statuses &&
		    ! completed_request->dnssec_return_validation_chain) {
			if (dnssec_return_status &&
			    netreq->dnssec_status == GETDNS_DNSSEC_BOGUS)
				continue;
			else if (completed_request->dnssec_return_only_secure
			    && netreq->dnssec_status != GETDNS_DNSSEC_SECURE)
				continue;
			else if (netreq->tsig_status == GETDNS_DNSSEC_BOGUS)
				continue;
		}
    		if (!(reply = _getdns_create_reply_dict(context,
		    netreq, just_addrs, &rrsigs_in_answer, &srvs)))
			goto error;

		if (!canonical_name) {
			if (!getdns_dict_get_bindata(
			    reply, "canonical_name", &canonical_name) &&
			    getdns_dict_set_bindata(
			    result, "canonical_name", canonical_name))
				goto error;
		}
		/* TODO: Check instead if canonical_name for request_type
		 *       is in the answer section.
		 */
		if (GLDNS_RCODE_NOERROR ==
		    GLDNS_RCODE_WIRE(netreq->response))
			nanswers++;

		if (dnssec_return_status ||
		    completed_request->dnssec_return_validation_chain) {

			if (getdns_dict_set_int(reply, "dnssec_status",
			    netreq->dnssec_status))
				goto error;
		}
		if (netreq->tsig_status != GETDNS_DNSSEC_INDETERMINATE) {
			if (getdns_dict_set_int(reply, "tsig_status",
			    netreq->tsig_status))
				goto error;
		}
    		if (_getdns_list_append_this_dict(replies_tree, reply)) {
    			getdns_dict_destroy(reply);
			goto error;
		}
		if (_getdns_list_append_const_bindata(replies_full,
		    netreq->response_len, netreq->response))
			goto error;
    	}
    	if (_getdns_dict_set_this_list(result, "replies_tree", replies_tree))
		goto error;
	replies_tree = NULL;

	if (!canonical_name &&
	    _getdns_dict_set_const_bindata(result, "canonical_name",
		    completed_request->name_len, completed_request->name))
		goto error;

	if (call_reporting) {
		if (_getdns_dict_set_this_list(
		   result, "call_reporting", call_reporting))
			goto error_free_call_reporting;
		call_reporting = NULL;
	}
	if (_getdns_dict_set_this_list(result, "replies_full", replies_full))
		goto error_free_replies_full;
	replies_full = NULL;

	if (just_addrs) {
	       if (_getdns_dict_set_this_list(
		    result, GETDNS_STR_KEY_JUST_ADDRS, just_addrs))
			goto error_free_result;
		just_addrs = NULL;
	}
	if (srvs.capacity) {
		if (!(srv_addrs = _create_srv_addrs(context, &srvs)) ||
		    _getdns_dict_set_this_list(
		    result, "srv_addresses", srv_addrs))
			goto error_free_result;

		GETDNS_FREE(context->mf, srvs.rrs);
	}
	if (getdns_dict_set_int(result, GETDNS_STR_KEY_STATUS,
	    nreplies == 0   ? GETDNS_RESPSTATUS_ALL_TIMEOUT :
	    completed_request->dnssec_return_only_secure && nsecure == 0 && ninsecure > 0
	                    ? GETDNS_RESPSTATUS_NO_SECURE_ANSWERS :
	    completed_request->dnssec_return_only_secure && nsecure == 0 && nbogus > 0
	                    ? GETDNS_RESPSTATUS_ALL_BOGUS_ANSWERS :
	    nanswers == 0   ? GETDNS_RESPSTATUS_NO_NAME
	                    : GETDNS_RESPSTATUS_GOOD))
		goto error_free_result;

	return result;
error:
	/* cleanup */
	getdns_list_destroy(replies_tree);
error_free_call_reporting:
	getdns_list_destroy(call_reporting);
error_free_replies_full:
	getdns_list_destroy(replies_full);
error_free_result:
	if (srvs.capacity)
		GETDNS_FREE(context->mf, srvs.rrs);
	getdns_list_destroy(srv_addrs);
	getdns_list_destroy(just_addrs);
	getdns_dict_destroy(result);
	return NULL;
}


#ifdef HAVE_LIBUNBOUND
getdns_return_t
getdns_apply_network_result(getdns_network_req* netreq,
    int rcode, void *pkt, int pkt_len, int sec, char* why_bogus)
{
	(void)why_bogus;

	netreq->dnssec_status = sec == 0 ? GETDNS_DNSSEC_INSECURE
	                      : sec == 2 ? GETDNS_DNSSEC_SECURE
			      :            GETDNS_DNSSEC_BOGUS;

	if (pkt) {
		if (netreq->max_udp_payload_size < pkt_len)
			netreq->response = GETDNS_XMALLOC(
			    netreq->owner->context->mf,
			    uint8_t, pkt_len
			);
		(void) memcpy(netreq->response, pkt,
		    (netreq->response_len = pkt_len));
		return GETDNS_RETURN_GOOD;
	}

	if (rcode == GETDNS_RCODE_SERVFAIL) {
		/* Likely to be caused by timeout from a synchronous
		 * lookup.  Don't forge a packet.
		 */
		return GETDNS_RETURN_GOOD;
	}
	/* Likely to be because libunbound refused the request
	 * so ub_res->answer_packet=NULL, ub_res->answer_len=0
	 * So we need to create an answer packet.
	 */
	gldns_write_uint16(netreq->response    , 0); /* query_id */
	gldns_write_uint16(netreq->response + 2, 0); /* reset all flags */
	gldns_write_uint16(netreq->response + GLDNS_QDCOUNT_OFF, 1);
	gldns_write_uint16(netreq->response + GLDNS_ANCOUNT_OFF, 0);
	gldns_write_uint16(netreq->response + GLDNS_NSCOUNT_OFF, 0);
	gldns_write_uint16(netreq->response + GLDNS_ARCOUNT_OFF, 0);

	GLDNS_OPCODE_SET(netreq->response, 3);
	GLDNS_QR_SET(netreq->response);
	GLDNS_RD_SET(netreq->response);
	GLDNS_RA_SET(netreq->response);
	GLDNS_RCODE_SET(netreq->response, rcode);

	(void) memcpy( netreq->response + GLDNS_HEADER_SIZE
	             , netreq->owner->name, netreq->owner->name_len);

	gldns_write_uint16( netreq->response + GLDNS_HEADER_SIZE
	                                     + netreq->owner->name_len
	                  , netreq->request_type);
	gldns_write_uint16( netreq->response + GLDNS_HEADER_SIZE
	                                     + netreq->owner->name_len + 2
	                  , netreq->owner->request_class);

	netreq->response_len = GLDNS_HEADER_SIZE + netreq->owner->name_len + 4;

	return GETDNS_RETURN_GOOD;
}
#endif


getdns_return_t
_getdns_validate_dname(const char* dname) {
    int len;
    int label_len;
    const char* s;
    if (dname == NULL) {
        return GETDNS_RETURN_INVALID_PARAMETER;
    }
    len = strlen(dname);
    if (len > GETDNS_MAX_DNAME_LEN * 4 || len == 0) {
        return GETDNS_RETURN_BAD_DOMAIN_NAME;
    }
    if (len == 1 && dname[0] == '.') {
        /* root is ok */
        return GETDNS_RETURN_GOOD;
    }
	/* By specification [RFC1035] the total length of a DNS label is
	 * restricted to 63 octets and must be larger than 0 (except for the
	 * final root-label).  The total length of a domain name (i.e., label
	 * octets and label length octets) is restricted to 255 octets or less.
	 * With a fully qualified domain name this includes the last label
	 * length octet for the root label.  In a normalized representation the
	 * number of labels (including the root) plus the number of octets in
	 * each label may not be larger than 255.
	 */
    len = 0;
    label_len = 0;
    for (s = dname; *s; ++s) {
        switch (*s) {
            case '.':
                if (label_len > GETDNS_MAX_LABEL_LEN ||
                    label_len == 0) {
                    return GETDNS_RETURN_BAD_DOMAIN_NAME;
                }
                label_len = 0;
		len += 1;
                break;
	    case '\\':
		s += 1;
		if (isdigit(s[0])) {
			/* octet value */
			if (! isdigit(s[1]) && ! isdigit(s[2]))
				return GETDNS_RETURN_BAD_DOMAIN_NAME;

			if ((s[0] - '0') * 100 +
			    (s[1] - '0') * 10 + (s[2] - '0') > 255)
				return GETDNS_RETURN_BAD_DOMAIN_NAME;

			s += 2;
		}
		/* else literal char (1 octet) */
		label_len++;
		len += 1;
		break;
            default:
                label_len++;
		len += 1;
                break;
        }
    }
    if (len > GETDNS_MAX_DNAME_LEN || label_len > GETDNS_MAX_LABEL_LEN) {
        return GETDNS_RETURN_BAD_DOMAIN_NAME;
    }
    return GETDNS_RETURN_GOOD;
} /* _getdns_validate_dname */


static void _getdns_reply2wire_buf(gldns_buffer *buf, getdns_dict *reply)
{
	getdns_dict *rr_dict, *q_dict, *h_dict;
	getdns_list *section;
	size_t i, pkt_start;
	uint16_t ancount, nscount;
	uint32_t qtype, qclass = GETDNS_RRCLASS_IN, rcode = GETDNS_RCODE_NOERROR;
	getdns_bindata *qname;


	pkt_start = gldns_buffer_position(buf);
	/* Empty header */
	gldns_buffer_write_u32(buf, 0);
	gldns_buffer_write_u32(buf, 0);
	gldns_buffer_write_u32(buf, 0);

	if (   !getdns_dict_get_dict(reply, "question", &q_dict)
	    && !getdns_dict_get_int(q_dict, "qtype", &qtype)
	    && !getdns_dict_get_bindata(q_dict, "qname", &qname)) {

		gldns_buffer_write(buf, qname->data, qname->size);
		gldns_buffer_write_u16(buf, (uint16_t)qtype);
		gldns_buffer_write_u16(buf, (uint16_t)qclass);
		gldns_buffer_write_u16_at(
		    buf, pkt_start + GLDNS_QDCOUNT_OFF, 1);
	}

	if (   !getdns_dict_get_dict(reply, "header", &h_dict)
	    && !getdns_dict_get_int(h_dict, "rcode", &rcode)) {

		GLDNS_RCODE_SET(gldns_buffer_at(buf, pkt_start), rcode);
	}
	if (!getdns_dict_get_list(reply, "answer", &section)) {
		for ( i = 0, ancount = 0
		    ; !getdns_list_get_dict(section, i, &rr_dict)
		    ; i++ ) {

			if (!_getdns_rr_dict2wire(rr_dict, buf))
				ancount++;
		}
		gldns_buffer_write_u16_at(
		    buf, pkt_start + GLDNS_ANCOUNT_OFF, ancount);
	}
	if (!getdns_dict_get_list(reply, "authority", &section)) {
		for ( i = 0, nscount = 0
		    ; !getdns_list_get_dict(section, i, &rr_dict)
		    ; i++ ) {

			if (!_getdns_rr_dict2wire(rr_dict, buf))
				nscount++;
		}
		gldns_buffer_write_u16_at(
		    buf, pkt_start + GLDNS_NSCOUNT_OFF, nscount);
	}
}

static void _getdns_list2wire_buf(gldns_buffer *buf, getdns_list *l)
{
	getdns_dict *rr_dict;
	size_t i, pkt_start;
	uint16_t ancount;
	uint32_t qtype, qclass = GETDNS_RRCLASS_IN;
	getdns_bindata *qname;

	pkt_start = gldns_buffer_position(buf);
	/* Empty header */
	gldns_buffer_write_u32(buf, 0);
	gldns_buffer_write_u32(buf, 0);
	gldns_buffer_write_u32(buf, 0);

	for ( i = 0
	    ; !getdns_list_get_dict(l, i, &rr_dict)
	    ; i++ ) {

		if (getdns_dict_get_int(rr_dict, "qtype", &qtype) ||
		    getdns_dict_get_bindata(rr_dict, "qname", &qname))
			continue;
		(void) getdns_dict_get_int(rr_dict, "qclass", &qclass);
		gldns_buffer_write(buf, qname->data, qname->size);
		gldns_buffer_write_u16(buf, (uint16_t)qtype);
		gldns_buffer_write_u16(buf, (uint16_t)qclass);
		gldns_buffer_write_u16_at(buf, pkt_start+GLDNS_QDCOUNT_OFF, 1);
		break;
	}
	for ( i = 0, ancount = 0
	    ; !getdns_list_get_dict(l, i, &rr_dict)
	    ; i++ ) {

		if (!_getdns_rr_dict2wire(rr_dict, buf))
			ancount++;
	}
	gldns_buffer_write_u16_at(buf, pkt_start+GLDNS_ANCOUNT_OFF, ancount);
}

uint8_t *_getdns_list2wire(
    getdns_list *l, uint8_t *buf, size_t *buf_len, struct mem_funcs *mf)
{
	gldns_buffer gbuf;
	size_t sz;

	gldns_buffer_init_frm_data(&gbuf, buf, *buf_len);
	_getdns_list2wire_buf(&gbuf, l);

	if ((sz = gldns_buffer_position(&gbuf)) <= *buf_len) {
		*buf_len = sz;
		return buf;
	}
	if (!(buf = GETDNS_XMALLOC(*mf, uint8_t, (*buf_len = sz))))
		return NULL;

	gldns_buffer_init_frm_data(&gbuf, buf, sz);
	_getdns_list2wire_buf(&gbuf, l);
	return buf;
}

uint8_t *_getdns_reply2wire(
    getdns_dict *r, uint8_t *buf, size_t *buf_len, struct mem_funcs *mf)
{
	gldns_buffer gbuf;
	size_t sz;

	gldns_buffer_init_frm_data(&gbuf, buf, *buf_len);
	_getdns_reply2wire_buf(&gbuf, r);

	if ((sz = gldns_buffer_position(&gbuf)) <= *buf_len) {
		*buf_len = sz;
		return buf;
	}
	if (!(buf = GETDNS_XMALLOC(*mf, uint8_t, (*buf_len = sz))))
		return NULL;

	gldns_buffer_init_frm_data(&gbuf, buf, sz);
	_getdns_reply2wire_buf(&gbuf, r);
	return buf;
}

void _getdns_wire2list(uint8_t *pkt, size_t pkt_len, getdns_list *l)
{
	_getdns_rr_iter rr_spc, *rr;
	getdns_dict *rr_dict;

	for ( rr = _getdns_rr_iter_init(&rr_spc, pkt, pkt_len)
	    ; rr ; rr = _getdns_rr_iter_next(rr)) {

		if (!(rr_dict = _getdns_rr_iter2rr_dict(&l->mf, rr)))
			continue;

		if (_getdns_list_append_this_dict(l, rr_dict))
			getdns_dict_destroy(rr_dict);
	}
}

/* util-internal.c */<|MERGE_RESOLUTION|>--- conflicted
+++ resolved
@@ -890,11 +890,7 @@
 
 static void _rfc2782_sort(_srv_rr *start, _srv_rr *end)
 {
-<<<<<<< HEAD
-	unsigned int running_sum, n;
-=======
 	uint32_t running_sum, n;
->>>>>>> 1a26b884
 	_srv_rr *i, *j, swap;
 
 	/* First move all SRVs with weight 0 to the beginning of the list */
