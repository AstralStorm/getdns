--- conflicted
+++ resolved
@@ -41,11 +41,8 @@
 #include "list.h"
 #include "util-internal.h"
 #include "types-internal.h"
-<<<<<<< HEAD
 #include <unbound.h>
-=======
 #include "rr-dict.h"
->>>>>>> 4301ddc8
 
 /**
   * this is a comprehensive list of extensions and their data types
