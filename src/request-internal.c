--- conflicted
+++ resolved
@@ -443,15 +443,11 @@
 	result->dnssec_return_only_secure      = dnssec_return_only_secure;
 	result->dnssec_return_validation_chain = dnssec_return_validation_chain;
 	result->edns_cookies                   = edns_cookies;
-<<<<<<< HEAD
 	result->edns_client_subnet_private     = context->edns_client_subnet_private;
 	result->tls_query_padding_blocksize    = context->tls_query_padding_blocksize;
-
-=======
 	result->return_call_debugging
 		= is_extension_set(extensions, "return_call_debugging");
 	
->>>>>>> 3a190504
 	/* will be set by caller */
 	result->user_pointer = NULL;
 	result->user_callback = NULL;
